--- conflicted
+++ resolved
@@ -4,18 +4,10 @@
 
 LCOV_FLAGS = $(if $(filter-out 0,$(V)),,-q)
 
-<<<<<<< HEAD
 SUBDIRS = libcompat libutils libcfnet libpromises \
-	cf-agent cf-execd cf-gendoc cf-key cf-monitord \
+	cf-agent cf-execd cf-key cf-monitord \
 	cf-promises cf-runagent cf-serverd ext examples masterfiles \
 	tests
-=======
-SUBDIRS = libcompat libutils libcfnet $(NOVA_LIB_SUBDIRS) libpromises		\
-	$(NOVA_BIN_SUBDIRS) cf-agent cf-execd cf-key cf-monitord	        \
-	cf-promises cf-runagent cf-serverd ext examples masterfiles	        \
-	tests $(ENTERPRISE_API_SUBDIR) $(CFMOD_SUBDIR) $(NOVA_DOC_SUBDIR)	\
-	$(NOVA_SUBDIR)
->>>>>>> b09d5404
 
 DIST_SUBDIRS = libcompat libutils libcfnet libpromises cf-agent cf-execd	\
 	cf-key cf-monitord cf-promises cf-runagent cf-serverd ext	        \
