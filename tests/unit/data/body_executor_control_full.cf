body executor control
{
<<<<<<< HEAD
      splaytime => "1";
      mailto => "cfengine_mail@example.org";
      mailfrom => "cfengine@$(g.host).example.org";
      smtpserver => "localhost";
      mailmaxlines => "50";
      schedule => { "Min00_05", "Min05_10" };
      executorfacility => "LOG_LOCAL6";
      agent_expireafter => "120";
      exec_command => "/bin/echo";
=======
    splaytime => "1";
    mailto => "cfengine_mail@example.org";
    mailfrom => "cfengine@$(g.host).example.org";
    mailsubject => "Test [localhost/127.0.0.1]";
    smtpserver => "localhost";
    mailmaxlines => "50";
    schedule => { "Min00_05", "Min05_10" };
    executorfacility => "LOG_LOCAL6";
    agent_expireafter => "120";
    exec_command => "/bin/echo";
>>>>>>> 2d1df590
}<|MERGE_RESOLUTION|>--- conflicted
+++ resolved
@@ -1,25 +1,13 @@
 body executor control
 {
-<<<<<<< HEAD
       splaytime => "1";
       mailto => "cfengine_mail@example.org";
       mailfrom => "cfengine@$(g.host).example.org";
+      mailsubject => "Test [localhost/127.0.0.1]";
       smtpserver => "localhost";
       mailmaxlines => "50";
       schedule => { "Min00_05", "Min05_10" };
       executorfacility => "LOG_LOCAL6";
       agent_expireafter => "120";
       exec_command => "/bin/echo";
-=======
-    splaytime => "1";
-    mailto => "cfengine_mail@example.org";
-    mailfrom => "cfengine@$(g.host).example.org";
-    mailsubject => "Test [localhost/127.0.0.1]";
-    smtpserver => "localhost";
-    mailmaxlines => "50";
-    schedule => { "Min00_05", "Min05_10" };
-    executorfacility => "LOG_LOCAL6";
-    agent_expireafter => "120";
-    exec_command => "/bin/echo";
->>>>>>> 2d1df590
 }