--- conflicted
+++ resolved
@@ -2,15 +2,9 @@
 
 #include <exec-config.h>
 
-<<<<<<< HEAD
 #include <parser.h>
 #include <env_context.h>
-#include <generic_agent.h>
-=======
-#include "parser.h"
-#include "env_context.h"
-#include "expand.h"
->>>>>>> 97c9af0d
+#include <expand.h>
 
 static Policy *LoadPolicy(const char *filename)
 {
