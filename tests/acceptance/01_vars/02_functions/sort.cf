###########################################################
#
# Test sort()
#
###########################################################

body common control
{
    inputs => { "../../default.cf.sub" };
    bundlesequence => { default($(this.promise_filename)) };
    version => "1.0";
}

###########################################################

bundle agent init
{
  vars:
      "a" slist => { "b", "c", "a" };
      "b" slist => { "100", "9", "10" };
      "c" slist => { };
      "d" slist => { "", "a", "", "b" };
      "e" slist => { "a", "1", "b" };
      "f" slist => { "0", "100.0", "0.1", "3.2" };
      "g" slist => { "", "-2.1", "0.88", "b", "00.88" };

      "ip" slist => { "100.200.100.0", "1.2.3.4", "9.7.5.1", "9", "9.7", "9.7.5", "", "-1", "where are the IP addresses?" };
      "ipv6" slist => { "FE80:0000:0000:0000:0202:B3FF:FE1E:8329",
                        "FE80::0202:B3FF:FE1E:8329",
                        "::1",
                        # the following should all be parsed as the same address and sorted together
                        "2001:db8:0:0:1:0:0:1",
                        "2001:0db8:0:0:1:0:0:1",
                        "2001:db8::1:0:0:1",
                        "2001:db8::0:1:0:0:1",
                        "2001:0db8::1:0:0:1",
                        "2001:db8:0:0:1::1",
                        "2001:db8:0000:0:1::1",
                        "2001:DB8:0:0:1::1", # note uppercase IPv6 addresses are invalid
                        # examples from https://www.ripe.net/lir-services/new-lir/ipv6_reference_card.pdf
                        "8000:63bf:3fff:fdd2",
                        "::ffff:192.0.2.47",
                        "fdf8:f53b:82e4::53",
                        "fe80::200:5aee:feaa:20a2",
                        "2001:0000:4136:e378:",
                        "8000:63bf:3fff:fdd2",
                        "2001:0002:6c::430",
                        "2001:10:240:ab::a",
                        "2002:cb0a:3cdd:1::1",
                        "2001:db8:8:4::2",
                        "ff01:0:0:0:0:0:0:2",
                        "-1", "where are the IP addresses?" };

      "mac" slist => { "00:14:BF:F7:23:1D", "0:14:BF:F7:23:1D", ":14:BF:F7:23:1D", "00:014:BF:0F7:23:01D",
                       "00:14:BF:F7:23:1D", "0:14:BF:F7:23:1D", ":14:BF:F7:23:1D", "00:014:BF:0F7:23:01D",
                       "01:14:BF:F7:23:1D", "1:14:BF:F7:23:1D",
                       "01:14:BF:F7:23:2D", "1:14:BF:F7:23:2D",
                       "-1", "where are the MAC addresses?" };
}

bundle agent test
{
  meta:
      "test_soft_fail" string => "hpux|sunos_5_9|windows",
        meta => { "redmine4934", "redmine5107" };


  vars:
      "test" slist => { "a", "b", "c", "d", "e", "f", "g", "ip", "ipv6", "mac" };
      "sort" slist => { "lex", "int", "real", "IP", "MAC" };

      "$(sort)_sorted_$(test)" slist => sort("init.$(test)", $(sort));
<<<<<<< HEAD
      "sorted_$(test)" slist => sort("init.$(test)"); # implicit "lex"
}

###########################################################
=======
      "inline_$(sort)_sorted" slist => sort('["b", "c", "a", "100", "9", "10"]', $(sort));
}

#######################################################
>>>>>>> cdb1f4bd

bundle agent check
{
  methods:
      "check"  usebundle => dcs_check_state(test,
                                           "$(this.promise_filename).expected.json",
                                           $(this.promise_filename));
}<|MERGE_RESOLUTION|>--- conflicted
+++ resolved
@@ -70,17 +70,11 @@
       "sort" slist => { "lex", "int", "real", "IP", "MAC" };
 
       "$(sort)_sorted_$(test)" slist => sort("init.$(test)", $(sort));
-<<<<<<< HEAD
+      "inline_$(sort)_sorted" slist => sort('["b", "c", "a", "100", "9", "10"]', $(sort));
       "sorted_$(test)" slist => sort("init.$(test)"); # implicit "lex"
 }
 
-###########################################################
-=======
-      "inline_$(sort)_sorted" slist => sort('["b", "c", "a", "100", "9", "10"]', $(sort));
-}
-
 #######################################################
->>>>>>> cdb1f4bd
 
 bundle agent check
 {
