#######################################################
#
# Ensure that the transformer runs only once for every file in a recursive tree
#
#######################################################

body common control
{
      inputs => { "../../default.cf.sub" };
      bundlesequence  => { default("$(this.promise_filename)") };
      version => "1.0";
}

#######################################################

bundle agent init
{
  vars:
      "files" slist => { "1", "2", "3" };

  files:
      "$(G.testdir)/."
      create => "true";

      "$(G.testdir)/$(files)"
      copy_from => init_copy("$(G.etc_group)");
}

body copy_from init_copy(file)
{
      source => "$(file)";
}

body classes init_set_class(class)
{
      promise_kept => { "$(class)" };
      promise_repaired => { "$(class)" };
}

#######################################################

bundle agent test
{
  vars:
      "counter" string => "$(G.testdir)/counter";

  files:
    windows::
<<<<<<< HEAD
      "$(G.testdir)"
        transformer => "$(G.echo) $(this.promiser) >> $(counter)",
        file_select => test_plain,
        depth_search => test_recurse;

    !windows::
      "$(G.testdir)"
        transformer => "/bin/sh -c 'echo $(this.promiser) >> $(counter)'",
        file_select => test_plain,
        depth_search => test_recurse;
=======
      "$(G.testdir)"
      transformer => "$(G.echo) $(this.promiser) >> $(counter)",
      file_select => test_plain,
      depth_search => test_recurse;
    !windows::
      "$(G.testdir)"
      transformer => "/bin/sh -c 'echo $(this.promiser) >> $(counter)'",
      file_select => test_plain,
      depth_search => test_recurse;
>>>>>>> be71fd78
}

body file_select test_plain
{
      file_types => { "plain" };
      file_result => "file_types";
}

body depth_search test_recurse
{
      depth => "inf";
}

#######################################################

bundle agent check
{
  vars:
      "count" string => execresult("$(G.wc) $(test.counter)", "noshell");

  classes:
      "ok" expression => regcmp("\s*3\s.*", "$(count)");

  reports:
    DEBUG::
      "3 transformations expected, saw '$(count)'";
    ok::
      "$(this.promise_filename) Pass";
    !ok::
      "$(this.promise_filename) FAIL";
}
### PROJECT_ID: core
### CATEGORY_ID: 27<|MERGE_RESOLUTION|>--- conflicted
+++ resolved
@@ -46,18 +46,6 @@
 
   files:
     windows::
-<<<<<<< HEAD
-      "$(G.testdir)"
-        transformer => "$(G.echo) $(this.promiser) >> $(counter)",
-        file_select => test_plain,
-        depth_search => test_recurse;
-
-    !windows::
-      "$(G.testdir)"
-        transformer => "/bin/sh -c 'echo $(this.promiser) >> $(counter)'",
-        file_select => test_plain,
-        depth_search => test_recurse;
-=======
       "$(G.testdir)"
       transformer => "$(G.echo) $(this.promiser) >> $(counter)",
       file_select => test_plain,
@@ -67,7 +55,6 @@
       transformer => "/bin/sh -c 'echo $(this.promiser) >> $(counter)'",
       file_select => test_plain,
       depth_search => test_recurse;
->>>>>>> be71fd78
 }
 
 body file_select test_plain
