--- conflicted
+++ resolved
@@ -24,13 +24,8 @@
 
 #include <exec-config.h>
 
-<<<<<<< HEAD
 #include <alloc.h>
-#include <hashes.h>
-=======
-#include "alloc.h"
-#include "string_lib.h"
->>>>>>> 97c9af0d
+#include <string_lib.h>
 
 #include <rlist.h>
 #include <env_context.h>
