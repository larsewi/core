--- conflicted
+++ resolved
@@ -87,24 +87,6 @@
 
 static void SignalNotify(int signum)
 {
-<<<<<<< HEAD
-=======
-    if ((signum == SIGTERM) || (signum == SIGINT))
-    {
-        /* TODO don't exit from the signal handler, just set a flag. Reason is
-         * that all the atexit() hooks we register are not reentrant. */
-        exit(EXIT_SUCCESS);
-    }
-    else if (signum == SIGUSR1)
-    {
-        LogSetGlobalLevel(LOG_LEVEL_DEBUG);
-    }
-    else if (signum == SIGUSR2)
-    {
-        LogSetGlobalLevel(LOG_LEVEL_NOTICE);
-    }
-
->>>>>>> a5838670
     unsigned char sig = (unsigned char)signum;
     if (SIGNAL_PIPE[1] >= 0)
     {
@@ -179,31 +161,7 @@
         break;
     }
 
-<<<<<<< HEAD
     SignalNotify(signum);
-=======
-    unsigned char sig = (unsigned char)signum;
-    if (SIGNAL_PIPE[1] >= 0)
-    {
-        // send() is async-safe, according to POSIX.
-        if (send(SIGNAL_PIPE[1], &sig, 1, 0) < 0)
-        {
-            // These signal contention. Everything else is an error.
-            if (errno != EAGAIN
-#ifndef __MINGW32__
-                && errno != EWOULDBLOCK
-#endif
-                )
-            {
-                // This is not async safe, but if we get in here there's something really weird
-                // going on.
-                Log(LOG_LEVEL_CRIT, "Could not write to signal pipe. Unsafe to continue. (write: '%s')",
-                    GetErrorStr());
-                _exit(EXIT_FAILURE);
-            }
-        }
-    }
->>>>>>> a5838670
 
 /* Reset the signal handler */
     signal(signum, HandleSignalsForDaemon);
