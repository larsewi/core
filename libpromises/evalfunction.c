/*
   Copyright (C) CFEngine AS

   This file is part of CFEngine 3 - written and maintained by CFEngine AS.

   This program is free software; you can redistribute it and/or modify it
   under the terms of the GNU General Public License as published by the
   Free Software Foundation; version 3.

   This program is distributed in the hope that it will be useful,
   but WITHOUT ANY WARRANTY; without even the implied warranty of
   MERCHANTABILITY or FITNESS FOR A PARTICULAR PURPOSE.  See the
   GNU General Public License for more details.

  You should have received a copy of the GNU General Public License
  along with this program; if not, write to the Free Software
  Foundation, Inc., 59 Temple Place - Suite 330, Boston, MA  02111-1307, USA

  To the extent this program is licensed as part of the Enterprise
  versions of CFEngine, the applicable Commercial Open Source License
  (COSL) may apply to this file if you as a licensee so wish it. See
  included file COSL.txt.
*/

#include <evalfunction.h>

#include <eval_context.h>
#include <promises.h>
#include <dir.h>
#include <dbm_api.h>
#include <lastseen.h>
#include <files_copy.h>
#include <files_names.h>
#include <files_interfaces.h>
#include <files_hashes.h>
#include <vars.h>
#include <addr_lib.h>
#include <syntax.h>
#include <item_lib.h>
#include <conversion.h>
#include <expand.h>
#include <scope.h>
#include <keyring.h>
#include <matching.h>
#include <hashes.h>
#include <unix.h>
#include <string_lib.h>
#include <regex.h>          /* CompileRegex,StringMatchWithPrecompiledRegex */
#include <net.h>                                           /* SocketConnect */
#include <communication.h>
#include <classic.h>                                    /* SendSocketStream */
#include <pipes.h>
#include <exec_tools.h>
#include <policy.h>
#include <misc_lib.h>
#include <fncall.h>
#include <audit.h>
#include <sort.h>
#include <logging.h>
#include <set.h>
#include <buffer.h>
#include <files_lib.h>
#include <connection_info.h>
#include <printsize.h>
#include <csv_parser.h>
#include <json-yaml.h>
#include <known_dirs.h>
#include <mustache.h>
#include <processes_select.h>

#include <math_eval.h>

#include <libgen.h>

#ifndef __MINGW32__
#include <glob.h>
#endif

#include <ctype.h>

#ifdef HAVE_LIBCURL
#include <curl/curl.h>
#endif

#ifdef HAVE_LIBCURL
static bool CURL_INITIALIZED = false; /* GLOBAL */
static JsonElement *CURL_CACHE = NULL;
#endif

static FnCallResult FilterInternal(EvalContext *ctx, const FnCall *fp, const char *regex, const Rlist* rp, bool do_regex, bool invert, long max);

static char *StripPatterns(char *file_buffer, const char *pattern, const char *filename);
static void CloseStringHole(char *s, int start, int end);
static int BuildLineArray(EvalContext *ctx, const Bundle *bundle, const char *array_lval, const char *file_buffer,
                          const char *split, int maxent, DataType type, bool int_index);
static JsonElement* BuildData(EvalContext *ctx, const char *file_buffer,  const char *split, int maxent, bool make_array);
static int ExecModule(EvalContext *ctx, char *command);

static bool CheckIDChar(const char ch);
static bool CheckID(const char *id);
static const Rlist *GetListReferenceArgument(const EvalContext *ctx, const const FnCall *fp, const char *lval_str, DataType *datatype_out);
static char *CfReadFile(const char *filename, int maxsize);

/*******************************************************************/

int FnNumArgs(const FnCallType *call_type)
{
    for (int i = 0;; i++)
    {
        if (call_type->args[i].pattern == NULL)
        {
            return i;
        }
    }
}

/*******************************************************************/

/* assume args are all scalar literals by the time we get here
     and each handler allocates the memory it returns. There is
     a protocol to be followed here:
     Set args,
     Eval Content,
     Set rtype,
     ErrorFlags

     returnval = FnCallXXXResult(fp)

  */

/*
 * Return successful FnCallResult with copy of str retained.
 */
static FnCallResult FnReturn(const char *str)
{
    return (FnCallResult) { FNCALL_SUCCESS, { xstrdup(str), RVAL_TYPE_SCALAR } };
}

/*
 * Return successful FnCallResult with str as is.
 */
static FnCallResult FnReturnNoCopy(char *str)
{
    return (FnCallResult) { FNCALL_SUCCESS, { str, RVAL_TYPE_SCALAR } };
}

static FnCallResult FnReturnBuffer(Buffer *buf)
{
    return (FnCallResult) { FNCALL_SUCCESS, { BufferClose(buf), RVAL_TYPE_SCALAR } };
}

static FnCallResult FnReturnF(const char *fmt, ...) FUNC_ATTR_PRINTF(1, 2);

static FnCallResult FnReturnF(const char *fmt, ...)
{
    va_list ap;
    va_start(ap, fmt);
    char *buffer;
    xvasprintf(&buffer, fmt, ap);
    va_end(ap);
    return FnReturnNoCopy(buffer);
}

static FnCallResult FnReturnContext(bool result)
{
    return FnReturn(result ? "any" : "!any");
}

static FnCallResult FnFailure(void)
{
    return (FnCallResult) { FNCALL_FAILURE };
}

static VarRef* ResolveAndQualifyVarName(const FnCall *fp, const char *varname)
{
    VarRef *ref = NULL;
    if (NULL != varname && IsVarList(varname) && strlen(varname) < CF_MAXVARSIZE)
    {
        char naked[CF_MAXVARSIZE] = "";
        GetNaked(naked, varname);
        ref = VarRefParse(naked);
    }
    else
    {
        ref = VarRefParse(varname);
    }

    if (!VarRefIsQualified(ref))
    {
        if (fp->caller)
        {
            const Bundle *caller_bundle = PromiseGetBundle(fp->caller);
            VarRefQualify(ref, caller_bundle->ns, caller_bundle->name);
        }
        else
        {
            Log(LOG_LEVEL_WARNING,
                "Function '%s' was not called from a promise; "
                "the unqualified variable reference %s cannot be qualified automatically.",
                fp->name,
                varname);
            VarRefDestroy(ref);
            return NULL;
        }
    }

    return ref;
}

static JsonElement* VarRefValueToJson(EvalContext *ctx, const FnCall *fp, const VarRef *ref,
                                      const DataType disallowed_datatypes[], size_t disallowed_count,
                                      bool allow_scalars, bool *allocated)
{
    assert(ref);

    DataType value_type = CF_DATA_TYPE_NONE;
    const void *value = EvalContextVariableGet(ctx, ref, &value_type);
    bool want_type = true;

    // Convenience storage for the name of the function, since fp can be NULL
    const char* fp_name = (fp ? fp->name : "VarRefValueToJson");

    for (int di = 0; di < disallowed_count; di++)
    {
        if (disallowed_datatypes[di] == value_type)
        {
            want_type = false;
            break;
        }
    }

    JsonElement *convert = NULL;
    if (want_type)
    {
        switch (DataTypeToRvalType(value_type))
        {
        case RVAL_TYPE_LIST:
            convert = JsonArrayCreate(RlistLen(value));
            for (const Rlist *rp = value; rp != NULL; rp = rp->next)
            {
                if (rp->val.type == RVAL_TYPE_SCALAR &&
                    strcmp(RlistScalarValue(rp), CF_NULL_VALUE) != 0)
                {
                    JsonArrayAppendString(convert, RlistScalarValue(rp));
                }
            }

            *allocated = true;
            break;

        case RVAL_TYPE_CONTAINER:
<<<<<<< HEAD
=======
            // TODO: look into optimizing this if necessary
>>>>>>> e8a1a44c
            convert = JsonCopy(value);
            *allocated = true;
            break;

        case RVAL_TYPE_SCALAR:
            if (allow_scalars)
            {
                const char* data = value;
                if (strcmp(data, CF_NULL_VALUE) != 0)
                {
                    convert = JsonStringCreate(data);
                    break;
                }
            }
            *allocated = true;

        default:
            *allocated = true;

            {
                VariableTableIterator *iter = EvalContextVariableTableFromRefIteratorNew(ctx, ref);
                convert = JsonObjectCreate(10);
                const size_t ref_num_indices = ref->num_indices;
                char *last_key = NULL;
                Variable *var;

                while ((var = VariableTableIteratorNext(iter)) != NULL)
                {
                    JsonElement *holder = convert;
                    if (var->ref->num_indices - ref_num_indices == 1)
                    {
                        last_key = var->ref->indices[ref_num_indices];
                    }
                    else if (var->ref->num_indices - ref_num_indices > 1)
                    {
                        Log(LOG_LEVEL_DEBUG, "%s: got ref with starting depth %zu and index count %zu",
                            fp_name, ref_num_indices, var->ref->num_indices);
                        for (int index = ref_num_indices; index < var->ref->num_indices-1; index++)
                        {
                            JsonElement *local = JsonObjectGet(holder, var->ref->indices[index]);
                            if (NULL == local)
                            {
                                local = JsonObjectCreate(1);
                                JsonObjectAppendObject(holder, var->ref->indices[index], local);
                            }

                            last_key = var->ref->indices[index+1];
                            holder = local;
                        }
                    }

                    if (NULL != last_key && NULL != holder)
                    {
                        switch (var->rval.type)
                        {
                        case RVAL_TYPE_SCALAR:
                            JsonObjectAppendString(holder, last_key, var->rval.item);
                            break;

                        case RVAL_TYPE_LIST:
                        {
                            JsonElement *array = JsonArrayCreate(10);
                            for (const Rlist *rp = RvalRlistValue(var->rval); rp != NULL; rp = rp->next)
                            {
                                if (rp->val.type == RVAL_TYPE_SCALAR &&
                                    strcmp(RlistScalarValue(rp), CF_NULL_VALUE) != 0)
                                {
                                    JsonArrayAppendString(array, RlistScalarValue(rp));
                                }
                            }
                            JsonObjectAppendArray(holder, last_key, array);
                        }
                        break;

                        default:
                            break;
                        }
                    }
                }

                VariableTableIteratorDestroy(iter);

                if (JsonLength(convert) < 1)
                {
                    char *varname = VarRefToString(ref, true);
                    Log(LOG_LEVEL_VERBOSE, "%s: argument '%s' does not resolve to a container or a list or a CFEngine array",
                        fp_name, varname);
                    free(varname);
                    JsonDestroy(convert);
                    return NULL;
                }

                break;
            } // end of default case
        } // end of data type switch
    }
    else // !wanted_type
    {
        char *varname = VarRefToString(ref, true);
        Log(LOG_LEVEL_DEBUG, "%s: argument '%s' resolved to an undesired data type",
            fp_name, varname);
        free(varname);
    }

    return convert;
}

static JsonElement *LookupVarRefToJson(void *ctx, const char **data)
{
    Buffer* varname = NULL;
    Seq *s = StringMatchCaptures("^(([a-zA-Z0-9_]+\\.)?[a-zA-Z0-9._]+)(\\[[^\\[\\]]+\\])?", *data, false);

    if (s && SeqLength(s) > 0) // got a variable name
    {
        varname = BufferCopy((const Buffer*) SeqAt(s, 0));
    }

    if (s)
    {
        SeqDestroy(s);
    }

    VarRef *ref = NULL;
    if (varname)
    {
        ref = VarRefParse(BufferData(varname));
        // advance to the last character of the matched variable name
        *data += strlen(BufferData(varname))-1;
        BufferDestroy(varname);
    }

    if (!ref)
    {
        return NULL;
    }

    bool allocated = false;
    JsonElement *vardata = VarRefValueToJson(ctx, NULL, ref, NULL, 0, true, &allocated);
    VarRefDestroy(ref);

    // This should always return a copy
    if (!allocated)
    {
        vardata = JsonCopy(vardata);
    }

    return vardata;
}

static JsonElement* VarNameOrInlineToJson(EvalContext *ctx, const FnCall *fp, const Rlist* rp, bool allow_scalars, bool *allocated)
{
    JsonElement *inline_data = NULL;

    assert(rp);

    if (rp->val.type == RVAL_TYPE_CONTAINER)
    {
        return (JsonElement*) rp->val.item;
    }

    const char* data = RlistScalarValue(rp);

    JsonParseError res = JsonParseWithLookup(ctx, &LookupVarRefToJson, &data, &inline_data);

    if (res == JSON_PARSE_OK)
    {
        if (JsonGetElementType(inline_data) == JSON_ELEMENT_TYPE_PRIMITIVE)
        {
            JsonDestroy(inline_data);
            inline_data = NULL;
        }
        else
        {
            *allocated = true;
            return inline_data;
        }
    }

    VarRef *ref = ResolveAndQualifyVarName(fp, data);
    if (!ref)
    {
        return NULL;
    }

    JsonElement *vardata = VarRefValueToJson(ctx, fp, ref, NULL, 0, allow_scalars, allocated);
    VarRefDestroy(ref);

    return vardata;
}

static Rlist *GetHostsFromLastseenDB(Item *addresses, time_t horizon, bool return_address, bool return_recent)
{
    Rlist *recent = NULL, *aged = NULL;
    Item *ip;
    time_t now = time(NULL);
    double entrytime;
    char address[CF_MAXVARSIZE];

    for (ip = addresses; ip != NULL; ip = ip->next)
    {
        if (sscanf(ip->classes, "%lf", &entrytime) != 1)
        {
            Log(LOG_LEVEL_ERR, "Could not get host entry age");
            continue;
        }

        if (return_address)
        {
            snprintf(address, sizeof(address), "%s", ip->name);
        }
        else
        {
            char hostname[MAXHOSTNAMELEN];
            if (IPString2Hostname(hostname, ip->name, sizeof(hostname)) != -1)
            {
                snprintf(address, sizeof(address), "%s", hostname);
            }
            else
            {
                /* Not numeric address was requested, but IP was unresolvable. */
                snprintf(address, sizeof(address), "%s", ip->name);
            }
        }

        if (entrytime < now - horizon)
        {
            Log(LOG_LEVEL_DEBUG, "Old entry");

            if (RlistKeyIn(recent, address))
            {
                Log(LOG_LEVEL_DEBUG, "There is recent entry for this address. Do nothing.");
            }
            else
            {
                Log(LOG_LEVEL_DEBUG, "Adding to list of aged hosts.");
                RlistPrependScalarIdemp(&aged, address);
            }
        }
        else
        {
            Log(LOG_LEVEL_DEBUG, "Recent entry");

            Rlist *r = RlistKeyIn(aged, address);
            if (r)
            {
                Log(LOG_LEVEL_DEBUG, "Purging from list of aged hosts.");
                RlistDestroyEntry(&aged, r);
            }

            Log(LOG_LEVEL_DEBUG, "Adding to list of recent hosts.");
            RlistPrependScalarIdemp(&recent, address);
        }
    }

    if (return_recent)
    {
        RlistDestroy(aged);
        return recent;
    }
    else
    {
        RlistDestroy(recent);
        return aged;
    }
}

/*********************************************************************/

static FnCallResult FnCallAnd(EvalContext *ctx,
                              ARG_UNUSED const Policy *policy,
                              ARG_UNUSED const FnCall *fp,
                              const Rlist *finalargs)
{

    for (const Rlist *arg = finalargs; arg; arg = arg->next)
    {
        SyntaxTypeMatch err = CheckConstraintTypeMatch(fp->name, arg->val, CF_DATA_TYPE_STRING, "", 1);
        if (err != SYNTAX_TYPE_MATCH_OK && err != SYNTAX_TYPE_MATCH_ERROR_UNEXPANDED)
        {
            FatalError(ctx, "Function '%s', %s", fp->name, SyntaxTypeMatchToString(err));
        }
    }

    for (const Rlist *arg = finalargs; arg; arg = arg->next)
    {
        if (!IsDefinedClass(ctx, RlistScalarValue(arg)))
        {
            return FnReturnContext(false);
        }
    }

    return FnReturnContext(true);
}

/*******************************************************************/

static bool CallHostsSeenCallback(const char *hostkey, const char *address,
                                  ARG_UNUSED bool incoming, const KeyHostSeen *quality,
                                  void *ctx)
{
    Item **addresses = ctx;

    if (HostKeyAddressUnknown(hostkey))
    {
        return true;
    }

    char buf[PRINTSIZE(uintmax_t)];
    xsnprintf(buf, sizeof(buf), "%ju", (uintmax_t) quality->lastseen);

    PrependItem(addresses, address, buf);

    return true;
}

/*******************************************************************/

static FnCallResult FnCallHostsSeen(ARG_UNUSED EvalContext *ctx, ARG_UNUSED const Policy *policy, ARG_UNUSED const FnCall *fp, const Rlist *finalargs)
{
    Item *addresses = NULL;

    int horizon = IntFromString(RlistScalarValue(finalargs)) * 3600;
    char *hostseen_policy = RlistScalarValue(finalargs->next);
    char *format = RlistScalarValue(finalargs->next->next);

    Log(LOG_LEVEL_DEBUG, "Calling hostsseen(%d,%s,%s)",
        horizon, hostseen_policy, format);

    if (!ScanLastSeenQuality(&CallHostsSeenCallback, &addresses))
    {
        return FnFailure();
    }

    Rlist *returnlist = GetHostsFromLastseenDB(addresses, horizon,
                                               strcmp(format, "address") == 0,
                                               strcmp(hostseen_policy, "lastseen") == 0);

    DeleteItemList(addresses);

    {
        Writer *w = StringWriter();
        WriterWrite(w, "hostsseen return values:");
        for (Rlist *rp = returnlist; rp; rp = rp->next)
        {
            WriterWriteF(w, " '%s'", RlistScalarValue(rp));
        }
        Log(LOG_LEVEL_DEBUG, "%s", StringWriterData(w));
        WriterClose(w);
    }

    if (returnlist == NULL)
    {
        return FnFailure();
    }

    return (FnCallResult) { FNCALL_SUCCESS, { returnlist, RVAL_TYPE_LIST } };
}

/*********************************************************************/

static FnCallResult FnCallHostsWithClass(EvalContext *ctx, ARG_UNUSED const Policy *policy, ARG_UNUSED const FnCall *fp, const Rlist *finalargs)
{
    Rlist *returnlist = NULL;

    char *class_name = RlistScalarValue(finalargs);
    char *return_format = RlistScalarValue(finalargs->next);

    if (!ListHostsWithClass(ctx, &returnlist, class_name, return_format))
    {
        return FnFailure();
    }

    return (FnCallResult) { FNCALL_SUCCESS, { returnlist, RVAL_TYPE_LIST } };
}

/*********************************************************************/

static FnCallResult FnCallRandomInt(ARG_UNUSED EvalContext *ctx, ARG_UNUSED const Policy *policy, ARG_UNUSED const FnCall *fp, const Rlist *finalargs)
{
    int tmp, range, result;

    int from = IntFromString(RlistScalarValue(finalargs));
    int to = IntFromString(RlistScalarValue(finalargs->next));

    if (from == CF_NOINT || to == CF_NOINT)
    {
        return FnFailure();
    }

    if (from > to)
    {
        tmp = to;
        to = from;
        from = tmp;
    }

    range = fabs(to - from);
    result = from + (int) (drand48() * (double) range);

    return FnReturnF("%d", result);
}

/*********************************************************************/

static FnCallResult FnCallGetEnv(ARG_UNUSED EvalContext *ctx, ARG_UNUSED const Policy *policy, ARG_UNUSED const FnCall *fp, const Rlist *finalargs)
{
    char buffer[CF_BUFSIZE] = "", ctrlstr[CF_SMALLBUF];

    char *name = RlistScalarValue(finalargs);
    int limit = IntFromString(RlistScalarValue(finalargs->next));

    snprintf(ctrlstr, CF_SMALLBUF, "%%.%ds", limit);    // -> %45s

    if (getenv(name))
    {
        snprintf(buffer, CF_BUFSIZE - 1, ctrlstr, getenv(name));
    }

    return FnReturn(buffer);
}

/*********************************************************************/

#if defined(HAVE_GETPWENT)

static FnCallResult FnCallGetUsers(ARG_UNUSED EvalContext *ctx, ARG_UNUSED const Policy *policy, ARG_UNUSED const FnCall *fp, const Rlist *finalargs)
{
    const char *except_name = RlistScalarValue(finalargs);
    const char *except_uid = RlistScalarValue(finalargs->next);

    Rlist *except_names = RlistFromSplitString(except_name, ',');
    Rlist *except_uids = RlistFromSplitString(except_uid, ',');

    setpwent();

    Rlist *newlist = NULL;
    struct passwd *pw;
    while ((pw = getpwent()))
    {
        char *pw_uid_str = StringFromLong((int)pw->pw_uid);

        if (!RlistKeyIn(except_names, pw->pw_name) && !RlistKeyIn(except_uids, pw_uid_str))
        {
            RlistAppendScalarIdemp(&newlist, pw->pw_name);
        }

        free(pw_uid_str);
    }

    endpwent();

    RlistDestroy(except_names);
    RlistDestroy(except_uids);

    return (FnCallResult) { FNCALL_SUCCESS, { newlist, RVAL_TYPE_LIST } };
}

#else

static FnCallResult FnCallGetUsers(ARG_UNUSED EvalContext *ctx, ARG_UNUSED const Policy *policy, ARG_UNUSED const FnCall *fp, ARG_UNUSED const Rlist *finalargs)
{
    Log(LOG_LEVEL_ERR, "getusers is not implemented");
    return FnFailure();
}

#endif

/*********************************************************************/

static FnCallResult FnCallEscape(ARG_UNUSED EvalContext *ctx, ARG_UNUSED const Policy *policy, ARG_UNUSED const FnCall *fp, const Rlist *finalargs)
{
    char buffer[CF_BUFSIZE];

    buffer[0] = '\0';

    char *name = RlistScalarValue(finalargs);

    EscapeSpecialChars(name, buffer, CF_BUFSIZE - 1, "", "");

    return FnReturn(buffer);
}

/*********************************************************************/

static FnCallResult FnCallHost2IP(ARG_UNUSED EvalContext *ctx, ARG_UNUSED const Policy *policy, ARG_UNUSED const FnCall *fp, const Rlist *finalargs)
{
    char *name = RlistScalarValue(finalargs);
    char ipaddr[CF_MAX_IP_LEN];

    if (Hostname2IPString(ipaddr, name, sizeof(ipaddr)) != -1)
    {
        return FnReturn(ipaddr);
    }
    else
    {
        /* Retain legacy behaviour,
           return hostname in case resolution fails. */
        return FnReturn(name);
    }

}

/*********************************************************************/

static FnCallResult FnCallIP2Host(ARG_UNUSED EvalContext *ctx,
                                  ARG_UNUSED ARG_UNUSED const Policy *policy,
                                  ARG_UNUSED const FnCall *fp,
                                  const Rlist *finalargs)
{
    char hostname[MAXHOSTNAMELEN];
    char *ip = RlistScalarValue(finalargs);

    if (IPString2Hostname(hostname, ip, sizeof(hostname)) != -1)
    {
        return FnReturn(hostname);
    }
    else
    {
        /* Retain legacy behaviour,
           return ip address in case resolution fails. */
        return FnReturn(ip);
    }
}

/*********************************************************************/

#ifdef __MINGW32__

static FnCallResult FnCallGetUid(ARG_UNUSED EvalContext *ctx, ARG_UNUSED const Policy *policy, ARG_UNUSED const FnCall *fp, ARG_UNUSED const Rlist *finalargs)
{
    return FnFailure();
}

#else /* !__MINGW32__ */

static FnCallResult FnCallGetUid(ARG_UNUSED EvalContext *ctx, ARG_UNUSED const Policy *policy, ARG_UNUSED const FnCall *fp, const Rlist *finalargs)
{
    struct passwd *pw = getpwnam(RlistScalarValue(finalargs));

    if (pw == NULL)
    {
        return FnFailure();
    }

    return FnReturnF("%ju", (uintmax_t)pw->pw_uid);
}

#endif /* !__MINGW32__ */

/*********************************************************************/

#ifdef __MINGW32__

static FnCallResult FnCallGetGid(ARG_UNUSED EvalContext *ctx, ARG_UNUSED const Policy *policy, ARG_UNUSED const FnCall *fp, ARG_UNUSED const Rlist *finalargs)
{
    return FnFailure();
}

#else /* !__MINGW32__ */

static FnCallResult FnCallGetGid(ARG_UNUSED EvalContext *ctx, ARG_UNUSED const Policy *policy, ARG_UNUSED const FnCall *fp, const Rlist *finalargs)
{
    struct group *gr = getgrnam(RlistScalarValue(finalargs));

    if (gr == NULL)
    {
        return FnFailure();
    }

    return FnReturnF("%ju", (uintmax_t)gr->gr_gid);
}

#endif /* __MINGW32__ */

/*********************************************************************/

static FnCallResult FnCallHandlerHash(ARG_UNUSED EvalContext *ctx, ARG_UNUSED const Policy *policy, ARG_UNUSED const FnCall *fp, const Rlist *finalargs)
/* Hash(string,md5|sha1|crypt) */
{
    unsigned char digest[EVP_MAX_MD_SIZE + 1];
    HashMethod type;

    char *string_or_filename = RlistScalarValue(finalargs);
    char *typestring = RlistScalarValue(finalargs->next);
    const bool filehash_mode = strcmp(fp->name, "file_hash") == 0;

    type = HashIdFromName(typestring);

    if (FIPS_MODE && type == HASH_METHOD_MD5)
    {
        Log(LOG_LEVEL_ERR, "FIPS mode is enabled, and md5 is not an approved algorithm in call to %s()", fp->name);
    }

    if (filehash_mode)
    {
        HashFile(string_or_filename, digest, type);
    }
    else
    {
        HashString(string_or_filename, strlen(string_or_filename), digest, type);
    }

    char hashbuffer[CF_HOSTKEY_STRING_SIZE];
    HashPrintSafe(hashbuffer, sizeof(hashbuffer),
                  digest, type, true);

    return FnReturn(SkipHashType(hashbuffer));
}

/*********************************************************************/

static FnCallResult FnCallHashMatch(ARG_UNUSED EvalContext *ctx, ARG_UNUSED const Policy *policy, ARG_UNUSED const FnCall *fp, const Rlist *finalargs)
/* HashMatch(string,md5|sha1|crypt,"abdxy98edj") */
{
    unsigned char digest[EVP_MAX_MD_SIZE + 1];
    HashMethod type;

    char *string = RlistScalarValue(finalargs);
    char *typestring = RlistScalarValue(finalargs->next);
    char *compare = RlistScalarValue(finalargs->next->next);

    type = HashIdFromName(typestring);
    HashFile(string, digest, type);

    char hashbuffer[CF_HOSTKEY_STRING_SIZE];
    HashPrintSafe(hashbuffer, sizeof(hashbuffer),
                  digest, type, true);

    Log(LOG_LEVEL_VERBOSE,
        "File '%s' hashes to '%s', compare to '%s'",
        string, hashbuffer, compare);

    return FnReturnContext(strcmp(hashbuffer + 4, compare) == 0);
}

/*********************************************************************/

static FnCallResult FnCallConcat(EvalContext *ctx, ARG_UNUSED const Policy *policy, ARG_UNUSED const FnCall *fp, const Rlist *finalargs)
{
    char id[CF_BUFSIZE];
    char result[CF_BUFSIZE] = "";

    snprintf(id, CF_BUFSIZE, "built-in FnCall concat-arg");

/* We need to check all the arguments, ArgTemplate does not check varadic functions */
    for (const Rlist *arg = finalargs; arg; arg = arg->next)
    {
        SyntaxTypeMatch err = CheckConstraintTypeMatch(id, arg->val, CF_DATA_TYPE_STRING, "", 1);
        if (err != SYNTAX_TYPE_MATCH_OK && err != SYNTAX_TYPE_MATCH_ERROR_UNEXPANDED)
        {
            FatalError(ctx, "in %s: %s", id, SyntaxTypeMatchToString(err));
        }
    }

    for (const Rlist *arg = finalargs; arg; arg = arg->next)
    {
        if (strlcat(result, RlistScalarValue(arg), CF_BUFSIZE) >= CF_BUFSIZE)
        {
            /* Complain */
            Log(LOG_LEVEL_ERR, "Unable to evaluate concat() function, arguments are too long");
            return FnFailure();
        }
    }

    return FnReturn(result);
}

/*********************************************************************/

static FnCallResult FnCallIfElse(EvalContext *ctx,
                                 ARG_UNUSED const Policy *policy,
                                 ARG_UNUSED const FnCall *fp,
                                 const Rlist *finalargs)
{
    int argcount = 0;
    char id[CF_BUFSIZE];

    snprintf(id, CF_BUFSIZE, "built-in FnCall ifelse-arg");

    /* We need to check all the arguments, ArgTemplate does not check varadic functions */
    for (const Rlist *arg = finalargs; arg; arg = arg->next)
    {
        SyntaxTypeMatch err = CheckConstraintTypeMatch(id, arg->val, CF_DATA_TYPE_STRING, "", 1);
        if (err != SYNTAX_TYPE_MATCH_OK && err != SYNTAX_TYPE_MATCH_ERROR_UNEXPANDED)
        {
            FatalError(ctx, "in %s: %s", id, SyntaxTypeMatchToString(err));
        }
        argcount++;
    }

    /* Require an odd number of arguments. We will always return something. */
    if (argcount%2 != 1)
    {
        FatalError(ctx, "in built-in FnCall ifelse: even number of arguments");
    }

    const Rlist *arg;
    for (arg = finalargs;        /* Start with arg set to finalargs. */
         arg && arg->next;       /* We must have arg and arg->next to proceed. */
         arg = arg->next->next)  /* arg steps forward *twice* every time. */
    {
        /* Similar to classmatch(), we evaluate the first of the two
         * arguments as a class. */
        if (IsDefinedClass(ctx, RlistScalarValue(arg)))
        {
            /* If the evaluation returned true in the current context,
             * return the second of the two arguments. */
            return FnReturn(RlistScalarValue(arg->next));
        }
    }

    /* If we get here, we've reached the last argument (arg->next is NULL). */
    return FnReturn(RlistScalarValue(arg));
}

/*********************************************************************/

static FnCallResult FnCallClassesMatching(EvalContext *ctx, ARG_UNUSED const Policy *policy, const FnCall *fp, const Rlist *finalargs)
{
    bool count_only = false;
    bool check_only = false;
    unsigned count = 0;

    if (0 == strcmp(fp->name, "classmatch"))
    {
        check_only = true;
    }
    else if (0 == strcmp(fp->name, "countclassesmatching"))
    {
        count_only = true;
    }
    else if (0 == strcmp(fp->name, "classesmatching"))
    {
    }
    else
    {
        FatalError(ctx, "FnCallClassesMatching: got unknown function name '%s', aborting", fp->name);
    }

    if (!finalargs)
    {
        FatalError(ctx, "Function '%s' requires at least one argument", fp->name);
    }

    for (const Rlist *arg = finalargs; arg; arg = arg->next)
    {
        SyntaxTypeMatch err = CheckConstraintTypeMatch(fp->name, arg->val, CF_DATA_TYPE_STRING, "", 1);
        if (err != SYNTAX_TYPE_MATCH_OK && err != SYNTAX_TYPE_MATCH_ERROR_UNEXPANDED)
        {
            FatalError(ctx, "in function '%s', '%s'", fp->name, SyntaxTypeMatchToString(err));
        }
    }

    Rlist *matches = NULL;

    {
        ClassTableIterator *iter = EvalContextClassTableIteratorNewGlobal(ctx, NULL, true, true);
        StringSet *global_matches = ClassesMatching(ctx, iter, RlistScalarValue(finalargs), finalargs->next, check_only);

        StringSetIterator it = StringSetIteratorInit(global_matches);
        const char *element = NULL;
        while ((element = StringSetIteratorNext(&it)))
        {
            if (count_only || check_only)
            {
                count++;
            }
            else
            {
                RlistPrepend(&matches, element, RVAL_TYPE_SCALAR);
            }
        }

        StringSetDestroy(global_matches);
        ClassTableIteratorDestroy(iter);
    }

    if (check_only && count >= 1)
    {
        return FnReturnContext(true);
    }

    {
        ClassTableIterator *iter = EvalContextClassTableIteratorNewLocal(ctx);
        StringSet *local_matches = ClassesMatching(ctx, iter, RlistScalarValue(finalargs), finalargs->next, check_only);

        StringSetIterator it = StringSetIteratorInit(local_matches);
        const char *element = NULL;
        while ((element = StringSetIteratorNext(&it)))
        {
            if (count_only || check_only)
            {
                count++;
            }
            else
            {
                RlistPrepend(&matches, element, RVAL_TYPE_SCALAR);
            }
        }

        StringSetDestroy(local_matches);
        ClassTableIteratorDestroy(iter);
    }

    if (check_only)
    {
        return FnReturnContext(count >= 1);
    }
    else if (count_only)
    {
        return FnReturnF("%u", count);
    }

    // else, this is classesmatching()
    return (FnCallResult) { FNCALL_SUCCESS, { matches, RVAL_TYPE_LIST } };
}


static StringSet *VariablesMatching(const EvalContext *ctx, VariableTableIterator *iter, const Rlist *args)
{
    StringSet *matching = StringSetNew();

    const char *regex = RlistScalarValue(args);
    pcre *rx = CompileRegex(regex);

    Variable *v = NULL;
    while ((v = VariableTableIteratorNext(iter)))
    {
        char *expr = VarRefToString(v->ref, true);

        /* FIXME: review this strcmp. Moved out from StringMatch */
        if (!strcmp(regex, expr) ||
            (rx && StringMatchFullWithPrecompiledRegex(rx, expr)))
        {
            StringSet *tagset = EvalContextVariableTags(ctx, v->ref);
            bool pass = false;

            if (args->next)
            {
                for (const Rlist *arg = args->next; arg; arg = arg->next)
                {
                    const char* tag_regex = RlistScalarValue(arg);
                    const char *element = NULL;
                    StringSetIterator it = StringSetIteratorInit(tagset);
                    while ((element = SetIteratorNext(&it)))
                    {
                        /* FIXME: review this strcmp. Moved out from StringMatch */
                        if (strcmp(tag_regex, element) == 0 ||
                            StringMatchFull(tag_regex, element))
                        {
                            pass = true;
                            break;
                        }
                    }
                }
            }
            else                        // without any tags queried, accept variable
            {
                pass = true;
            }

            if (pass)
            {
                StringSetAdd(matching, expr);
            }
            else
            {
                free(expr);
            }
        }
        else
        {
            free(expr);
        }
    }

    if (rx)
    {
        pcre_free(rx);
    }

    return matching;
}

static FnCallResult FnCallVariablesMatching(EvalContext *ctx, ARG_UNUSED const Policy *policy, const FnCall *fp, const Rlist *finalargs)
{
    if (!finalargs)
    {
        FatalError(ctx, "Function '%s' requires at least one argument", fp->name);
    }

    for (const Rlist *arg = finalargs; arg; arg = arg->next)
    {
        SyntaxTypeMatch err = CheckConstraintTypeMatch(fp->name, arg->val, CF_DATA_TYPE_STRING, "", 1);
        if (err != SYNTAX_TYPE_MATCH_OK && err != SYNTAX_TYPE_MATCH_ERROR_UNEXPANDED)
        {
            FatalError(ctx, "In function '%s', %s", fp->name, SyntaxTypeMatchToString(err));
        }
    }

    Rlist *matches = NULL;

    {
        VariableTableIterator *iter = EvalContextVariableTableIteratorNew(ctx, NULL, NULL, NULL);
        StringSet *global_matches = VariablesMatching(ctx, iter, finalargs);

        StringSetIterator it = StringSetIteratorInit(global_matches);
        const char *element = NULL;
        while ((element = StringSetIteratorNext(&it)))
        {
            RlistPrepend(&matches, element, RVAL_TYPE_SCALAR);
        }

        StringSetDestroy(global_matches);
        VariableTableIteratorDestroy(iter);
    }

    return (FnCallResult) { FNCALL_SUCCESS, { matches, RVAL_TYPE_LIST } };
}

/*********************************************************************/

static FnCallResult FnCallGetMetaTags(EvalContext *ctx, ARG_UNUSED const Policy *policy, const FnCall *fp, const Rlist *finalargs)
{
    Rlist *tags = NULL;
    StringSet *tagset = NULL;

    if (0 == strcmp(fp->name, "getvariablemetatags"))
    {
        VarRef *ref = VarRefParse(RlistScalarValue(finalargs));
        tagset = EvalContextVariableTags(ctx, ref);
        VarRefDestroy(ref);
    }
    else if (0 == strcmp(fp->name, "getclassmetatags"))
    {
        ClassRef ref = ClassRefParse(RlistScalarValue(finalargs));
        tagset = EvalContextClassTags(ctx, ref.ns, ref.name);
        ClassRefDestroy(ref);
    }
    else
    {
        FatalError(ctx, "FnCallGetMetaTags: got unknown function name '%s', aborting", fp->name);
    }

    if (NULL == tagset)
    {
        Log(LOG_LEVEL_VERBOSE, "%s found variable or class %s without a tagset", fp->name, RlistScalarValue(finalargs));
        return (FnCallResult) { FNCALL_FAILURE };
    }

    char* element;
    StringSetIterator it = StringSetIteratorInit(tagset);
    while ((element = SetIteratorNext(&it)))
    {
        RlistAppendScalar(&tags, element);
    }

    return (FnCallResult) { FNCALL_SUCCESS, { tags, RVAL_TYPE_LIST } };
}

/*********************************************************************/

static FnCallResult FnCallBundlesMatching(EvalContext *ctx, const Policy *policy, const FnCall *fp, const Rlist *finalargs)
{
    if (!finalargs)
    {
        return FnFailure();
    }

    const char *regex = RlistScalarValue(finalargs);
    pcre *rx = CompileRegex(regex);
    if (!rx)
    {
        return FnFailure();
    }

    const Rlist *tag_args = finalargs->next;

    Rlist *matches = NULL;
    for (size_t i = 0; i < SeqLength(policy->bundles); i++)
    {
        const Bundle *bp = SeqAt(policy->bundles, i);

        char *bundle_name = BundleQualifiedName(bp);
        if (StringMatchFullWithPrecompiledRegex(rx, bundle_name))
        {
            VarRef *ref = VarRefParseFromBundle("tags", bp);
            VarRefSetMeta(ref, true);
            DataType type = CF_DATA_TYPE_NONE;
            const void *bundle_tags = EvalContextVariableGet(ctx, ref, &type);
            VarRefDestroy(ref);

            bool found = false; // case where tag_args are given and the bundle has no tags

            if (NULL == tag_args)
            {
                // we declare it found if no tags were requested
                found = true;
            }
            else if (NULL != bundle_tags)
            {

                switch (DataTypeToRvalType(type))
                {
                case RVAL_TYPE_SCALAR:
                    {
                        Rlist *searched = RlistFromSplitString(bundle_tags, ',');
                        found = RlistMatchesRegexRlist(searched, tag_args);
                        RlistDestroy(searched);
                    }
                    break;

                case RVAL_TYPE_LIST:
                    found = RlistMatchesRegexRlist(bundle_tags, tag_args);
                    break;

                default:
                    Log(LOG_LEVEL_WARNING, "Function '%s' only matches tags defined as a scalar or a list.  "
                        "Bundle '%s' had meta defined as '%s'", fp->name, bundle_name, DataTypeToString(type));
                    found = false;
                    break;
                }
            }

            if (found)
            {
                RlistPrepend(&matches, bundle_name, RVAL_TYPE_SCALAR);
            }
        }

        free(bundle_name);
    }

    pcre_free(rx);

    return (FnCallResult) { FNCALL_SUCCESS, { matches, RVAL_TYPE_LIST } };
}

/*********************************************************************/

static FnCallResult FnCallPackagesMatching(ARG_UNUSED EvalContext *ctx, ARG_UNUSED const Policy *policy, const FnCall *fp, const Rlist *finalargs)
{
    const bool installed_mode = (0 == strcmp(fp->name, "packagesmatching"));
    pcre *matcher;
    {
        const char *regex_package = RlistScalarValue(finalargs);
        const char *regex_version = RlistScalarValue(finalargs->next);
        const char *regex_arch = RlistScalarValue(finalargs->next->next);
        const char *regex_method = RlistScalarValue(finalargs->next->next->next);
        char regex[CF_BUFSIZE];

        // Here we will truncate the regex if the parameters add up to over CF_BUFSIZE
        snprintf(regex, sizeof(regex), "^%s,%s,%s,%s$",
                 regex_package, regex_version, regex_arch, regex_method);
        matcher = CompileRegex(regex);
        if (matcher == NULL)
        {
            return FnFailure();
        }
    }

    char filename[CF_MAXVARSIZE];
    if (installed_mode)
    {
        GetSoftwareCacheFilename(filename);
    }
    else
    {
        GetSoftwarePatchesFilename(filename);
    }

    Log(LOG_LEVEL_DEBUG, "%s: reading inventory from '%s'", fp->name, filename);

    FILE *const fin = fopen(filename, "r");
    if (fin == NULL)
    {
        Log(LOG_LEVEL_VERBOSE,
            "%s cannot open the %s packages inventory '%s' - "
            "This is not necessarily an error. "
            "Either the inventory policy has not been included, "
            "or it has not had time to have an effect yet. "
            "A future call may still succeed. (fopen: %s)",
            fp->name,
            installed_mode ? "installed" : "available",
            filename,
            GetErrorStr());

        pcre_free(matcher);
        return FnFailure();
    }

    JsonElement *json = JsonArrayCreate(50);
    int linenumber = 0;
    char *line;

    while (NULL != (line = GetCsvLineNext(fin)))
    {
        if (strlen(line) > CF_BUFSIZE - 80)
        {
            Log(LOG_LEVEL_ERR,
                "Line %d from package inventory '%s' is too long (%zd) to be sensible",
                linenumber, filename, strlen(line));
            free(line);
            break; /* or continue ? */
        }

        if (StringMatchFullWithPrecompiledRegex(matcher, line))
        {
            Seq *list = SeqParseCsvString(line);
            if (SeqLength(list) != 4)
            {
                Log(LOG_LEVEL_ERR,
                    "Line %d from package inventory '%s' did not yield 4 elements: %s",
                    linenumber, filename, line);
                ++linenumber;
                SeqDestroy(list);
                free(line);
                continue;
            }

            JsonElement *line_obj = JsonObjectCreate(4);
            JsonObjectAppendString(line_obj, "name",    SeqAt(list, 0));
            JsonObjectAppendString(line_obj, "version", SeqAt(list, 1));
            JsonObjectAppendString(line_obj, "arch",    SeqAt(list, 2));
            JsonObjectAppendString(line_obj, "method",  SeqAt(list, 3));
            SeqDestroy(list);

            JsonArrayAppendObject(json, line_obj);
        }

        ++linenumber;
        free(line);
    }
    const char *errstr = GetErrorStr(); /* Only relevant if fail */

    bool fail = !feof(fin);
    fclose(fin);
    pcre_free(matcher);

    if (fail)
    {
        Log(LOG_LEVEL_ERR,
            "Unable to read (%s) package inventory from '%s'.",
            errstr, filename);
        JsonDestroy(json);
        return FnFailure();
    }

    return (FnCallResult) { FNCALL_SUCCESS, (Rval) { json, RVAL_TYPE_CONTAINER } };
}

/*********************************************************************/

static FnCallResult FnCallCanonify(ARG_UNUSED EvalContext *ctx, ARG_UNUSED const Policy *policy, const FnCall *fp, const Rlist *finalargs)
{
    char buf[CF_BUFSIZE];
    char *string = RlistScalarValue(finalargs);

    buf[0] = '\0';

    if (!strcmp(fp->name, "canonifyuniquely"))
    {
        char hashbuffer[CF_HOSTKEY_STRING_SIZE];
        unsigned char digest[EVP_MAX_MD_SIZE + 1];
        HashMethod type;

        type = HashIdFromName("sha1");
        HashString(string, strlen(string), digest, type);
        snprintf(buf, CF_BUFSIZE, "%s_%s", string,
                 SkipHashType(HashPrintSafe(hashbuffer, sizeof(hashbuffer),
                                            digest, type, true)));
    }
    else
    {
        snprintf(buf, CF_BUFSIZE, "%s", string);
    }

    return FnReturn(CanonifyName(buf));
}

/*********************************************************************/

static FnCallResult FnCallTextXform(ARG_UNUSED EvalContext *ctx, ARG_UNUSED const Policy *policy, const FnCall *fp, const Rlist *finalargs)
{
    char *string = RlistScalarValue(finalargs);
    size_t len = strlen(string);
    /* In case of string_length(), buf needs enough space to hold a number. */
    size_t bufsiz = MAX(len + 1, PRINTSIZE(len));
    char *buf = xcalloc(bufsiz, sizeof(char));
    memcpy(buf, string, len + 1);

    if (!strcmp(fp->name, "string_downcase"))
    {
        int pos = 0;
        for (pos = 0; pos < len; pos++)
        {
            buf[pos] = tolower(buf[pos]);
        }
    }
    else if (!strcmp(fp->name, "string_upcase"))
    {
        int pos = 0;
        for (pos = 0; pos < len; pos++)
        {
            buf[pos] = toupper(buf[pos]);
        }
    }
    else if (!strcmp(fp->name, "string_reverse"))
    {
        int c, i, j;
        for (i = 0, j = len - 1; i < j; i++, j--)
        {
            c = buf[i];
            buf[i] = buf[j];
            buf[j] = c;
        }
    }
    else if (!strcmp(fp->name, "string_length"))
    {
        xsnprintf(buf, bufsiz, "%d", len);
    }
    else if (!strcmp(fp->name, "string_head"))
    {
        const long max = IntFromString(RlistScalarValue(finalargs->next));
        if (max < 0)
        {
            Log(LOG_LEVEL_ERR, "string_head called with negative value %ld", max);
            free(buf);
            return FnFailure();
        }
        else if (max < bufsiz)
        {
            buf[max] = '\0';
        }
    }
    else if (!strcmp(fp->name, "string_tail"))
    {
        const long max = IntFromString(RlistScalarValue(finalargs->next));
        if (max < 0)
        {
            Log(LOG_LEVEL_ERR, "string_tail called with negative value %ld", max);
            free(buf);
            return FnFailure();
        }
        else if (max < len)
        {
            memcpy(buf, string + len - max, max + 1);
        }
    }
    else
    {
        Log(LOG_LEVEL_ERR, "text xform with unknown call function %s, aborting", fp->name);
        free(buf);
        return FnFailure();
    }

    return FnReturnNoCopy(buf);
}

/*********************************************************************/

static FnCallResult FnCallLastNode(ARG_UNUSED EvalContext *ctx, ARG_UNUSED const Policy *policy, ARG_UNUSED const FnCall *fp, const Rlist *finalargs)
{
    char *name = RlistScalarValue(finalargs);
    char *split = RlistScalarValue(finalargs->next);

    Rlist *newlist = RlistFromSplitRegex(name, split, 100, true);
    if (newlist != NULL)
    {
        char *res = NULL;
        const Rlist *rp = newlist;
        while (rp->next != NULL)
        {
            rp = rp->next;
        }
        assert(rp && !rp->next);

        if (rp->val.item)
        {
            res = xstrdup(RlistScalarValue(rp));
        }

        RlistDestroy(newlist);
        if (res)
        {
            return FnReturnNoCopy(res);
        }
    }
    return FnFailure();
}

/*******************************************************************/

static FnCallResult FnCallDirname(ARG_UNUSED EvalContext *ctx,
                                  ARG_UNUSED const Policy *policy,
                                  ARG_UNUSED const FnCall *fp,
                                  const Rlist *finalargs)
{
    char dir[PATH_MAX];
    strlcpy(dir, RlistScalarValue(finalargs), PATH_MAX);

    DeleteSlash(dir);
    ChopLastNode(dir);

    return FnReturn(dir);
}

/*********************************************************************/

static FnCallResult FnCallClassify(EvalContext *ctx,
                                   ARG_UNUSED const Policy *policy,
                                   ARG_UNUSED const FnCall *fp,
                                   const Rlist *finalargs)
{
    bool is_defined = IsDefinedClass(ctx, CanonifyName(RlistScalarValue(finalargs)));

    return FnReturnContext(is_defined);
}

/*********************************************************************/
/* Executions                                                        */
/*********************************************************************/

static FnCallResult FnCallReturnsZero(ARG_UNUSED EvalContext *ctx, ARG_UNUSED const Policy *policy, const FnCall *fp, const Rlist *finalargs)
{
    char comm[CF_BUFSIZE];
    const char *shell_option = RlistScalarValue(finalargs->next);
    ShellType shelltype = SHELL_TYPE_NONE;
    bool need_executable_check = false;

    if (strcmp(shell_option, "useshell") == 0)
    {
        shelltype = SHELL_TYPE_USE;
    }
    else if (strcmp(shell_option, "powershell") == 0)
    {
        shelltype = SHELL_TYPE_POWERSHELL;
    }

    if (IsAbsoluteFileName(RlistScalarValue(finalargs)))
    {
        need_executable_check = true;
    }
    else if (shelltype == SHELL_TYPE_NONE)
    {
        Log(LOG_LEVEL_ERR, "returnszero '%s' does not have an absolute path", RlistScalarValue(finalargs));
        return FnReturnContext(false);
    }

    if (need_executable_check && !IsExecutable(CommandArg0(RlistScalarValue(finalargs))))
    {
        Log(LOG_LEVEL_ERR, "returnszero '%s' is assumed to be executable but isn't", RlistScalarValue(finalargs));
        return FnReturnContext(false);
    }

    snprintf(comm, CF_BUFSIZE, "%s", RlistScalarValue(finalargs));

    if (ShellCommandReturnsZero(comm, shelltype))
    {
        Log(LOG_LEVEL_VERBOSE, "%s ran '%s' successfully and it returned zero", fp->name, RlistScalarValue(finalargs));
        return FnReturnContext(true);
    }
    else
    {
        Log(LOG_LEVEL_VERBOSE, "%s ran '%s' successfully and it did not return zero", fp->name, RlistScalarValue(finalargs));
        return FnReturnContext(false);
    }
}

/*********************************************************************/

static FnCallResult FnCallExecResult(ARG_UNUSED EvalContext *ctx, ARG_UNUSED const Policy *policy, const FnCall *fp, const Rlist *finalargs)
{
    const char *shell_option = RlistScalarValue(finalargs->next);
    ShellType shelltype = SHELL_TYPE_NONE;
    bool need_executable_check = false;

    if (strcmp(shell_option, "useshell") == 0)
    {
        shelltype = SHELL_TYPE_USE;
    }
    else if (strcmp(shell_option, "powershell") == 0)
    {
        shelltype = SHELL_TYPE_POWERSHELL;
    }

    if (IsAbsoluteFileName(RlistScalarValue(finalargs)))
    {
        need_executable_check = true;
    }
    else if (shelltype == SHELL_TYPE_NONE)
    {
        Log(LOG_LEVEL_ERR, "%s '%s' does not have an absolute path", fp->name, RlistScalarValue(finalargs));
        return FnFailure();
    }

    if (need_executable_check && !IsExecutable(CommandArg0(RlistScalarValue(finalargs))))
    {
        Log(LOG_LEVEL_ERR, "%s '%s' is assumed to be executable but isn't", fp->name, RlistScalarValue(finalargs));
        return FnFailure();
    }

    size_t buffer_size = CF_EXPANDSIZE;
    char *buffer = xcalloc(1, buffer_size);

    if (GetExecOutput(RlistScalarValue(finalargs), &buffer, &buffer_size, shelltype))
    {
        Log(LOG_LEVEL_VERBOSE, "%s ran '%s' successfully", fp->name, RlistScalarValue(finalargs));
        FnCallResult res = FnReturn(buffer);
        free(buffer);
        return res;
    }
    else
    {
        Log(LOG_LEVEL_VERBOSE, "%s could not run '%s' successfully", fp->name, RlistScalarValue(finalargs));
        free(buffer);
        return FnFailure();
    }
}

/*********************************************************************/

static FnCallResult FnCallUseModule(EvalContext *ctx,
                                    ARG_UNUSED const Policy *policy,
                                    ARG_UNUSED const FnCall *fp,
                                    const Rlist *finalargs)
  /* usemodule("/programpath",varargs) */
{
    char modulecmd[CF_BUFSIZE];
    struct stat statbuf;

    char *command = RlistScalarValue(finalargs);
    char *args = RlistScalarValue(finalargs->next);
    const char* const workdir = GetWorkDir();

    snprintf(modulecmd, CF_BUFSIZE, "\"%s%cmodules%c%s\"",
             workdir, FILE_SEPARATOR, FILE_SEPARATOR, command);

    if (stat(CommandArg0(modulecmd), &statbuf) == -1)
    {
        Log(LOG_LEVEL_ERR, "Plug-in module '%s' not found", modulecmd);
        return FnFailure();
    }

    if ((statbuf.st_uid != 0) && (statbuf.st_uid != getuid()))
    {
        Log(LOG_LEVEL_ERR, "Module '%s' was not owned by uid %ju who is executing agent", modulecmd, (uintmax_t)getuid());
        return FnFailure();
    }

    snprintf(modulecmd, CF_BUFSIZE, "\"%s%cmodules%c%s\" %s",
             workdir, FILE_SEPARATOR, FILE_SEPARATOR, command, args);

    Log(LOG_LEVEL_VERBOSE, "Executing and using module [%s]", modulecmd);

    if (!ExecModule(ctx, modulecmd))
    {
        return FnFailure();
    }

    return FnReturnContext(true);
}

/*********************************************************************/
/* Misc                                                              */
/*********************************************************************/

static FnCallResult FnCallSplayClass(EvalContext *ctx,
                                     ARG_UNUSED const Policy *policy,
                                     ARG_UNUSED const FnCall *fp,
                                     const Rlist *finalargs)
{
    char class_name[CF_MAXVARSIZE];

    Interval splay_policy = IntervalFromString(RlistScalarValue(finalargs->next));

    if (splay_policy == INTERVAL_HOURLY)
    {
        /* 12 5-minute slots in hour */
        int slot = StringHash(RlistScalarValue(finalargs), 0, CF_HASHTABLESIZE) * 12 / CF_HASHTABLESIZE;
        snprintf(class_name, CF_MAXVARSIZE, "Min%02d_%02d", slot * 5, ((slot + 1) * 5) % 60);
    }
    else
    {
        /* 12*24 5-minute slots in day */
        int dayslot = StringHash(RlistScalarValue(finalargs), 0, CF_HASHTABLESIZE) * 12 * 24 / CF_HASHTABLESIZE;
        int hour = dayslot / 12;
        int slot = dayslot % 12;

        snprintf(class_name, CF_MAXVARSIZE, "Min%02d_%02d.Hr%02d", slot * 5, ((slot + 1) * 5) % 60, hour);
    }

    return FnReturnContext(IsDefinedClass(ctx, class_name));
}

/*********************************************************************/

#ifdef HAVE_LIBCURL
struct _curl_userdata
{
    const FnCall *fp;
    const char *desc;
    size_t max_size;
    Buffer* content;
};

static size_t cfengine_curl_write_callback(char *ptr, size_t size, size_t nmemb, void *userdata)
{
    struct _curl_userdata *options = (struct _curl_userdata*) userdata;
    unsigned int old = BufferSize(options->content);
    size_t requested = size*nmemb;
    size_t granted = requested;

    if (old + requested > options->max_size)
    {
        granted = options->max_size - old;
        Log(LOG_LEVEL_VERBOSE, "%s: while receiving %s, current %u + requested %zd bytes would be over the maximum %zd; only accepting %zd bytes", options->fp->name, options->desc, old, requested, options->max_size, granted);
    }

    BufferAppend(options->content, ptr, granted);

    // `written` is actually (BufferSize(options->content) - old) but
    // libcurl doesn't like that
    size_t written = requested;

    // extra caution
    BufferTrimToMaxLength(options->content, options->max_size);
    return written;
}

static void CurlCleanup()
{
    if (NULL == CURL_CACHE)
    {
        JsonElement *temp = CURL_CACHE;
        CURL_CACHE = NULL;
        JsonDestroy(temp);
    }

    if (CURL_INITIALIZED)
    {
        curl_global_cleanup();
        CURL_INITIALIZED = false;
    }

}
#endif

static FnCallResult FnCallUrlGet(ARG_UNUSED EvalContext *ctx,
                                 ARG_UNUSED const Policy *policy,
                                 const FnCall *fp,
                                 const Rlist *finalargs)
{

#ifdef HAVE_LIBCURL

    char *url = RlistScalarValue(finalargs);
    bool allocated = false;
    JsonElement *options = VarNameOrInlineToJson(ctx, fp, finalargs->next, false, &allocated);

    if (NULL == options)
    {
        return FnFailure();
    }

    if (JsonGetElementType(options) != JSON_ELEMENT_TYPE_CONTAINER ||
        JsonGetContainerType(options) != JSON_CONTAINER_TYPE_OBJECT)
    {
        JsonDestroyMaybe(options, allocated);
        return FnFailure();
    }

    Writer *cache_w = StringWriter();
    WriterWriteF(cache_w, "url = %s; options = ", url);
    JsonWriteCompact(cache_w, options);

    if (NULL == CURL_CACHE)
    {
        CURL_CACHE = JsonObjectCreate(10);
        atexit(&CurlCleanup);
    }

    JsonElement *old_result = JsonObjectGetAsObject(CURL_CACHE, StringWriterData(cache_w));

    if (NULL != old_result)
    {
        Log(LOG_LEVEL_VERBOSE, "%s: found cached request for %s", fp->name, url);
        WriterClose(cache_w);
        JsonDestroyMaybe(options, allocated);
        return (FnCallResult) { FNCALL_SUCCESS, (Rval) { JsonCopy(old_result), RVAL_TYPE_CONTAINER } };
    }

    if (!CURL_INITIALIZED && curl_global_init(CURL_GLOBAL_DEFAULT) != 0)
    {
        Log(LOG_LEVEL_ERR, "%s: libcurl initialization failed, sorry", fp->name);

        WriterClose(cache_w);
        JsonDestroyMaybe(options, allocated);
        return FnFailure();
    }

    CURL_INITIALIZED = true;

    CURL *curl = curl_easy_init();
    if (!curl)
    {
        Log(LOG_LEVEL_ERR, "%s: libcurl easy_init failed, sorry", fp->name);

        WriterClose(cache_w);
        JsonDestroyMaybe(options, allocated);
        return FnFailure();
    }

    Buffer *content = BufferNew();
    Buffer *headers = BufferNew();
    curl_easy_setopt(curl, CURLOPT_URL, url);
    curl_easy_setopt(curl, CURLOPT_NOSIGNAL, 1); // do not use signals
    curl_easy_setopt(curl, CURLOPT_TIMEOUT, 3L); // set default timeout
    curl_easy_setopt(curl, CURLOPT_VERBOSE, 0);
    curl_easy_setopt(curl,
                     CURLOPT_PROTOCOLS,

                     // Allowed protocols
                     CURLPROTO_FILE |
                     CURLPROTO_FTP |
                     CURLPROTO_FTPS |
                     CURLPROTO_HTTP |
                     CURLPROTO_HTTPS);

    curl_easy_setopt(curl, CURLOPT_WRITEFUNCTION, cfengine_curl_write_callback);
    curl_easy_setopt(curl, CURLOPT_HEADERFUNCTION, cfengine_curl_write_callback);

    size_t max_content = 4096;
    size_t max_headers = 4096;
    JsonIterator iter = JsonIteratorInit(options);
    const JsonElement *e;
    while ((e = JsonIteratorNextValueByType(&iter, JSON_ELEMENT_TYPE_PRIMITIVE, true)))
    {
        const char *key = JsonIteratorCurrentKey(&iter);
        const char *value = JsonPrimitiveGetAsString(e);

        if (0 == strcmp(key, "url.timeout"))
        {
            Log(LOG_LEVEL_VERBOSE, "%s: setting timeout to %ld seconds", fp->name, IntFromString(value));
            curl_easy_setopt(curl, CURLOPT_TIMEOUT, IntFromString(value));
        }
        else if (0 == strcmp(key, "url.verbose"))
        {
            Log(LOG_LEVEL_VERBOSE, "%s: setting verbosity to %ld", fp->name, IntFromString(value));
            curl_easy_setopt(curl, CURLOPT_VERBOSE, IntFromString(value));
        }
        else if (0 == strcmp(key, "url.header"))
        {
            Log(LOG_LEVEL_VERBOSE, "%s: setting inline headers to %ld", fp->name, IntFromString(value));
            curl_easy_setopt(curl, CURLOPT_HEADER, IntFromString(value));
        }
        else if (0 == strcmp(key, "url.referer"))
        {
            Log(LOG_LEVEL_VERBOSE, "%s: setting referer to %s", fp->name, value);
            curl_easy_setopt(curl, CURLOPT_REFERER, value);
        }
        else if (0 == strcmp(key, "url.user-agent"))
        {
            Log(LOG_LEVEL_VERBOSE, "%s: setting user agent string to %s", fp->name, value);
            curl_easy_setopt(curl, CURLOPT_USERAGENT, value);
        }
        else if (0 == strcmp(key, "url.max_content"))
        {
            Log(LOG_LEVEL_VERBOSE, "%s: setting max contents to %ld", fp->name, IntFromString(value));
            max_content = IntFromString(value);
        }
        else if (0 == strcmp(key, "url.max_headers"))
        {
            Log(LOG_LEVEL_VERBOSE, "%s: setting max headers to %ld", fp->name, IntFromString(value));
            max_headers = IntFromString(value);
        }
        else
        {
            Log(LOG_LEVEL_INFO, "%s: unknown option %s", fp->name, key);
        }
    }

    struct _curl_userdata data = { fp, "content", max_content, content };
    curl_easy_setopt(curl, CURLOPT_WRITEDATA, &data);

    struct _curl_userdata header_data = { fp, "headers", max_headers, headers };
    curl_easy_setopt(curl, CURLOPT_HEADERDATA, &header_data);

    JsonElement *options_headers = JsonObjectGetAsArray(options, "url.headers");
    struct curl_slist *header_list = NULL;

    if (NULL != options_headers)
    {
        iter = JsonIteratorInit(options_headers);
        while ((e = JsonIteratorNextValueByType(&iter, JSON_ELEMENT_TYPE_PRIMITIVE, true)))
        {
            header_list = curl_slist_append(header_list, JsonPrimitiveGetAsString(e));
        }
    }

    if (NULL != header_list)
    {
        curl_easy_setopt(curl, CURLOPT_HTTPHEADER, header_list);
    }

    JsonElement *result = JsonObjectCreate(10);
    CURLcode res = curl_easy_perform(curl);
    if (NULL != header_list)
    {
        curl_slist_free_all(header_list);
        header_list = NULL;
    }

    long returncode = 0;
    curl_easy_getinfo(curl, CURLINFO_RESPONSE_CODE, &returncode);
    JsonObjectAppendInteger(result, "returncode",  returncode);

    curl_easy_cleanup(curl);

    JsonObjectAppendInteger(result, "rc",  0+res);

    bool success = (CURLE_OK == res);
    JsonObjectAppendBool(result, "success", success);

    if (!success)
    {
        JsonObjectAppendString(result, "error_message", curl_easy_strerror(res));
    }



    BufferTrimToMaxLength(content, max_content);
    JsonObjectAppendString(result, "content",  BufferData(content));
    BufferDestroy(content);

    BufferTrimToMaxLength(headers, max_headers);
    JsonObjectAppendString(result, "headers",  BufferData(headers));
    BufferDestroy(headers);

    JsonObjectAppendObject(CURL_CACHE, StringWriterData(cache_w), JsonCopy(result));
    WriterClose(cache_w);

    JsonDestroyMaybe(options, allocated);
    return (FnCallResult) { FNCALL_SUCCESS, (Rval) { result, RVAL_TYPE_CONTAINER } };

#else

    UNUSED(finalargs);                 /* suppress unused parameter warning */
    Log(LOG_LEVEL_ERR,
        "%s: libcurl integration is not compiled into CFEngine, sorry", fp->name);
    return FnFailure();

#endif
}

/*********************************************************************/

/* ReadTCP(localhost,80,'GET index.html',1000) */
static FnCallResult FnCallReadTcp(ARG_UNUSED EvalContext *ctx,
                                  ARG_UNUSED const Policy *policy,
                                  ARG_UNUSED const FnCall *fp,
                                  const Rlist *finalargs)
{
    char *hostnameip = RlistScalarValue(finalargs);
    char *port = RlistScalarValue(finalargs->next);
    char *sendstring = RlistScalarValue(finalargs->next->next);
    ssize_t maxbytes = IntFromString(RlistScalarValue(finalargs->next->next->next));

    if (THIS_AGENT_TYPE == AGENT_TYPE_COMMON)
    {
        return FnFailure();
    }

    if (maxbytes < 0 || maxbytes > CF_BUFSIZE - 1)
    {
        Log(LOG_LEVEL_VERBOSE,
            "readtcp: invalid number of bytes %zd to read, defaulting to %d",
            maxbytes, CF_BUFSIZE - 1);
        maxbytes = CF_BUFSIZE - 1;
    }

    char txtaddr[CF_MAX_IP_LEN] = "";
    int sd = SocketConnect(hostnameip, port, CONNTIMEOUT, false,
                           txtaddr, sizeof(txtaddr));
    if (sd == -1)
    {
        Log(LOG_LEVEL_INFO, "readtcp: Couldn't connect. (socket: %s)",
            GetErrorStr());
        return FnFailure();
    }

    if (strlen(sendstring) > 0)
    {
        int sent = 0;
        int result = 0;
        size_t length = strlen(sendstring);
        do
        {
            result = send(sd, sendstring, length, 0);
            if (result < 0)
            {
                cf_closesocket(sd);
                return FnFailure();
            }
            else
            {
                sent += result;
            }
        } while (sent < length);
    }

    char recvbuf[CF_BUFSIZE];
    ssize_t n_read = recv(sd, recvbuf, maxbytes, 0);
    cf_closesocket(sd);

    if (n_read == -1)
    {
        Log(LOG_LEVEL_INFO, "readtcp: Error while receiving (%s)",
            GetErrorStr());
        return FnFailure();
    }

    assert(n_read < sizeof(recvbuf));
    recvbuf[n_read] = '\0';

    Log(LOG_LEVEL_VERBOSE,
        "readtcp: requested %zd maxbytes, got %zd bytes from %s",
        maxbytes, n_read, txtaddr);

    return FnReturn(recvbuf);
}

/*********************************************************************/

static FnCallResult FnCallRegArray(EvalContext *ctx, ARG_UNUSED const Policy *policy, ARG_UNUSED const FnCall *fp, const Rlist *finalargs)
{
    char *arrayname = RlistScalarValue(finalargs);
    pcre *rx = CompileRegex(RlistScalarValue(finalargs->next));
    if (!rx)
    {
        return FnFailure();
    }

    VarRef *ref = VarRefParse(arrayname);
    bool found = false;

    VariableTableIterator *iter = EvalContextVariableTableIteratorNew(ctx, ref->ns, ref->scope, ref->lval);
    VarRefDestroy(ref);
    Variable *var;
    while ((var = VariableTableIteratorNext(iter)))
    {
        if (StringMatchFullWithPrecompiledRegex(rx, RvalScalarValue(var->rval)))
        {
            found = true;
            break;
        }
    }
    VariableTableIteratorDestroy(iter);
    pcre_free(rx);

    return FnReturnContext(found);
}

/*********************************************************************/

// This is needed for literally one acceptance test:
// 01_vars/02_functions/getindices_returns_expected_list_from_array.cf
//
// The case is that we have a[x] = "1" AND a[x][y] = "2" which is
// ambiguous, but classic CFEngine arrays allow it. So we want the
// classic getindices("a[x]") to return "y" in this case.
static FnCallResult FnCallGetIndicesClassic(EvalContext *ctx, ARG_UNUSED const Policy *policy, const FnCall *fp, const Rlist *finalargs)
{
    VarRef *ref = VarRefParse(RlistScalarValue(finalargs));
    if (!VarRefIsQualified(ref))
    {
        if (fp->caller)
        {
            const Bundle *caller_bundle = PromiseGetBundle(fp->caller);
            VarRefQualify(ref, caller_bundle->ns, caller_bundle->name);
        }
        else
        {
            Log(LOG_LEVEL_WARNING,
                "Function '%s' was given an unqualified variable reference, "
                "and it was not called from a promise. No way to automatically qualify the reference '%s'.",
                fp->name, RlistScalarValue(finalargs));
            VarRefDestroy(ref);
            return FnFailure();
        }
    }

    Rlist *keys = NULL;

    VariableTableIterator *iter = EvalContextVariableTableFromRefIteratorNew(ctx, ref);
    const Variable *var;
    while ((var = VariableTableIteratorNext(iter)))
    {
        Log(LOG_LEVEL_DEBUG, "%s: from %s got ref num_indices %zd and variable's num_indices %zd",
            fp->name, RlistScalarValue(finalargs), ref->num_indices, var->ref->num_indices);
        if (ref->num_indices < var->ref->num_indices)
        {
            RlistAppendScalarIdemp(&keys, var->ref->indices[ref->num_indices]);
        }
    }

    VariableTableIteratorDestroy(iter);
    VarRefDestroy(ref);

    return (FnCallResult) { FNCALL_SUCCESS, { keys, RVAL_TYPE_LIST } };
}

/*********************************************************************/

static FnCallResult FnCallGetIndices(EvalContext *ctx, ARG_UNUSED const Policy *policy, const FnCall *fp, const Rlist *finalargs)
{
    const char *name_str = RlistScalarValueSafe(finalargs);

    // Protect against collected args (their rval type will be data
    // container). This is a special case to preserve legacy behavior
    // for array lookups that requires a scalar in finalargs.
    if (RlistValueIsType(finalargs, RVAL_TYPE_SCALAR))
    {
        VarRef *ref = ResolveAndQualifyVarName(fp, name_str);
        DataType type = CF_DATA_TYPE_NONE;
        EvalContextVariableGet(ctx, ref, &type);
        VarRefDestroy(ref);

        if (type != CF_DATA_TYPE_CONTAINER &&
            StringMatchFull(".*[a-zA-Z0-9_](\\[[a-zA-Z0-9_]+\\])+$", name_str))
        {
            return FnCallGetIndicesClassic(ctx, policy, fp, finalargs);
        }
    }

    // Try to load directly. This case will behave correctly whether
    // finalrgs holds a scalar or not.
    bool allocated = false;
    JsonElement *json = VarNameOrInlineToJson(ctx, fp, finalargs, true, &allocated);

    // we failed to produce a valid JsonElement, so give up
    if (NULL == json)
    {
        return FnFailure();
    }

    Rlist *keys = NULL;

    if (JsonGetElementType(json) != JSON_ELEMENT_TYPE_CONTAINER)
    {
        JsonDestroyMaybe(json, allocated);
        return (FnCallResult) { FNCALL_SUCCESS, { keys, RVAL_TYPE_LIST } };
    }

    if (JsonGetContainerType(json) == JSON_CONTAINER_TYPE_OBJECT)
    {
        JsonIterator iter = JsonIteratorInit(json);
        const char *key;
        while ((key = JsonIteratorNextKey(&iter)))
        {
            RlistAppendScalar(&keys, key);
        }
    }
    else
    {
        for (size_t i = 0; i < JsonLength(json); i++)
        {
            Rval key = (Rval) { StringFromLong(i), RVAL_TYPE_SCALAR };
            RlistAppendRval(&keys, key);
        }
    }

    JsonDestroyMaybe(json, allocated);
    return (FnCallResult) { FNCALL_SUCCESS, { keys, RVAL_TYPE_LIST } };
}

/*********************************************************************/

void CollectContainerValues(EvalContext *ctx, Rlist **values, const JsonElement *container)
{
    if (JsonGetElementType(container) == JSON_ELEMENT_TYPE_CONTAINER)
    {
        JsonIterator iter = JsonIteratorInit(container);
        const JsonElement *el;
        while ((el = JsonIteratorNextValue(&iter)))
        {
            if (JsonGetElementType(el) == JSON_ELEMENT_TYPE_CONTAINER)
            {
                CollectContainerValues(ctx, values, el);
            }
            else
            {
                char *value = JsonPrimitiveToString(el);
                if (NULL != value)
                {
                    RlistAppendScalar(values, value);
                    free(value);
                }
            }
        }
    }
    else if (JsonGetElementType(container) == JSON_ELEMENT_TYPE_PRIMITIVE)
    {
        char *value = JsonPrimitiveToString(container);
        if (NULL != value)
        {
            RlistAppendScalar(values, value);
            free(value);
        }
    }
}

/*********************************************************************/

static FnCallResult FnCallGetValues(EvalContext *ctx, ARG_UNUSED const Policy *policy, const FnCall *fp, const Rlist *finalargs)
{
    // try to load directly
    bool allocated = false;
    JsonElement *json = VarNameOrInlineToJson(ctx, fp, finalargs, true, &allocated);

    // we failed to produce a valid JsonElement, so give up
    if (NULL == json)
    {
        return FnFailure();
    }

    Rlist *values = NULL;
    if (JsonGetElementType(json) != JSON_ELEMENT_TYPE_CONTAINER)
    {
        JsonDestroyMaybe(json, allocated);
        return (FnCallResult) { FNCALL_SUCCESS, { values, RVAL_TYPE_LIST } };
    }

    CollectContainerValues(ctx, &values, json);

    JsonDestroyMaybe(json, allocated);
    return (FnCallResult) { FNCALL_SUCCESS, { values, RVAL_TYPE_LIST } };
}

/*********************************************************************/

static FnCallResult FnCallGrep(EvalContext *ctx, ARG_UNUSED const Policy *policy, const FnCall *fp, const Rlist *finalargs)
{
    return FilterInternal(ctx,
                          fp,
                          RlistScalarValue(finalargs), // regex
                          finalargs->next, // list identifier
                          1, // regex match = TRUE
                          0, // invert matches = FALSE
                          LONG_MAX); // max results = max int
}

/*********************************************************************/

static FnCallResult FnCallRegList(EvalContext *ctx, ARG_UNUSED const Policy *policy, const FnCall *fp, const Rlist *finalargs)
{
    return FilterInternal(ctx,
                          fp,
                          RlistScalarValue(finalargs->next), // regex or string
                          finalargs, // list identifier
                          1,
                          0,
                          LONG_MAX);
}

/*********************************************************************/

static FnCallResult JoinContainer(const JsonElement *container, const char *delimiter)
{
    JsonIterator iter = JsonIteratorInit(container);
    const JsonElement *e = JsonIteratorNextValueByType(&iter, JSON_ELEMENT_TYPE_PRIMITIVE, true);
    if (!e)
    {
        return FnReturn("");
    }

    Buffer *result = BufferNew();
    BufferAppendString(result, JsonPrimitiveGetAsString(e));

    while ((e = JsonIteratorNextValueByType(&iter, JSON_ELEMENT_TYPE_PRIMITIVE, true)))
    {
        BufferAppendString(result, delimiter);
        BufferAppendString(result, JsonPrimitiveGetAsString(e));
    }

    return FnReturnBuffer(result);
}

static FnCallResult FnCallJoin(EvalContext *ctx, ARG_UNUSED const Policy *policy, ARG_UNUSED const FnCall *fp, const Rlist *finalargs)
{
    const char *delimiter = RlistScalarValue(finalargs);
    const char *name_str = RlistScalarValueSafe(finalargs->next);

    // try to load directly
    bool allocated = false;
    JsonElement *json = VarNameOrInlineToJson(ctx, fp, finalargs->next, false, &allocated);

    // we failed to produce a valid JsonElement, so give up
    if (NULL == json)
    {
        return FnFailure();
    }
    else if (JsonGetElementType(json) != JSON_ELEMENT_TYPE_CONTAINER)
    {
        Log(LOG_LEVEL_VERBOSE, "Function '%s', argument '%s' was not a data container or list",
            fp->name, name_str);
        JsonDestroyMaybe(json, allocated);
        return FnFailure();
    }

    FnCallResult result = JoinContainer(json, delimiter);
    JsonDestroyMaybe(json, allocated);
    return result;

}

/*********************************************************************/

static FnCallResult FnCallGetFields(EvalContext *ctx,
                                    ARG_UNUSED const Policy *policy,
                                    const FnCall *fp,
                                    const Rlist *finalargs)
{
    pcre *rx = CompileRegex(RlistScalarValue(finalargs));
    if (!rx)
    {
        return FnFailure();
    }

    const char *filename = RlistScalarValue(finalargs->next);
    const char *split = RlistScalarValue(finalargs->next->next);
    const char *array_lval = RlistScalarValue(finalargs->next->next->next);

    FILE *fin = safe_fopen(filename, "rt");
    if (!fin)
    {
        Log(LOG_LEVEL_ERR, "File '%s' could not be read in getfields(). (fopen: %s)", filename, GetErrorStr());
        pcre_free(rx);
        return FnFailure();
    }

    size_t line_size = CF_BUFSIZE;
    char *line = xmalloc(CF_BUFSIZE);

    int line_count = 0;

    while (CfReadLine(&line, &line_size, fin) != -1)
    {
        if (!StringMatchFullWithPrecompiledRegex(rx, line))
        {
            continue;
        }

        if (line_count == 0)
        {
            Rlist *newlist = RlistFromSplitRegex(line, split, 31, true);
            int vcount = 1;

            for (const Rlist *rp = newlist; rp != NULL; rp = rp->next)
            {
                char name[CF_MAXVARSIZE];
                snprintf(name, CF_MAXVARSIZE - 1, "%s[%d]", array_lval, vcount);
                VarRef *ref = VarRefParse(name);
                if (!VarRefIsQualified(ref))
                {
                    if (fp->caller)
                    {
                        const Bundle *caller_bundle = PromiseGetBundle(fp->caller);
                        VarRefQualify(ref, caller_bundle->ns, caller_bundle->name);
                    }
                    else
                    {
                        Log(LOG_LEVEL_WARNING,
                            "Function '%s' was given an unqualified variable reference, "
                            "and it was not called from a promise. No way to automatically qualify the reference '%s'.",
                            fp->name, RlistScalarValue(finalargs));
                        VarRefDestroy(ref);
                        free(line);
                        RlistDestroy(newlist);
                        pcre_free(rx);
                        return FnFailure();
                    }
                }

                EvalContextVariablePut(ctx, ref, RlistScalarValue(rp), CF_DATA_TYPE_STRING, "source=function,function=getfields");
                VarRefDestroy(ref);
                Log(LOG_LEVEL_VERBOSE, "getfields: defining '%s' => '%s'", name, RlistScalarValue(rp));
                vcount++;
            }

            RlistDestroy(newlist);
        }

        line_count++;
    }

    pcre_free(rx);
    free(line);

    if (!feof(fin))
    {
        Log(LOG_LEVEL_ERR, "Unable to read data from file '%s'. (fgets: %s)", filename, GetErrorStr());
        fclose(fin);
        return FnFailure();
    }

    fclose(fin);

    return FnReturnF("%d", line_count);
}

/*********************************************************************/

static FnCallResult FnCallCountLinesMatching(ARG_UNUSED EvalContext *ctx, ARG_UNUSED const Policy *policy, ARG_UNUSED const FnCall *fp, const Rlist *finalargs)
{
    pcre *rx = CompileRegex(RlistScalarValue(finalargs));
    if (!rx)
    {
        return FnFailure();
    }

    char *filename = RlistScalarValue(finalargs->next);

    FILE *fin = safe_fopen(filename, "rt");
    if (!fin)
    {
        Log(LOG_LEVEL_VERBOSE, "File '%s' could not be read in countlinesmatching(). (fopen: %s)", filename, GetErrorStr());
        pcre_free(rx);
        return FnReturn("0");
    }

    int lcount = 0;
    {
        size_t line_size = CF_BUFSIZE;
        char *line = xmalloc(line_size);

        while (CfReadLine(&line, &line_size, fin) != -1)
        {
            if (StringMatchFullWithPrecompiledRegex(rx, line))
            {
                lcount++;
                Log(LOG_LEVEL_VERBOSE, "countlinesmatching: matched '%s'", line);
                continue;
            }
        }

        free(line);
    }

    pcre_free(rx);

    if (!feof(fin))
    {
        Log(LOG_LEVEL_ERR, "Unable to read data from file '%s'. (fgets: %s)", filename, GetErrorStr());
        fclose(fin);
        return FnFailure();
    }

    fclose(fin);

    return FnReturnF("%d", lcount);
}

/*********************************************************************/

static FnCallResult FnCallLsDir(ARG_UNUSED EvalContext *ctx, ARG_UNUSED const Policy *policy, ARG_UNUSED const FnCall *fp, const Rlist *finalargs)
{
    Rlist *newlist = NULL;

    char *dirname = RlistScalarValue(finalargs);
    char *regex = RlistScalarValue(finalargs->next);
    int includepath = BooleanFromString(RlistScalarValue(finalargs->next->next));

    Dir *dirh = DirOpen(dirname);
    if (dirh == NULL)
    {
        Log(LOG_LEVEL_ERR, "Directory '%s' could not be accessed in lsdir(), (opendir: %s)", dirname, GetErrorStr());
        return (FnCallResult) { FNCALL_SUCCESS, { newlist, RVAL_TYPE_LIST } };
    }

    const struct dirent *dirp;
    for (dirp = DirRead(dirh); dirp != NULL; dirp = DirRead(dirh))
    {
        if (strlen(regex) == 0 || StringMatchFull(regex, dirp->d_name))
        {
            if (includepath)
            {
                char line[CF_BUFSIZE];
                snprintf(line, CF_BUFSIZE, "%s/%s", dirname, dirp->d_name);
                MapName(line);
                RlistPrepend(&newlist, line, RVAL_TYPE_SCALAR);
            }
            else
            {
                RlistPrepend(&newlist, dirp->d_name, RVAL_TYPE_SCALAR);
            }
        }
    }
    DirClose(dirh);

    return (FnCallResult) { FNCALL_SUCCESS, { newlist, RVAL_TYPE_LIST } };
}

/*********************************************************************/

bool EvalContextVariablePutSpecialEscaped(EvalContext *ctx, SpecialScope scope, const char *lval, const void *value, DataType type, const char *tags, bool escape)
{
    if (escape)
    {
        char *escaped = EscapeCharCopy(value, '"', '\\');
        bool ret = EvalContextVariablePutSpecial(ctx, scope, lval, escaped, type, tags);
        free(escaped);
        return ret;
    }

    return EvalContextVariablePutSpecial(ctx, scope, lval, value, type, tags);
}

static FnCallResult FnCallMapData(EvalContext *ctx, ARG_UNUSED const Policy *policy, const FnCall *fp, const Rlist *finalargs)
{
    if (!fp->caller)
    {
        Log(LOG_LEVEL_ERR, "Function '%s' must be called from a promise", fp->name);
        return FnFailure();
    }

    bool mapdatamode = 0 == strcmp(fp->name, "mapdata");
    Rlist *returnlist = NULL;

    const char *conversion;
    const char *arg_map;
    const char *varname;

    Rlist *varpointer = NULL;
    if (mapdatamode)
    {
        conversion = RlistScalarValue(finalargs);
        arg_map = RlistScalarValue(finalargs->next);
        varpointer = finalargs->next->next;
    }
    else
    {
        conversion = "none";
        arg_map = RlistScalarValue(finalargs);
        varpointer = finalargs->next;
    }

    varname = RlistScalarValueSafe(varpointer);

    bool jsonmode = (0 == strcmp(conversion, "json"));
    bool canonifymode = (0 == strcmp(conversion, "canonify"));

    bool allocated = false;
    JsonElement *container = VarNameOrInlineToJson(ctx, fp, varpointer, false, &allocated);

    if (NULL == container)
    {
        return FnFailure();
    }

    if (JsonGetElementType(container) != JSON_ELEMENT_TYPE_CONTAINER)
    {
        Log(LOG_LEVEL_ERR, "Function '%s' got an unexpected non-container from argument '%s'", fp->name, varname);
        JsonDestroyMaybe(container, allocated);

        return FnFailure();
    }

    Buffer *expbuf = BufferNew();

    if (JsonGetContainerType(container) != JSON_CONTAINER_TYPE_OBJECT)
    {
        JsonElement *temp = JsonObjectCreate(0);
        JsonElement *temp2 = JsonMerge(temp, container);
        JsonDestroy(temp);
        JsonDestroyMaybe(container, allocated);

        container = temp2;
    }

    JsonIterator iter = JsonIteratorInit(container);
    const JsonElement *e;

    while (NULL != (e = JsonIteratorNextValue(&iter)))
    {
        EvalContextVariablePutSpecialEscaped(ctx, SPECIAL_SCOPE_THIS, "k", JsonGetPropertyAsString(e),
                                             CF_DATA_TYPE_STRING, "source=function,function=maparray",
                                             jsonmode);

        switch (JsonGetElementType(e))
        {
        case JSON_ELEMENT_TYPE_PRIMITIVE:
            BufferClear(expbuf);
            EvalContextVariablePutSpecialEscaped(ctx, SPECIAL_SCOPE_THIS, "v", JsonPrimitiveGetAsString(e),
                                                 CF_DATA_TYPE_STRING, "source=function,function=maparray",
                                                 jsonmode);

            ExpandScalar(ctx, PromiseGetBundle(fp->caller)->ns, PromiseGetBundle(fp->caller)->name, arg_map, expbuf);

            if (strstr(BufferData(expbuf), "$(this.k)") || strstr(BufferData(expbuf), "${this.k}") ||
                strstr(BufferData(expbuf), "$(this.v)") || strstr(BufferData(expbuf), "${this.v}"))
            {
                RlistDestroy(returnlist);
                EvalContextVariableRemoveSpecial(ctx, SPECIAL_SCOPE_THIS, "k");
                EvalContextVariableRemoveSpecial(ctx, SPECIAL_SCOPE_THIS, "v");
                BufferDestroy(expbuf);
                JsonDestroyMaybe(container, allocated);
                return FnFailure();
            }

            if (canonifymode)
            {
                BufferCanonify(expbuf);
            }

            RlistAppendScalar(&returnlist, BufferData(expbuf));
            EvalContextVariableRemoveSpecial(ctx, SPECIAL_SCOPE_THIS, "v");

            break;

        case JSON_ELEMENT_TYPE_CONTAINER:
        {
            const JsonElement *e2;
            JsonIterator iter2 = JsonIteratorInit(e);
            int position = 0;
            while (NULL != (e2 = JsonIteratorNextValueByType(&iter2, JSON_ELEMENT_TYPE_PRIMITIVE, true)))
            {
                char *key = (char*) JsonGetPropertyAsString(e2);
                bool havekey = NULL != key;
                if (havekey)
                {
                    EvalContextVariablePutSpecialEscaped(ctx, SPECIAL_SCOPE_THIS, "k[1]", key,
                                                         CF_DATA_TYPE_STRING, "source=function,function=maparray",
                                                         jsonmode);
                }

                BufferClear(expbuf);

                EvalContextVariablePutSpecialEscaped(ctx, SPECIAL_SCOPE_THIS, "v", JsonPrimitiveGetAsString(e2),
                                                     CF_DATA_TYPE_STRING, "source=function,function=maparray",
                                                     jsonmode);

                ExpandScalar(ctx, PromiseGetBundle(fp->caller)->ns, PromiseGetBundle(fp->caller)->name, arg_map, expbuf);

                if (strstr(BufferData(expbuf), "$(this.k)") || strstr(BufferData(expbuf), "${this.k}") ||
                    (havekey && (strstr(BufferData(expbuf), "$(this.k[1])") || strstr(BufferData(expbuf), "${this.k[1]}"))) ||
                    strstr(BufferData(expbuf), "$(this.v)") || strstr(BufferData(expbuf), "${this.v}"))
                {
                    RlistDestroy(returnlist);
                    EvalContextVariableRemoveSpecial(ctx, SPECIAL_SCOPE_THIS, "k");
                    if (havekey)
                    {
                        EvalContextVariableRemoveSpecial(ctx, SPECIAL_SCOPE_THIS, "k[1]");
                    }
                    EvalContextVariableRemoveSpecial(ctx, SPECIAL_SCOPE_THIS, "v");
                    BufferDestroy(expbuf);
                    JsonDestroyMaybe(container, allocated);
                    return FnFailure();
                }

                if (canonifymode)
                {
                    BufferCanonify(expbuf);
                }

                RlistAppendScalarIdemp(&returnlist, BufferData(expbuf));
                if (havekey)
                {
                    EvalContextVariableRemoveSpecial(ctx, SPECIAL_SCOPE_THIS, "k[1]");
                }
                EvalContextVariableRemoveSpecial(ctx, SPECIAL_SCOPE_THIS, "v");
                position++;
            }
        }
        break;

        default:
            break;
        }
        EvalContextVariableRemoveSpecial(ctx, SPECIAL_SCOPE_THIS, "k");
    }

    BufferDestroy(expbuf);
    JsonDestroyMaybe(container, allocated);

    JsonElement *returnjson = NULL;

    if (returnlist == NULL && !mapdatamode)
    {
        RlistAppendScalarIdemp(&returnlist, CF_NULL_VALUE);
    }

    // this is mapdata()
    if (mapdatamode)
    {
        returnjson = JsonArrayCreate(RlistLen(returnlist));
        for (const Rlist *rp = returnlist; rp != NULL; rp = rp->next)
        {
            const char *data = RlistScalarValue(rp);
            if (jsonmode)
            {
                JsonElement *parsed = NULL;
                if (JsonParseWithLookup(ctx, &LookupVarRefToJson, &data, &parsed) == JSON_PARSE_OK)
                {
                    JsonArrayAppendElement(returnjson, parsed);
                }
                else
                {
                    Log(LOG_LEVEL_VERBOSE, "Function '%s' could not parse dynamic JSON '%s', skipping it", fp->name, data);
                }
            }
            else
            {
                JsonArrayAppendString(returnjson, data);
            }
        }

        RlistDestroy(returnlist);
        return (FnCallResult) { FNCALL_SUCCESS, { returnjson, RVAL_TYPE_CONTAINER } };
    }

    // this is maparray()
    return (FnCallResult) { FNCALL_SUCCESS, { returnlist, RVAL_TYPE_LIST } };
}

/*********************************************************************/

static FnCallResult FnCallMapList(EvalContext *ctx,
                                  ARG_UNUSED const Policy *policy,
                                  ARG_UNUSED const FnCall *fp,
                                  const Rlist *finalargs)
{
    const char *arg_map = RlistScalarValue(finalargs);
    const char *name_str = RlistScalarValueSafe(finalargs->next);

    // try to load directly
    bool allocated = false;
    JsonElement *json = VarNameOrInlineToJson(ctx, fp, finalargs->next, false, &allocated);

    // we failed to produce a valid JsonElement, so give up
    if (NULL == json)
    {
        return FnFailure();
    }
    else if (JsonGetElementType(json) != JSON_ELEMENT_TYPE_CONTAINER)
    {
        Log(LOG_LEVEL_VERBOSE, "Function '%s', argument '%s' was not a data container or list",
            fp->name, name_str);
        JsonDestroyMaybe(json, allocated);
        return FnFailure();
    }

    Rlist *newlist = NULL;
    Buffer *expbuf = BufferNew();
    JsonIterator iter = JsonIteratorInit(json);
    const JsonElement *e;
    while ((e = JsonIteratorNextValueByType(&iter, JSON_ELEMENT_TYPE_PRIMITIVE, true)))
    {
        const char* value = JsonPrimitiveGetAsString(e);

        BufferClear(expbuf);
        EvalContextVariablePutSpecial(ctx, SPECIAL_SCOPE_THIS, "this", value, CF_DATA_TYPE_STRING, "source=function,function=maplist");

        ExpandScalar(ctx, NULL, "this", arg_map, expbuf);

        if (strstr(BufferData(expbuf), "$(this)") || strstr(BufferData(expbuf), "${this}"))
        {
            RlistDestroy(newlist);
            EvalContextVariableRemoveSpecial(ctx, SPECIAL_SCOPE_THIS, "this");
            BufferDestroy(expbuf);
            JsonDestroyMaybe(json, allocated);
            return FnFailure();
        }

        RlistAppendScalar(&newlist, BufferData(expbuf));
        EvalContextVariableRemoveSpecial(ctx, SPECIAL_SCOPE_THIS, "this");
    }
    BufferDestroy(expbuf);
    JsonDestroyMaybe(json, allocated);

    return (FnCallResult) { FNCALL_SUCCESS, { newlist, RVAL_TYPE_LIST } };
}

/******************************************************************************/

static FnCallResult FnCallExpandRange(EvalContext *ctx, ARG_UNUSED const Policy *policy, ARG_UNUSED const FnCall *fp, const Rlist *finalargs)
{
    Rlist *newlist = NULL;
    const char *template = RlistScalarValue(finalargs);
    char *step = RlistScalarValue(finalargs->next);
    size_t template_size = strlen(template) + 1;
    char *before = xstrdup(template);
    char *after = xcalloc(template_size, 1);
    char *work = xstrdup(template);
    int from = CF_NOINT, to = CF_NOINT, step_size = atoi(step);

    if (*template == '[')
    {
        *before = '\0';
        sscanf(template, "[%d-%d]%[^\n]", &from, &to, after);
    }
    else
    {
        sscanf(template, "%[^[\[][%d-%d]%[^\n]", before, &from, &to, after);
    }

    if (step_size < 1 || fabs(from-to) < step_size)
    {
        FatalError(ctx, "EXPANDRANGE Step size cannot be less than 1 or greater than the interval");
    }

    if (from == CF_NOINT || to == CF_NOINT)
    {
        FatalError(ctx, "EXPANDRANGE malformed range expression");
    }

    if (from > to)
    {
        for (int i = from; i >= to; i -= step_size)
        {
            xsnprintf(work, template_size, "%s%d%s",before,i,after);;
            RlistAppendScalar(&newlist, work);
        }
    }
    else
    {
        for (int i = from; i <= to; i += step_size)
        {
            xsnprintf(work, template_size, "%s%d%s",before,i,after);;
            RlistAppendScalar(&newlist, work);
        }
    }

    free(before);
    free(after);

    return (FnCallResult) { FNCALL_SUCCESS, { newlist, RVAL_TYPE_LIST } };
}

/*****************************************************************************/

static FnCallResult FnCallMergeData(EvalContext *ctx, ARG_UNUSED const Policy *policy, const FnCall *fp, const Rlist *args)
{
    if (RlistLen(args) == 0)
    {
        Log(LOG_LEVEL_ERR, "%s needs at least one argument, a reference to a container variable", fp->name);
        return FnFailure();
    }

    for (const Rlist *arg = args; arg; arg = arg->next)
    {
        if (args->val.type != RVAL_TYPE_SCALAR &&
            args->val.type != RVAL_TYPE_CONTAINER)
        {
            Log(LOG_LEVEL_ERR, "%s: argument is not a variable reference", fp->name);
            return FnFailure();
        }
    }

    Seq *containers = SeqNew(10, &JsonDestroy);

    for (const Rlist *arg = args; arg; arg = arg->next)
    {
        // try to load directly
        bool allocated = false;
        JsonElement *json = VarNameOrInlineToJson(ctx, fp, arg, false, &allocated);

        // we failed to produce a valid JsonElement, so give up
        if (NULL == json)
        {
            SeqDestroy(containers);

            return FnFailure();
        }

        // This can be optimized better
        if (allocated)
        {
            SeqAppend(containers, json);
        }
        else
        {
            SeqAppend(containers, JsonCopy(json));
        }

    } // end of args loop

    if (SeqLength(containers) == 1)
    {
        JsonElement *first = JsonCopy(SeqAt(containers, 0));
        SeqDestroy(containers);
        return  (FnCallResult) { FNCALL_SUCCESS, (Rval) { first, RVAL_TYPE_CONTAINER } };
    }
    else
    {
        JsonElement *first = SeqAt(containers, 0);
        JsonElement *second = SeqAt(containers, 1);
        JsonElement *result = JsonMerge(first, second);

        for (size_t i = 2; i < SeqLength(containers); i++)
        {
            JsonElement *cur = SeqAt(containers, i);
            JsonElement *tmp = JsonMerge(result, cur);
            JsonDestroy(result);
            result = tmp;
        }

        SeqDestroy(containers);
        return (FnCallResult) { FNCALL_SUCCESS, (Rval) { result, RVAL_TYPE_CONTAINER } };
    }

    assert(false);
}

JsonElement *DefaultTemplateData(const EvalContext *ctx, const char *wantbundle)
{
    JsonElement *hash = JsonObjectCreate(30);
    JsonElement *classes = NULL;
    JsonElement *bundles = NULL;

    bool want_all_bundles = (NULL == wantbundle);

    if (want_all_bundles) // no specific bundle
    {
        classes = JsonObjectCreate(50);
        bundles = JsonObjectCreate(50);
        JsonObjectAppendObject(hash, "classes", classes);
        JsonObjectAppendObject(hash, "vars", bundles);

        ClassTableIterator *it = EvalContextClassTableIteratorNewGlobal(ctx, NULL, true, true);
        Class *cls;
        while ((cls = ClassTableIteratorNext(it)))
        {
            char *key = ClassRefToString(cls->ns, cls->name);
            JsonObjectAppendBool(classes, key, true);
            free(key);
        }
        ClassTableIteratorDestroy(it);

        it = EvalContextClassTableIteratorNewLocal(ctx);
        while ((cls = ClassTableIteratorNext(it)))
        {
            char *key = ClassRefToString(cls->ns, cls->name);
            JsonObjectAppendBool(classes, key, true);
            free(key);
        }
        ClassTableIteratorDestroy(it);
    }

    {
        VariableTableIterator *it = EvalContextVariableTableIteratorNew(ctx, NULL, NULL, NULL);
        Variable *var;
        while ((var = VariableTableIteratorNext(it)))
        {
            // TODO: need to get a CallRef, this is bad
            char *scope_key = ClassRefToString(var->ref->ns, var->ref->scope);

            JsonElement *scope_obj = NULL;
            if (want_all_bundles)
            {
                scope_obj = JsonObjectGetAsObject(bundles, scope_key);
                if (!scope_obj)
                {
                    scope_obj = JsonObjectCreate(50);
                    JsonObjectAppendObject(bundles, scope_key, scope_obj);
                }
            }
            else if (0 == strcmp(scope_key, wantbundle))
            {
                scope_obj = hash;
            }

            free(scope_key);

            if (NULL != scope_obj)
            {
                char *lval_key = VarRefToString(var->ref, false);
                if (NULL == strchr(lval_key, '#')) // don't collect mangled refs
                {
                    JsonObjectAppendElement(scope_obj, lval_key, RvalToJson(var->rval));
                }
                free(lval_key);
            }
        }
        VariableTableIteratorDestroy(it);
    }

    Writer *w = StringWriter();
    JsonWrite(w, hash, 0);
    Log(LOG_LEVEL_DEBUG, "Generated DefaultTemplateData '%s'", StringWriterData(w));
    WriterClose(w);

    return hash;
}

static FnCallResult FnCallDatastate(EvalContext *ctx,
                                    ARG_UNUSED const Policy *policy,
                                    ARG_UNUSED const FnCall *fp,
                                    ARG_UNUSED const Rlist *args)
{
    JsonElement *state = DefaultTemplateData(ctx, NULL);
    return  (FnCallResult) { FNCALL_SUCCESS, (Rval) { state, RVAL_TYPE_CONTAINER } };
}

static FnCallResult FnCallBundlestate(EvalContext *ctx,
                                      ARG_UNUSED const Policy *policy,
                                      ARG_UNUSED const FnCall *fp,
                                      ARG_UNUSED const Rlist *args)
{
    JsonElement *state = DefaultTemplateData(ctx, RlistScalarValue(args));

    if (NULL == state ||
        JsonGetElementType(state) != JSON_ELEMENT_TYPE_CONTAINER ||
        JsonLength(state) < 1)
    {
        if (NULL != state)
        {
            JsonDestroy(state);
        }

        return FnFailure();
    }
    else
    {
        return  (FnCallResult) { FNCALL_SUCCESS, (Rval) { state, RVAL_TYPE_CONTAINER } };
    }
}


static FnCallResult FnCallSelectServers(EvalContext *ctx,
                                        ARG_UNUSED const Policy *policy,
                                        const FnCall *fp,
                                        const Rlist *finalargs)
{
    const char *listvar = RlistScalarValue(finalargs);
    const char *port = RlistScalarValue(finalargs->next);
    const char *sendstring = RlistScalarValue(finalargs->next->next);
    const char *regex = RlistScalarValue(finalargs->next->next->next);
    ssize_t maxbytes = IntFromString(RlistScalarValue(finalargs->next->next->next->next));
    char *array_lval = xstrdup(RlistScalarValue(finalargs->next->next->next->next->next));

    if (!IsQualifiedVariable(array_lval))
    {
        if (fp->caller)
        {
            VarRef *ref = VarRefParseFromBundle(array_lval, PromiseGetBundle(fp->caller));
            free(array_lval);
            array_lval = VarRefToString(ref, true);
            VarRefDestroy(ref);
        }
        else
        {
            Log(LOG_LEVEL_ERR, "Function '%s' called with an unqualifed array reference '%s', "
                "and the reference could not be automatically qualified as the function was not called from a promise.",
                fp->name, array_lval);
            free(array_lval);
            return FnFailure();
        }
    }

    char naked[CF_MAXVARSIZE] = "";

    if (IsVarList(listvar))
    {
        GetNaked(naked, listvar);
    }
    else
    {
        Log(LOG_LEVEL_VERBOSE,
            "Function selectservers was promised a list called '%s' but this was not found",
            listvar);
        return FnFailure();
    }

    VarRef *ref = VarRefParse(naked);
    DataType value_type;
    const Rlist *hostnameip = EvalContextVariableGet(ctx, ref, &value_type);
    if (!hostnameip)
    {
        Log(LOG_LEVEL_VERBOSE,
            "Function selectservers was promised a list called '%s' but this was not found from context '%s.%s'",
              listvar, ref->scope, naked);
        VarRefDestroy(ref);
        free(array_lval);
        return FnFailure();
    }

    VarRefDestroy(ref);

    if (DataTypeToRvalType(value_type) != RVAL_TYPE_LIST)
    {
        Log(LOG_LEVEL_VERBOSE,
            "Function selectservers was promised a list called '%s' but this variable is not a list",
            listvar);
        free(array_lval);
        return FnFailure();
    }

    if (maxbytes < 0 || maxbytes > CF_BUFSIZE - 1)
    {
        Log(LOG_LEVEL_VERBOSE,
            "selectservers: invalid number of bytes %zd to read, defaulting to %d",
            maxbytes, CF_BUFSIZE - 1);
        maxbytes = CF_BUFSIZE - 1;
    }

    if (THIS_AGENT_TYPE != AGENT_TYPE_AGENT)
    {
        free(array_lval);
        return FnReturnF("%d", 0);
    }

    Policy *select_server_policy = PolicyNew();
    {
        Bundle *bp = PolicyAppendBundle(select_server_policy, NamespaceDefault(),
                                        "select_server_bundle", "agent", NULL, NULL);
        PromiseType *tp = BundleAppendPromiseType(bp, "select_server");

        PromiseTypeAppendPromise(tp, "function", (Rval) { NULL, RVAL_TYPE_NOPROMISEE }, NULL, NULL);
    }

    size_t count = 0;
    for (const Rlist *rp = hostnameip; rp != NULL; rp = rp->next)
    {
        const char *host = RlistScalarValue(rp);
        Log(LOG_LEVEL_DEBUG, "Want to read %zd bytes from %s port %s",
            maxbytes, host, port);

        char txtaddr[CF_MAX_IP_LEN] = "";
        int sd = SocketConnect(host, port, CONNTIMEOUT, false,
                               txtaddr, sizeof(txtaddr));
        if (sd == -1)
        {
            continue;
        }

        if (strlen(sendstring) > 0)
        {
            if (SendSocketStream(sd, sendstring, strlen(sendstring)) != -1)
            {
                char recvbuf[CF_BUFSIZE];
                ssize_t n_read = recv(sd, recvbuf, maxbytes, 0);

                if (n_read != -1)
                {
                    /* maxbytes was checked earlier, but just make sure... */
                    assert(n_read < sizeof(recvbuf));
                    recvbuf[n_read] = '\0';

                    if (strlen(regex) == 0 || StringMatchFull(regex, recvbuf))
                    {
                        Log(LOG_LEVEL_VERBOSE,
                            "selectservers: Got matching reply from host %s address %s",
                            host, txtaddr);

                        char buffer[CF_MAXVARSIZE] = "";
                        snprintf(buffer, sizeof(buffer), "%s[%zu]", array_lval, count);
                        VarRef *ref = VarRefParse(buffer);
                        EvalContextVariablePut(ctx, ref, host, CF_DATA_TYPE_STRING,
                                               "source=function,function=selectservers");
                        VarRefDestroy(ref);

                        count++;
                    }
                }
            }
        }
        else                      /* If query is empty, all hosts are added */
        {
            Log(LOG_LEVEL_VERBOSE,
                "selectservers: Got reply from host %s address %s",
                host, txtaddr);

            char buffer[CF_MAXVARSIZE] = "";
            snprintf(buffer, sizeof(buffer), "%s[%zu]", array_lval, count);
            VarRef *ref = VarRefParse(buffer);
            EvalContextVariablePut(ctx, ref, host, CF_DATA_TYPE_STRING,
                                   "source=function,function=selectservers");
            VarRefDestroy(ref);

            count++;
        }

        cf_closesocket(sd);
    }

    PolicyDestroy(select_server_policy);
    free(array_lval);

    Log(LOG_LEVEL_VERBOSE, "selectservers: found %zu servers", count);
    return FnReturnF("%zu", count);
}


static FnCallResult FnCallShuffle(EvalContext *ctx, ARG_UNUSED const Policy *policy, const FnCall *fp, const Rlist *finalargs)
{
    const char *seed_str = RlistScalarValue(finalargs->next);

    const char *name_str = RlistScalarValueSafe(finalargs);

    // try to load directly
    bool allocated = false;
    JsonElement *json = VarNameOrInlineToJson(ctx, fp, finalargs, false, &allocated);

    // we failed to produce a valid JsonElement, so give up
    if (NULL == json)
    {
        return FnFailure();
    }
    else if (JsonGetElementType(json) != JSON_ELEMENT_TYPE_CONTAINER)
    {
        Log(LOG_LEVEL_VERBOSE, "Function '%s', argument '%s' was not a data container or list",
            fp->name, name_str);
        JsonDestroyMaybe(json, allocated);
        return FnFailure();
    }

    Seq *seq = SeqNew(100, NULL);
    JsonIterator iter = JsonIteratorInit(json);
    const JsonElement *e;
    while ((e = JsonIteratorNextValueByType(&iter, JSON_ELEMENT_TYPE_PRIMITIVE, true)))
    {
        SeqAppend(seq, (void*)JsonPrimitiveGetAsString(e));
    }

    SeqShuffle(seq, StringHash(seed_str, 0, (unsigned) INT_MAX + 1));

    Rlist *shuffled = NULL;
    for (size_t i = 0; i < SeqLength(seq); i++)
    {
        RlistPrepend(&shuffled, SeqAt(seq, i), RVAL_TYPE_SCALAR);
    }

    SeqDestroy(seq);
    JsonDestroyMaybe(json, allocated);
    return (FnCallResult) { FNCALL_SUCCESS, (Rval) { shuffled, RVAL_TYPE_LIST } };
}


static FnCallResult FnCallIsNewerThan(ARG_UNUSED EvalContext *ctx, ARG_UNUSED const Policy *policy, ARG_UNUSED const FnCall *fp, const Rlist *finalargs)
{
    struct stat frombuf, tobuf;

    if (stat(RlistScalarValue(finalargs),     &frombuf) == -1 ||
        stat(RlistScalarValue(finalargs->next), &tobuf) == -1)
    {
        return FnFailure();
    }

    return FnReturnContext(frombuf.st_mtime > tobuf.st_mtime);
}

/*********************************************************************/

static FnCallResult FnCallIsAccessedBefore(ARG_UNUSED EvalContext *ctx, ARG_UNUSED const Policy *policy, ARG_UNUSED const FnCall *fp, const Rlist *finalargs)
{
    struct stat frombuf, tobuf;

    if (stat(RlistScalarValue(finalargs),     &frombuf) == -1 ||
        stat(RlistScalarValue(finalargs->next), &tobuf) == -1)
    {
        return FnFailure();
    }

    return FnReturnContext(frombuf.st_atime < tobuf.st_atime);
}

/*********************************************************************/

static FnCallResult FnCallIsChangedBefore(ARG_UNUSED EvalContext *ctx, ARG_UNUSED const Policy *policy, ARG_UNUSED const FnCall *fp, const Rlist *finalargs)
{
    struct stat frombuf, tobuf;

    if (stat(RlistScalarValue(finalargs),     &frombuf) == -1 ||
        stat(RlistScalarValue(finalargs->next), &tobuf) == -1)
    {
        return FnFailure();
    }

    return FnReturnContext(frombuf.st_ctime > tobuf.st_ctime);
}

/*********************************************************************/

static FnCallResult FnCallFileStat(ARG_UNUSED EvalContext *ctx, ARG_UNUSED const Policy *policy, const FnCall *fp, const Rlist *finalargs)
{
    char *path = RlistScalarValue(finalargs);
    struct stat statbuf;

    if (lstat(path, &statbuf) == -1)
    {
        if (!strcmp(fp->name, "filesize"))
        {
            return FnFailure();
        }
        return FnReturnContext(false);
    }

    if (!strcmp(fp->name, "isexecutable"))
    {
        return FnReturnContext(IsExecutable(path));
    }
    if (!strcmp(fp->name, "isdir"))
    {
        return FnReturnContext(S_ISDIR(statbuf.st_mode));
    }
    if (!strcmp(fp->name, "islink"))
    {
        return FnReturnContext(S_ISLNK(statbuf.st_mode));
    }
    if (!strcmp(fp->name, "isplain"))
    {
        return FnReturnContext(S_ISREG(statbuf.st_mode));
    }
    if (!strcmp(fp->name, "fileexists"))
    {
        return FnReturnContext(true);
    }
    if (!strcmp(fp->name, "filesize"))
    {
        return FnReturnF("%ju", (uintmax_t) statbuf.st_size);
    }

    ProgrammingError("Unexpected function name in FnCallFileStat: %s", fp->name);
}

/*********************************************************************/

static FnCallResult FnCallFileStatDetails(ARG_UNUSED EvalContext *ctx,
                                          ARG_UNUSED const Policy *policy,
                                          const FnCall *fp,
                                          const Rlist *finalargs)
{
    char buffer[CF_BUFSIZE];
    const char *path = RlistScalarValue(finalargs);
    char *detail = RlistScalarValue(finalargs->next);
    struct stat statbuf;

    buffer[0] = '\0';

    if (lstat(path, &statbuf) == -1)
    {
        return FnFailure();
    }
    else if (!strcmp(detail, "xattr"))
    {
#if defined(WITH_XATTR)
        // Extended attributes include both POSIX ACLs and SELinux contexts.
        char attr_raw_names[CF_BUFSIZE];
        ssize_t attr_raw_names_size = llistxattr(path, attr_raw_names, sizeof(attr_raw_names));

        if (attr_raw_names_size < 0)
        {
            if (errno != ENOTSUP && errno != ENODATA)
            {
                Log(LOG_LEVEL_ERR, "Can't read extended attributes of '%s'. (llistxattr: %s)",
                    path, GetErrorStr());
            }
        }
        else
        {
            Buffer *printattr = BufferNew();
            for (int pos = 0; pos < attr_raw_names_size;)
            {
                const char *current = attr_raw_names + pos;
                pos += strlen(current) + 1;

                if (!StringIsPrintable(current))
                {
                    Log(LOG_LEVEL_INFO, "Skipping extended attribute of '%s', it has a non-printable name: '%s'",
                        path, current);
                    continue;
                }

                char data[CF_BUFSIZE];
                int datasize = lgetxattr(path, current, data, sizeof(data));
                if (datasize < 0)
                {
                    if (errno == ENOTSUP)
                    {
                        continue;
                    }
                    else
                    {
                        Log(LOG_LEVEL_ERR, "Can't read extended attribute '%s' of '%s'. (lgetxattr: %s)",
                            path, current, GetErrorStr());
                    }
                }
                else
                {
                  if (!StringIsPrintable(data))
                  {
                      Log(LOG_LEVEL_INFO, "Skipping extended attribute of '%s', it has non-printable data: '%s=%s'",
                          path, current, data);
                      continue;
                  }

                  BufferPrintf(printattr, "%s=%s", current, data);

                  // Append a newline for multiple attributes.
                  if (attr_raw_names_size > 0)
                  {
                      BufferAppendChar(printattr, '\n');
                  }
                }
            }

            snprintf(buffer, CF_MAXVARSIZE, "%s", BufferData(printattr));
            BufferDestroy(printattr);
        }
#else // !WITH_XATTR
    // do nothing, leave the buffer empty
#endif
    }
    else if (!strcmp(detail, "size"))
    {
        snprintf(buffer, CF_MAXVARSIZE, "%ju", (uintmax_t) statbuf.st_size);
    }
    else if (!strcmp(detail, "gid"))
    {
        snprintf(buffer, CF_MAXVARSIZE, "%ju", (uintmax_t) statbuf.st_gid);
    }
    else if (!strcmp(detail, "uid"))
    {
        snprintf(buffer, CF_MAXVARSIZE, "%ju", (uintmax_t) statbuf.st_uid);
    }
    else if (!strcmp(detail, "ino"))
    {
        snprintf(buffer, CF_MAXVARSIZE, "%ju", (uintmax_t) statbuf.st_ino);
    }
    else if (!strcmp(detail, "nlink"))
    {
        snprintf(buffer, CF_MAXVARSIZE, "%ju", (uintmax_t) statbuf.st_nlink);
    }
    else if (!strcmp(detail, "ctime"))
    {
        snprintf(buffer, CF_MAXVARSIZE, "%jd", (intmax_t) statbuf.st_ctime);
    }
    else if (!strcmp(detail, "mtime"))
    {
        snprintf(buffer, CF_MAXVARSIZE, "%jd", (intmax_t) statbuf.st_mtime);
    }
    else if (!strcmp(detail, "atime"))
    {
        snprintf(buffer, CF_MAXVARSIZE, "%jd", (intmax_t) statbuf.st_atime);
    }
    else if (!strcmp(detail, "permstr"))
    {
        snprintf(buffer, CF_MAXVARSIZE,
                 "%c%c%c%c%c%c%c%c%c%c",
                 S_ISDIR(statbuf.st_mode) ? 'd' : '-',
                 (statbuf.st_mode & S_IRUSR) ? 'r' : '-',
                 (statbuf.st_mode & S_IWUSR) ? 'w' : '-',
                 (statbuf.st_mode & S_IXUSR) ? 'x' : '-',
                 (statbuf.st_mode & S_IRGRP) ? 'r' : '-',
                 (statbuf.st_mode & S_IWGRP) ? 'w' : '-',
                 (statbuf.st_mode & S_IXGRP) ? 'x' : '-',
                 (statbuf.st_mode & S_IROTH) ? 'r' : '-',
                 (statbuf.st_mode & S_IWOTH) ? 'w' : '-',
                 (statbuf.st_mode & S_IXOTH) ? 'x' : '-');
    }
    else if (!strcmp(detail, "permoct"))
    {
        snprintf(buffer, CF_MAXVARSIZE, "%jo", (uintmax_t) (statbuf.st_mode & (S_IRWXU | S_IRWXG | S_IRWXO)));
    }
    else if (!strcmp(detail, "modeoct"))
    {
        snprintf(buffer, CF_MAXVARSIZE, "%jo", (uintmax_t) statbuf.st_mode);
    }
    else if (!strcmp(detail, "mode"))
    {
        snprintf(buffer, CF_MAXVARSIZE, "%ju", (uintmax_t) statbuf.st_mode);
    }
    else if (!strcmp(detail, "type"))
    {
        switch (statbuf.st_mode & S_IFMT)
        {
        case S_IFBLK:  snprintf(buffer, CF_MAXVARSIZE, "%s", "block device");     break;
        case S_IFCHR:  snprintf(buffer, CF_MAXVARSIZE, "%s", "character device"); break;
        case S_IFDIR:  snprintf(buffer, CF_MAXVARSIZE, "%s", "directory");        break;
        case S_IFIFO:  snprintf(buffer, CF_MAXVARSIZE, "%s", "FIFO/pipe");        break;
        case S_IFLNK:  snprintf(buffer, CF_MAXVARSIZE, "%s", "symlink");          break;
        case S_IFREG:  snprintf(buffer, CF_MAXVARSIZE, "%s", "regular file");     break;
        case S_IFSOCK: snprintf(buffer, CF_MAXVARSIZE, "%s", "socket");           break;
        default:       snprintf(buffer, CF_MAXVARSIZE, "%s", "unknown");          break;
        }
    }
    else if (!strcmp(detail, "dev_minor"))
    {
#if !defined(__MINGW32__)
        snprintf(buffer, CF_MAXVARSIZE, "%ju", (uintmax_t) minor(statbuf.st_dev) );
#else
        snprintf(buffer, CF_MAXVARSIZE, "Not available on Windows");
#endif
    }
    else if (!strcmp(detail, "dev_major"))
    {
#if !defined(__MINGW32__)
        snprintf(buffer, CF_MAXVARSIZE, "%ju", (uintmax_t) major(statbuf.st_dev) );
#else
        snprintf(buffer, CF_MAXVARSIZE, "Not available on Windows");
#endif
    }
    else if (!strcmp(detail, "devno"))
    {
#if !defined(__MINGW32__)
        snprintf(buffer, CF_MAXVARSIZE, "%ju", (uintmax_t) statbuf.st_dev );
#else
        snprintf(buffer, CF_MAXVARSIZE, "%c:", statbuf.st_dev + 'A');
#endif
    }
    else if (!strcmp(detail, "dirname"))
    {
        snprintf(buffer, CF_MAXVARSIZE, "%s", path);
        ChopLastNode(buffer);
        MapName(buffer);
    }
    else if (!strcmp(detail, "basename"))
    {
        snprintf(buffer, CF_MAXVARSIZE, "%s", ReadLastNode(path));
    }
    else if (!strcmp(detail, "linktarget") || !strcmp(detail, "linktarget_shallow"))
    {
#if !defined(__MINGW32__)
        char path_buffer[CF_BUFSIZE];
        bool recurse = !strcmp(detail, "linktarget");
        int cycles = 0;
        int max_cycles = 30; // This allows for up to 31 levels of indirection.

        strlcpy(path_buffer, path, CF_MAXVARSIZE);

        // Iterate while we're looking at a link.
        while (S_ISLNK(statbuf.st_mode))
        {
            if (cycles > max_cycles)
            {
                Log(LOG_LEVEL_INFO,
                    "%s bailing on link '%s' (original '%s') because %d cycles were chased",
                    fp->name, path_buffer, path, cycles + 1);
                break;
            }

            Log(LOG_LEVEL_VERBOSE, "%s cycle %d, resolving link: %s", fp->name, cycles+1, path_buffer);

            /* Note we subtract 1 since we may need an extra char for '\0'. */
            ssize_t got = readlink(path_buffer, buffer, CF_BUFSIZE - 1);
            if (got < 0)
            {
                // An error happened.  Empty the buffer (don't keep the last target).
                Log(LOG_LEVEL_ERR, "%s could not readlink '%s'", fp->name, path_buffer);
                path_buffer[0] = '\0';
                break;
            }
            buffer[got] = '\0';             /* readlink() doesn't terminate */

            /* If it is a relative path, then in order to follow it further we
             * need to prepend the directory. */
            if (!IsAbsoluteFileName(buffer) &&
                strcmp(detail, "linktarget") == 0)
            {
                DeleteSlash(path_buffer);
                ChopLastNode(path_buffer);
                AddSlash(path_buffer);
                strlcat(path_buffer, buffer, sizeof(path_buffer));
                /* Use buffer again as a tmp buffer. */
                CompressPath(buffer, path_buffer);
            }

            // We got a good link target into buffer.  Copy it to path_buffer.
            strlcpy(path_buffer, buffer, CF_MAXVARSIZE);

            Log(LOG_LEVEL_VERBOSE, "Link resolved to: %s", path_buffer);

            if (!recurse)
            {
                Log(LOG_LEVEL_VERBOSE,
                    "%s bailing on link '%s' (original '%s') because linktarget_shallow was requested",
                    fp->name, path_buffer, path);
                break;
            }
            else if (lstat(path_buffer, &statbuf) == -1)
            {
                Log(LOG_LEVEL_INFO,
                    "%s bailing on link '%s' (original '%s') because it could not be read",
                    fp->name, path_buffer, path);
                break;
            }

            // At this point we haven't bailed, path_buffer has the link target
            cycles++;
        }

        // Get the path_buffer back into buffer.
        strlcpy(buffer, path_buffer, CF_MAXVARSIZE);
#else
        // Always return the original path on W32.
        strlcpy(buffer, path, CF_MAXVARSIZE);
#endif
    }

    return FnReturn(buffer);
}

/*********************************************************************/

static FnCallResult FnCallFindfiles(EvalContext *ctx, ARG_UNUSED const Policy *policy, const FnCall *fp, const Rlist *finalargs)
{
    Rlist *returnlist = NULL;
    char id[CF_BUFSIZE];

    snprintf(id, CF_BUFSIZE, "built-in FnCall %s-arg", fp->name);

    /* We need to check all the arguments, ArgTemplate does not check varadic functions */
    for (const Rlist *arg = finalargs; arg; arg = arg->next)
    {
        SyntaxTypeMatch err = CheckConstraintTypeMatch(id, arg->val, CF_DATA_TYPE_STRING, "", 1);
        if (err != SYNTAX_TYPE_MATCH_OK && err != SYNTAX_TYPE_MATCH_ERROR_UNEXPANDED)
        {
            FatalError(ctx, "in %s: %s", id, SyntaxTypeMatchToString(err));
        }
    }

    for (const Rlist *arg = finalargs;  /* Start with arg set to finalargs. */
         arg;              /* We must have arg to proceed. */
         arg = arg->next)  /* arg steps forward every time. */
    {
        const char *pattern = RlistScalarValue(arg);

        if (!IsAbsoluteFileName(pattern))
        {
            Log(LOG_LEVEL_VERBOSE,
                "Non-absolute path in findfiles(), skipping: %s",
                pattern);
            continue;
        }

        glob_t globbuf;
        int globflags = 0; // TODO: maybe add GLOB_BRACE later

        const char* r_candidates[] = { "*", "*/*", "*/*/*", "*/*/*/*", "*/*/*/*/*", "*/*/*/*/*/*" };
        bool starstar = strstr(pattern, "**");
        const char** candidates   = starstar ? r_candidates : NULL;
        const int candidate_count = starstar ? 6 : 1;

        for (int pi = 0; pi < candidate_count; pi++)
        {
            char *expanded = starstar ?
                SearchAndReplace(pattern, "**", candidates[pi]) :
                xstrdup(pattern);

#ifdef _WIN32
            if (strchr(expanded, '\\'))
            {
                Log(LOG_LEVEL_VERBOSE, "Found backslash escape character in glob pattern '%s'. "
                    "Was forward slash intended?", expanded);
            }
#endif

            if (glob(expanded, globflags, NULL, &globbuf) == 0)
            {
                for (int i = 0; i < globbuf.gl_pathc; i++)
                {
                    char* found = globbuf.gl_pathv[i];
                    char fname[CF_BUFSIZE];
                    // TODO: this truncates the filename and may be removed
                    // if Rlist and the core are OK with that possibility
                    strlcpy(fname, found, CF_BUFSIZE);
                    Log(LOG_LEVEL_VERBOSE, "%s pattern '%s' found match '%s'", fp->name, pattern, fname);
                    RlistAppendScalarIdemp(&returnlist, fname);
                }

                globfree(&globbuf);
            }

            free(expanded);
        }
    }

    return (FnCallResult) { FNCALL_SUCCESS, { returnlist, RVAL_TYPE_LIST } };
}

/*********************************************************************/

static FnCallResult FnCallFilter(EvalContext *ctx, ARG_UNUSED const Policy *policy, const FnCall *fp, const Rlist *finalargs)
{
    return FilterInternal(ctx,
                          fp,
                          RlistScalarValue(finalargs), // regex or string
                          finalargs->next, // list identifier
                          BooleanFromString(RlistScalarValue(finalargs->next->next)), // match as regex or exactly
                          BooleanFromString(RlistScalarValue(finalargs->next->next->next)), // invert matches
                          IntFromString(RlistScalarValue(finalargs->next->next->next->next))); // max results
}

/*********************************************************************/

static const Rlist *GetListReferenceArgument(const EvalContext *ctx, const const FnCall *fp, const char *lval_str, DataType *datatype_out)
{
    VarRef *ref = VarRefParse(lval_str);

    DataType value_type = CF_DATA_TYPE_NONE;
    const Rlist *value = EvalContextVariableGet(ctx, ref, &value_type);
    if (!value)
    {
        Log(LOG_LEVEL_VERBOSE,
            "Could not resolve expected list variable '%s' in function '%s'",
            lval_str,
            fp->name);
        VarRefDestroy(ref);
        if (datatype_out)
        {
            *datatype_out = CF_DATA_TYPE_NONE;
        }
        return NULL;
    }

    VarRefDestroy(ref);

    if (DataTypeToRvalType(value_type) != RVAL_TYPE_LIST)
    {
        Log(LOG_LEVEL_ERR, "Function '%s' expected a list variable reference, got variable of type '%s'",
            fp->name, DataTypeToString(value_type));
        if (datatype_out)
        {
            *datatype_out = CF_DATA_TYPE_NONE;
        }
        return NULL;
    }

    if (datatype_out)
    {
        *datatype_out = value_type;
    }
    return value;
}

/*********************************************************************/

static FnCallResult FilterInternal(EvalContext *ctx,
                                   const FnCall *fp,
                                   const char *regex,
                                   const Rlist* rp,
                                   bool do_regex,
                                   bool invert,
                                   long max)
{
    pcre *rx = NULL;
    if (do_regex)
    {
        rx = CompileRegex(regex);
        if (!rx)
        {
            return FnFailure();
        }
    }

    bool allocated = false;
    JsonElement *json = VarNameOrInlineToJson(ctx, fp, rp, false, &allocated);

    // we failed to produce a valid JsonElement, so give up
    if (NULL == json)
    {
        pcre_free(rx);
        return FnFailure();
    }
    else if (JsonGetElementType(json) != JSON_ELEMENT_TYPE_CONTAINER)
    {
        Log(LOG_LEVEL_VERBOSE, "Function '%s', argument '%s' was not a data container or list",
            fp->name, RlistScalarValueSafe(rp));
        JsonDestroyMaybe(json, allocated);
        pcre_free(rx);
        return FnFailure();
    }

    Rlist *returnlist = NULL;

    long match_count = 0;
    long total = 0;

    JsonIterator iter = JsonIteratorInit(json);
    const JsonElement *el = NULL;
    while ((el = JsonIteratorNextValueByType(&iter, JSON_ELEMENT_TYPE_PRIMITIVE, true)) &&
           match_count < max)
    {
        char *val = JsonPrimitiveToString(el);
        if (NULL != val)
        {
            bool found;
            if (do_regex)
            {
                found = StringMatchFullWithPrecompiledRegex(rx, val);
            }
            else
            {
                found = (0==strcmp(regex, val));
            }

            if (invert ? !found : found)
            {
                RlistAppendScalar(&returnlist, val);
                match_count++;

                if (0 == strcmp(fp->name, "some"))
                {
                    free(val);
                    break;
                }
            }
            else if (0 == strcmp(fp->name, "every"))
            {
                total++;
                free(val);
                break;
            }

            total++;
            free(val);
        }
    }

    JsonDestroyMaybe(json, allocated);

    if (rx)
    {
        pcre_free(rx);
    }

    bool contextmode = 0;
    bool ret;
    if (0 == strcmp(fp->name, "every"))
    {
        contextmode = 1;
        ret = (match_count == total && total > 0);
    }
    else if (0 == strcmp(fp->name, "none"))
    {
        contextmode = 1;
        ret = (match_count == 0);
    }
    else if (0 == strcmp(fp->name, "some"))
    {
        contextmode = 1;
        ret = (match_count > 0);
    }
    else if (0 == strcmp(fp->name, "reglist"))
    {
        contextmode = 1;
        ret = (match_count > 0);
    }
    else if (0 != strcmp(fp->name, "grep") && 0 != strcmp(fp->name, "filter"))
    {
        ProgrammingError("built-in FnCall %s: unhandled FilterInternal() contextmode", fp->name);
    }

    if (contextmode)
    {
        RlistDestroy(returnlist);
        return FnReturnContext(ret);
    }

    // else, return the list itself
    return (FnCallResult) { FNCALL_SUCCESS, { returnlist, RVAL_TYPE_LIST } };
}

/*********************************************************************/

static FnCallResult FnCallSublist(EvalContext *ctx, ARG_UNUSED const Policy *policy, const FnCall *fp, const Rlist *finalargs)
{
    const char *name_str = RlistScalarValueSafe(finalargs);

    // try to load directly
    bool allocated = false;
    JsonElement *json = VarNameOrInlineToJson(ctx, fp, finalargs, false, &allocated);

    // we failed to produce a valid JsonElement, so give up
    if (NULL == json)
    {
        return FnFailure();
    }
    else if (JsonGetElementType(json) != JSON_ELEMENT_TYPE_CONTAINER)
    {
        Log(LOG_LEVEL_VERBOSE, "Function '%s', argument '%s' was not a data container or list",
            fp->name, name_str);
        JsonDestroyMaybe(json, allocated);
        return FnFailure();
    }

    bool head = 0 == strcmp(RlistScalarValue(finalargs->next), "head"); // heads or tails
    long max = IntFromString(RlistScalarValue(finalargs->next->next)); // max results

    Rlist *input_list = NULL;
    Rlist *returnlist = NULL;

    JsonIterator iter = JsonIteratorInit(json);
    const JsonElement *e;
    while ((e = JsonIteratorNextValueByType(&iter, JSON_ELEMENT_TYPE_PRIMITIVE, true)))
    {
        RlistAppendScalar(&input_list, JsonPrimitiveGetAsString(e));
    }

    JsonDestroyMaybe(json, allocated);

    if (head)
    {
        long count = 0;
        for (const Rlist *rp = input_list; rp != NULL && count < max; rp = rp->next)
        {
            RlistAppendScalar(&returnlist, RlistScalarValue(rp));
            count++;
        }
    }
    else if (max > 0) // tail mode
    {
        const Rlist *rp = input_list;
        int length = RlistLen((const Rlist *) rp);

        int offset = max >= length ? 0 : length-max;

        for (; rp != NULL && offset--; rp = rp->next)
        {
            /* skip to offset */
        }

        for (; rp != NULL; rp = rp->next)
        {
            RlistAppendScalar(&returnlist, RlistScalarValue(rp));
        }
    }

    RlistDestroy(input_list);
    return (FnCallResult) { FNCALL_SUCCESS, { returnlist, RVAL_TYPE_LIST } };
}

/*********************************************************************/

static FnCallResult FnCallSetop(EvalContext *ctx,
                                ARG_UNUSED const Policy *policy,
                                const FnCall *fp, const Rlist *finalargs)
{
    bool difference_mode = (0 == strcmp(fp->name, "difference"));
    bool unique_mode = (0 == strcmp(fp->name, "unique"));

    const char *name_str = RlistScalarValueSafe(finalargs);
    bool allocated = false;
    JsonElement *json = VarNameOrInlineToJson(ctx, fp, finalargs, false, &allocated);

    // we failed to produce a valid JsonElement, so give up
    if (NULL == json)
    {
        return FnFailure();
    }
    else if (JsonGetElementType(json) != JSON_ELEMENT_TYPE_CONTAINER)
    {
        Log(LOG_LEVEL_VERBOSE, "Function '%s', argument '%s' was not a data container or list",
            fp->name, name_str);
        JsonDestroyMaybe(json, allocated);
        return FnFailure();
    }

    JsonElement *json_b = NULL;
    bool allocated_b = false;
    if (!unique_mode)
    {
        const char *name_str_b = RlistScalarValueSafe(finalargs->next);
        json_b = VarNameOrInlineToJson(ctx, fp, finalargs->next, false, &allocated_b);

        // we failed to produce a valid JsonElement, so give up
        if (NULL == json_b)
        {
            return FnFailure();
        }
        else if (JsonGetElementType(json_b) != JSON_ELEMENT_TYPE_CONTAINER)
        {
            Log(LOG_LEVEL_VERBOSE, "Function '%s', argument '%s' was not a data container or list",
                fp->name, name_str_b);
            JsonDestroyMaybe(json_b, allocated_b);
            return FnFailure();
        }
    }

    StringSet *set_b = StringSetNew();
    if (!unique_mode)
    {
        JsonIterator iter = JsonIteratorInit(json_b);
        const JsonElement *e;
        while ((e = JsonIteratorNextValueByType(&iter, JSON_ELEMENT_TYPE_PRIMITIVE, true)))
        {
            StringSetAdd(set_b, xstrdup(JsonPrimitiveGetAsString(e)));
        }
    }

    Rlist *returnlist = NULL;

    JsonIterator iter = JsonIteratorInit(json);
    const JsonElement *e;
    while ((e = JsonIteratorNextValueByType(&iter, JSON_ELEMENT_TYPE_PRIMITIVE, true)))
    {
        const char *value = JsonPrimitiveGetAsString(e);

        // Yes, this is an XOR.  But it's more legible this way.
        if (!unique_mode && difference_mode && StringSetContains(set_b, value))
        {
            continue;
        }

        if (!unique_mode && !difference_mode && !StringSetContains(set_b, value))
        {
            continue;
        }

        RlistAppendScalarIdemp(&returnlist, value);
    }

    JsonDestroyMaybe(json, allocated);
    if (NULL != json_b)
    {
        JsonDestroyMaybe(json_b, allocated_b);
    }


    StringSetDestroy(set_b);

    return (FnCallResult) { FNCALL_SUCCESS, (Rval) { returnlist, RVAL_TYPE_LIST } };
}

static FnCallResult FnCallLength(EvalContext *ctx,
                                 ARG_UNUSED const Policy *policy,
                                 const FnCall *fp, const Rlist *finalargs)
{
    const char *name_str = RlistScalarValueSafe(finalargs);

    // try to load directly
    bool allocated = false;
    JsonElement *json = VarNameOrInlineToJson(ctx, fp, finalargs, false, &allocated);

    // we failed to produce a valid JsonElement, so give up
    if (NULL == json)
    {
        return FnFailure();
    }
    else if (JsonGetElementType(json) != JSON_ELEMENT_TYPE_CONTAINER)
    {
        Log(LOG_LEVEL_VERBOSE, "Function '%s', argument '%s' was not a data container or list",
            fp->name, name_str);
        JsonDestroyMaybe(json, allocated);
        return FnFailure();
    }

    size_t len = JsonLength(json);
    JsonDestroyMaybe(json, allocated);
    return FnReturnF("%zd", len);
}

static FnCallResult FnCallFold(EvalContext *ctx,
                               ARG_UNUSED const Policy *policy,
                               const FnCall *fp, const Rlist *finalargs)
{
    const char *sort_type = finalargs->next ? RlistScalarValue(finalargs->next) : NULL;

    size_t count = 0;
    double product = 1.0; // this could overflow
    double sum = 0; // this could overflow
    double mean = 0;
    double M2 = 0;
    char* min = NULL;
    char* max = NULL;
    bool variance_mode = strcmp(fp->name, "variance") == 0;
    bool mean_mode = strcmp(fp->name, "mean") == 0;
    bool max_mode = strcmp(fp->name, "max") == 0;
    bool min_mode = strcmp(fp->name, "min") == 0;
    bool sum_mode = strcmp(fp->name, "sum") == 0;
    bool product_mode = strcmp(fp->name, "product") == 0;

    bool allocated = false;
    JsonElement *json = VarNameOrInlineToJson(ctx, fp, finalargs, false, &allocated);

    if (!json)
    {
        return FnFailure();
    }

    JsonIterator iter = JsonIteratorInit(json);
    const JsonElement *el;
    while ((el = JsonIteratorNextValueByType(&iter, JSON_ELEMENT_TYPE_PRIMITIVE, true)))
    {
        char *value = JsonPrimitiveToString(el);

        if (NULL != value)
        {
            if (sort_type)
            {
                if (min_mode && (NULL == min || !GenericStringItemLess(sort_type, min, value)))
                {
                    free(min);
                    min = xstrdup(value);
                }

                if (max_mode && (NULL == max || GenericStringItemLess(sort_type, max, value)))
                {
                    free(max);
                    max = xstrdup(value);
                }
            }

            count++;

            if (mean_mode || variance_mode || sum_mode || product_mode)
            {
                double x;
                if (1 != sscanf(value, "%lf", &x))
                {
                    x = 0; /* treat non-numeric entries as zero */
                }

                // Welford's algorithm
                double delta = x - mean;
                mean += delta/count;
                M2 += delta * (x - mean);
                sum += x;
                product *= x;
            }

            free(value);
        }
    }

    JsonDestroyMaybe(json, allocated);

    if (mean_mode)
    {
        return count == 0 ? FnFailure() : FnReturnF("%lf", mean);
    }
    else if (sum_mode)
    {
        return FnReturnF("%lf", sum);
    }
    else if (product_mode)
    {
        return FnReturnF("%lf", product);
    }
    else if (variance_mode)
    {
        double variance = 0;

        if (count == 0)
        {
            return FnFailure();
        }

        // if count is 1, variance is 0

        if (count > 1)
        {
            variance = M2/(count - 1);
        }

        return FnReturnF("%lf", variance);
    }
    else if (max_mode)
    {
        return NULL == max ? FnFailure() : FnReturnNoCopy(max);
    }
    else if (min_mode)
    {
        return NULL == min ? FnFailure() : FnReturnNoCopy(min);
    }

    // else, we don't know this fp->name
    ProgrammingError("Unknown function call %s to FnCallFold", fp->name);
    return FnFailure();
}

/*********************************************************************/
/* This function has been removed from the function list for now     */
/*********************************************************************/
#ifdef SUPPORT_FNCALL_DATATYPE
static FnCallResult FnCallDatatype(EvalContext *ctx, ARG_UNUSED const Policy *policy, const FnCall *fp, const Rlist *finalargs)
{
    const char* const varname = RlistScalarValue(finalargs);

    VarRef* const ref = VarRefParse(varname);
    DataType type = CF_DATA_TYPE_NONE;
    const void *value = EvalContextVariableGet(ctx, ref, &type);
    VarRefDestroy(ref);

    Writer* const typestring = StringWriter();

    if (type == CF_DATA_TYPE_CONTAINER)
    {

        const JsonElement* const jelement = value;

        if (JsonGetElementType(jelement) == JSON_ELEMENT_TYPE_CONTAINER)
        {
            switch (JsonGetContainerType(jelement))
            {
            case JSON_CONTAINER_TYPE_OBJECT:
                WriterWrite(typestring, "json_object");
                break;
            case JSON_CONTAINER_TYPE_ARRAY:
                WriterWrite(typestring, "json_array");
                break;
            }
        }
        else if (JsonGetElementType(jelement) == JSON_ELEMENT_TYPE_PRIMITIVE)
        {
            switch (JsonGetPrimitiveType(jelement))
            {
            case JSON_PRIMITIVE_TYPE_STRING:
                WriterWrite(typestring, "json_string");
                break;
            case JSON_PRIMITIVE_TYPE_INTEGER:
                WriterWrite(typestring, "json_integer");
                break;
            case JSON_PRIMITIVE_TYPE_REAL:
                WriterWrite(typestring, "json_real");
                break;
            case JSON_PRIMITIVE_TYPE_BOOL:
                WriterWrite(typestring, "json_bool");
                break;
            case JSON_PRIMITIVE_TYPE_NULL:
                WriterWrite(typestring, "json_null");
                break;
            }
        }

    }
    else
    {
        Log(LOG_LEVEL_VERBOSE, "%s: variable '%s' is not a data container", fp->name, varname);
        return FnFailure();
    }

    return FnReturnNoCopy(StringWriterClose(typestring));
}
#endif /* unused code */
/*********************************************************************/

static FnCallResult FnCallNth(EvalContext *ctx, ARG_UNUSED const Policy *policy, const FnCall *fp, const Rlist *finalargs)
{
    const char* const key = RlistScalarValue(finalargs->next);

    const char *name_str = RlistScalarValueSafe(finalargs);

    // try to load directly
    bool allocated = false;
    JsonElement *json = VarNameOrInlineToJson(ctx, fp, finalargs, false, &allocated);

    // we failed to produce a valid JsonElement, so give up
    if (NULL == json)
    {
        return FnFailure();
    }
    else if (JsonGetElementType(json) != JSON_ELEMENT_TYPE_CONTAINER)
    {
        Log(LOG_LEVEL_VERBOSE, "Function '%s', argument '%s' was not a data container or list",
            fp->name, name_str);
        JsonDestroyMaybe(json, allocated);
        return FnFailure();
    }


    char *jstring = NULL;
    if (JsonGetElementType(json) == JSON_ELEMENT_TYPE_CONTAINER)
    {
        JsonContainerType ct = JsonGetContainerType(json);
        JsonElement* jelement = NULL;

        if (JSON_CONTAINER_TYPE_OBJECT == ct)
        {
            jelement = JsonObjectGet(json, key);
        }
        else if (JSON_CONTAINER_TYPE_ARRAY == ct)
        {
            long index = IntFromString(key);
            if (index >= 0 && index < JsonLength(json))
            {
                jelement = JsonAt(json, index);
            }
        }
        else
        {
            ProgrammingError("JSON Container is neither array nor object but type %d", (int) ct);
        }

        if (NULL != jelement && JsonGetElementType(jelement) == JSON_ELEMENT_TYPE_PRIMITIVE)
        {
            jstring = xstrdup(JsonPrimitiveGetAsString(jelement));
        }
    }

    JsonDestroyMaybe(json, allocated);

    if (NULL == jstring)
    {
        return FnFailure();
    }

    return FnReturn(jstring);
}

/*********************************************************************/

static FnCallResult FnCallEverySomeNone(EvalContext *ctx, ARG_UNUSED const Policy *policy, const FnCall *fp, const Rlist *finalargs)
{
    return FilterInternal(ctx,
                          fp,
                          RlistScalarValue(finalargs), // regex or string
                          finalargs->next, // list identifier
                          1,
                          0,
                          LONG_MAX);
}

static FnCallResult FnCallSort(EvalContext *ctx, ARG_UNUSED const Policy *policy, ARG_UNUSED const FnCall *fp, const Rlist *finalargs)
{
    const char *sort_type = RlistScalarValue(finalargs->next); // list identifier

    const char *name_str = RlistScalarValueSafe(finalargs);

    // try to load directly
    bool allocated = false;
    JsonElement *json = VarNameOrInlineToJson(ctx, fp, finalargs, false, &allocated);

    // we failed to produce a valid JsonElement, so give up
    if (NULL == json)
    {
        return FnFailure();
    }
    else if (JsonGetElementType(json) != JSON_ELEMENT_TYPE_CONTAINER)
    {
        Log(LOG_LEVEL_VERBOSE, "Function '%s', argument '%s' was not a data container or list",
            fp->name, name_str);
        JsonDestroyMaybe(json, allocated);
        return FnFailure();
    }

    Rlist *sorted = NULL;
    JsonIterator iter = JsonIteratorInit(json);
    const JsonElement *e;
    while ((e = JsonIteratorNextValueByType(&iter, JSON_ELEMENT_TYPE_PRIMITIVE, true)))
    {
        RlistAppendScalar(&sorted, JsonPrimitiveGetAsString(e));
    }
    JsonDestroyMaybe(json, allocated);

    if (strcmp(sort_type, "int") == 0)
    {
        sorted = IntSortRListNames(sorted);
    }
    else if (strcmp(sort_type, "real") == 0)
    {
        sorted = RealSortRListNames(sorted);
    }
    else if (strcmp(sort_type, "IP") == 0 || strcmp(sort_type, "ip") == 0)
    {
        sorted = IPSortRListNames(sorted);
    }
    else if (strcmp(sort_type, "MAC") == 0 || strcmp(sort_type, "mac") == 0)
    {
        sorted = MACSortRListNames(sorted);
    }
    else // "lex"
    {
        sorted = AlphaSortRListNames(sorted);
    }

    return (FnCallResult) { FNCALL_SUCCESS, (Rval) { sorted, RVAL_TYPE_LIST } };
}

/*********************************************************************/

static FnCallResult FnCallFormat(EvalContext *ctx, ARG_UNUSED const Policy *policy, const FnCall *fp, const Rlist *finalargs)
{
    char id[CF_BUFSIZE];

    snprintf(id, CF_BUFSIZE, "built-in FnCall %s-arg", fp->name);

    /* We need to check all the arguments, ArgTemplate does not check varadic functions */
    for (const Rlist *arg = finalargs; arg; arg = arg->next)
    {
        SyntaxTypeMatch err = CheckConstraintTypeMatch(id, arg->val, CF_DATA_TYPE_STRING, "", 1);
        if (err != SYNTAX_TYPE_MATCH_OK && err != SYNTAX_TYPE_MATCH_ERROR_UNEXPANDED)
        {
            FatalError(ctx, "in %s: %s", id, SyntaxTypeMatchToString(err));
        }
    }

    if (!finalargs)
    {
        return FnFailure();
    }

    char *format = RlistScalarValue(finalargs);

    if (!format)
    {
        return FnFailure();
    }

    const Rlist *rp = finalargs->next;

    char *check = strchr(format, '%');
    char check_buffer[CF_BUFSIZE];
    Buffer *buf = BufferNew();

    if (check)
    {
        BufferAppend(buf, format, check - format);
        Seq *s;

        while (check &&
               (s = StringMatchCaptures("^(%%|%[^diouxXeEfFgGaAcsCSpnm%]*?[diouxXeEfFgGaAcsCSpnm])([^%]*)(.*)$", check, false)))
        {
            {
                if (SeqLength(s) >= 2)
                {
                    const char *format_piece = BufferData(SeqAt(s, 1));
                    bool percent = (0 == strncmp(format_piece, "%%", 2));
                    char *data = NULL;

                    if (percent)
                    {
                    }
                    else if (rp)
                    {
                        data = RlistScalarValue(rp);
                        rp = rp->next;
                    }
                    else // not %% and no data
                    {
                        Log(LOG_LEVEL_ERR, "format() didn't have enough parameters");
                        BufferDestroy(buf);
                        SeqDestroy(s);
                        return FnFailure();
                    }

                    char piece[CF_BUFSIZE];
                    memset(piece, 0, CF_BUFSIZE);

                    // CfOut(OUTPUT_LEVEL_INFORM, "", "format: processing format piece = '%s' with data '%s'", format_piece, percent ? "%" : data);

                    char bad_modifiers[] = "hLqjzt";
                    for (int b = 0; b < strlen(bad_modifiers); b++)
                    {
                        if (NULL != strchr(format_piece, bad_modifiers[b]))
                        {
                            Log(LOG_LEVEL_ERR, "format() does not allow modifier character '%c' in format specifier '%s'.",
                                  bad_modifiers[b],
                                  format_piece);
                            BufferDestroy(buf);
                            SeqDestroy(s);
                            return FnFailure();
                        }
                    }

                    if (strrchr(format_piece, 'd') || strrchr(format_piece, 'o') || strrchr(format_piece, 'x'))
                    {
                        long x = 0;
                        sscanf(data, "%ld%s", &x, piece); // we don't care about the remainder and will overwrite it
                        snprintf(piece, CF_BUFSIZE, format_piece, x);
                        BufferAppend(buf, piece, strlen(piece));
                        // CfOut(OUTPUT_LEVEL_INFORM, "", "format: appending int format piece = '%s' with data '%s'", format_piece, data);
                    }
                    else if (percent)
                    {
                        BufferAppend(buf, "%", 1);
                        // CfOut(OUTPUT_LEVEL_INFORM, "", "format: appending int format piece = '%s' with data '%s'", format_piece, data);
                    }
                    else if (strrchr(format_piece, 'f'))
                    {
                        double x = 0;
                        sscanf(data, "%lf%s", &x, piece); // we don't care about the remainder and will overwrite it
                        snprintf(piece, CF_BUFSIZE, format_piece, x);
                        BufferAppend(buf, piece, strlen(piece));
                        // CfOut(OUTPUT_LEVEL_INFORM, "", "format: appending float format piece = '%s' with data '%s'", format_piece, data);
                    }
                    else if (strrchr(format_piece, 's'))
                    {
                        snprintf(piece, CF_BUFSIZE, format_piece, data);
                        BufferAppend(buf, piece, strlen(piece));
                        // CfOut(OUTPUT_LEVEL_INFORM, "", "format: appending string format piece = '%s' with data '%s'", format_piece, data);
                    }
                    else if (strrchr(format_piece, 'S'))
                    {
                        char *found_format_spec = NULL;
                        char format_rewrite[CF_BUFSIZE];

                        strlcpy(format_rewrite, format_piece, CF_BUFSIZE);
                        found_format_spec = strrchr(format_rewrite, 'S');

                        if (found_format_spec)
                        {
                            *found_format_spec = 's';
                        }
                        else
                        {
                            ProgrammingError("Couldn't find the expected S format spec in %s", format_piece);
                        }

                        const char* const varname = data;
                        VarRef *ref = VarRefParse(varname);
                        DataType type = CF_DATA_TYPE_NONE;
                        const void *value = EvalContextVariableGet(ctx, ref, &type);
                        VarRefDestroy(ref);

                        if (type == CF_DATA_TYPE_CONTAINER)
                        {
                            Writer *w = StringWriter();
                            JsonWriteCompact(w, value);
                            snprintf(piece, CF_BUFSIZE, format_rewrite, StringWriterData(w));
                            WriterClose(w);
                            BufferAppend(buf, piece, strlen(piece));
                        }
                        else            // it might be a list reference
                        {
                            DataType data_type;
                            const Rlist *list = GetListReferenceArgument(ctx, fp, varname, &data_type);
                            if (data_type == CF_DATA_TYPE_STRING_LIST)
                            {
                                Writer *w = StringWriter();
                                WriterWrite(w, "{ ");
                                for (const Rlist *rp = list; rp; rp = rp->next)
                                {
                                    char *escaped = EscapeCharCopy(RlistScalarValue(rp), '"', '\\');
                                    if (0 == strcmp(escaped, CF_NULL_VALUE))
                                    {
                                        WriterWrite(w, "--empty-list--");
                                    }
                                    else
                                    {
                                        WriterWriteF(w, "\"%s\"", escaped);
                                    }
                                    free(escaped);

                                    if (NULL != rp && NULL != rp->next)
                                    {
                                        WriterWrite(w, ", ");
                                    }
                                }
                                WriterWrite(w, " }");

                                snprintf(piece, CF_BUFSIZE, format_rewrite, StringWriterData(w));
                                WriterClose(w);
                                BufferAppend(buf, piece, strlen(piece));
                            }
                            else        // whatever this is, it's not a list reference or a data container
                            {
                                Log(LOG_LEVEL_VERBOSE, "format() with %%S specifier needs a data container or a list instead of '%s'.",
                                    varname);
                                BufferDestroy(buf);
                                SeqDestroy(s);
                                return FnFailure();
                            }
                        }
                    }
                    else
                    {
                        char error[] = "(unhandled format)";
                        BufferAppend(buf, error, strlen(error));
                        // CfOut(OUTPUT_LEVEL_INFORM, "", "format: error appending unhandled format piece = '%s' with data '%s'", format_piece, data);
                    }
                }
                else
                {
                    check = NULL;
                }
            }

            {
                if (SeqLength(s) >= 3)
                {
                    BufferAppend(buf, BufferData(SeqAt(s, 2)), BufferSize(SeqAt(s, 2)));
                }
                else
                {
                    check = NULL;
                }
            }

            {
                if (SeqLength(s) >= 4)
                {
                    strlcpy(check_buffer, BufferData(SeqAt(s, 3)), CF_BUFSIZE);
                    check = check_buffer;
                }
                else
                {
                    check = NULL;
                }
            }

            SeqDestroy(s);
        }
    }
    else
    {
        BufferAppend(buf, format, strlen(format));
    }

    return FnReturnBuffer(buf);
}

/*********************************************************************/

static FnCallResult FnCallIPRange(EvalContext *ctx, ARG_UNUSED const Policy *policy, ARG_UNUSED const FnCall *fp, const Rlist *finalargs)
{
    char *range = RlistScalarValue(finalargs);

    if (!FuzzyMatchParse(range))
    {
        return FnFailure();
    }

    for (const Item *ip = EvalContextGetIpAddresses(ctx); ip != NULL; ip = ip->next)
    {
        if (FuzzySetMatch(range, VIPADDRESS) == 0 ||
            FuzzySetMatch(range, ip->name) == 0)
        {
            return FnReturnContext(true);
        }
    }

    return FnReturnContext(false);
}

/*********************************************************************/

static FnCallResult FnCallHostRange(ARG_UNUSED EvalContext *ctx, ARG_UNUSED const Policy *policy, ARG_UNUSED const FnCall *fp, const Rlist *finalargs)
{
    char *prefix = RlistScalarValue(finalargs);
    char *range = RlistScalarValue(finalargs->next);

    if (!FuzzyHostParse(range))
    {
        return FnFailure();
    }

    return FnReturnContext(FuzzyHostMatch(prefix, range, VUQNAME) == 0);
}

/*********************************************************************/

FnCallResult FnCallHostInNetgroup(ARG_UNUSED EvalContext *ctx, ARG_UNUSED const Policy *policy, ARG_UNUSED const FnCall *fp, const Rlist *finalargs)
{
    setnetgrent(RlistScalarValue(finalargs));

    bool found = false;
    char *host, *user, *domain;
    while (getnetgrent(&host, &user, &domain))
    {
        if (host == NULL)
        {
            Log(LOG_LEVEL_VERBOSE, "Matched '%s' in netgroup '%s'",
                VFQNAME, RlistScalarValue(finalargs));
            found = true;
            break;
        }

        if (strcmp(host, VFQNAME) == 0 ||
            strcmp(host, VUQNAME) == 0)
        {
            Log(LOG_LEVEL_VERBOSE, "Matched '%s' in netgroup '%s'",
                host, RlistScalarValue(finalargs));
            found = true;
            break;
        }
    }

    endnetgrent();

    return FnReturnContext(found);
}

/*********************************************************************/

static FnCallResult FnCallIsVariable(EvalContext *ctx, ARG_UNUSED const Policy *policy, ARG_UNUSED const FnCall *fp, const Rlist *finalargs)
{
    const char *lval = RlistScalarValue(finalargs);
    bool found = false;

    if (lval)
    {
        VarRef *ref = VarRefParse(lval);
        found = EvalContextVariableGet(ctx, ref, NULL) != NULL;
        VarRefDestroy(ref);
    }

    return FnReturnContext(found);
}

/*********************************************************************/

static FnCallResult FnCallStrCmp(ARG_UNUSED EvalContext *ctx, ARG_UNUSED const Policy *policy, ARG_UNUSED const FnCall *fp, const Rlist *finalargs)
{
    return FnReturnContext(strcmp(RlistScalarValue(finalargs), RlistScalarValue(finalargs->next)) == 0);
}

/*********************************************************************/

static FnCallResult FnCallTranslatePath(ARG_UNUSED EvalContext *ctx, ARG_UNUSED const Policy *policy, ARG_UNUSED const FnCall *fp, const Rlist *finalargs)
{
    char buffer[MAX_FILENAME];

    strlcpy(buffer, RlistScalarValue(finalargs), sizeof(buffer));
    MapName(buffer);

    return FnReturn(buffer);
}

/*********************************************************************/

#if defined(__MINGW32__)

static FnCallResult FnCallRegistryValue(ARG_UNUSED EvalContext *ctx, ARG_UNUSED const Policy *policy, ARG_UNUSED const FnCall *fp, const Rlist *finalargs)
{
    char buffer[CF_BUFSIZE] = "";

    if (GetRegistryValue(RlistScalarValue(finalargs),
                         RlistScalarValue(finalargs->next),
                         buffer, sizeof(buffer)))
    {
        return FnReturn(buffer);
    }

    return FnFailure();
}

#else /* !__MINGW32__ */

static FnCallResult FnCallRegistryValue(ARG_UNUSED EvalContext *ctx, ARG_UNUSED const Policy *policy, ARG_UNUSED const FnCall *fp, ARG_UNUSED const Rlist *finalargs)
{
    return FnFailure();
}

#endif /* !__MINGW32__ */

/*********************************************************************/

static FnCallResult FnCallRemoteScalar(EvalContext *ctx,
                                       ARG_UNUSED const Policy *policy,
                                       ARG_UNUSED const FnCall *fp,
                                       const Rlist *finalargs)
{
    char *handle = RlistScalarValue(finalargs);
    char *server = RlistScalarValue(finalargs->next);
    int encrypted = BooleanFromString(RlistScalarValue(finalargs->next->next));

    if (strcmp(server, "localhost") == 0)
    {
        /* The only reason for this is testing... */
        server = "127.0.0.1";
    }

    if (THIS_AGENT_TYPE == AGENT_TYPE_COMMON)
    {
        return FnReturn("<remote scalar>");
    }
    else
    {
        char buffer[CF_BUFSIZE];
        buffer[0] = '\0';

        char *ret = GetRemoteScalar(ctx, "VAR", handle, server,
                                    encrypted, buffer);
        if (ret == NULL)
        {
            return FnFailure();
        }

        if (strncmp(buffer, "BAD:", 4) == 0)
        {
            if (!RetrieveUnreliableValue("remotescalar", handle, buffer))
            {
                // This function should never fail
                buffer[0] = '\0';
            }
        }
        else
        {
            CacheUnreliableValue("remotescalar", handle, buffer);
        }

        return FnReturn(buffer);
    }
}

/*********************************************************************/

static FnCallResult FnCallHubKnowledge(EvalContext *ctx,
                                       ARG_UNUSED const Policy *policy,
                                       ARG_UNUSED const FnCall *fp,
                                       const Rlist *finalargs)
{
    char *handle = RlistScalarValue(finalargs);

    if (THIS_AGENT_TYPE != AGENT_TYPE_AGENT)
    {
        return FnReturn("<inaccessible remote scalar>");
    }
    else
    {
        char buffer[CF_BUFSIZE];
        buffer[0] = '\0';

        Log(LOG_LEVEL_VERBOSE, "Accessing hub knowledge base for '%s'", handle);

        char *ret = GetRemoteScalar(ctx, "VAR", handle, POLICY_SERVER,
                                    true, buffer);
        if (ret == NULL)
        {
            return FnFailure();
        }


        // This should always be successful - and this one doesn't cache

        if (strncmp(buffer, "BAD:", 4) == 0)
        {
            return FnReturn("0");
        }

        return FnReturn(buffer);
    }
}

/*********************************************************************/

static FnCallResult FnCallRemoteClassesMatching(EvalContext *ctx,
                                                ARG_UNUSED const Policy *policy,
                                                ARG_UNUSED const FnCall *fp,
                                                const Rlist *finalargs)
{
    char *regex = RlistScalarValue(finalargs);
    char *server = RlistScalarValue(finalargs->next);
    int encrypted = BooleanFromString(RlistScalarValue(finalargs->next->next));
    char *prefix = RlistScalarValue(finalargs->next->next->next);

    if (strcmp(server, "localhost") == 0)
    {
        /* The only reason for this is testing... */
        server = "127.0.0.1";
    }

    if (THIS_AGENT_TYPE == AGENT_TYPE_COMMON)
    {
        return FnReturn("remote_classes");
    }
    else
    {
        char buffer[CF_BUFSIZE];
        buffer[0] = '\0';

        char *ret = GetRemoteScalar(ctx, "CONTEXT", regex, server,
                                    encrypted, buffer);
        if (ret == NULL)
        {
            return FnFailure();
        }

        if (strncmp(buffer, "BAD:", 4) == 0)
        {
            return FnFailure();
        }

        Rlist *classlist = RlistFromSplitString(buffer, ',');
        if (classlist)
        {
            for (const Rlist *rp = classlist; rp != NULL; rp = rp->next)
            {
                char class_name[CF_MAXVARSIZE];
                snprintf(class_name, sizeof(class_name), "%s_%s",
                         prefix, RlistScalarValue(rp));
                EvalContextClassPutSoft(ctx, class_name, CONTEXT_SCOPE_BUNDLE,
                                        "source=function,function=remoteclassesmatching");
            }
            RlistDestroy(classlist);
        }

        return FnReturnContext(true);
    }
}

/*********************************************************************/

static FnCallResult FnCallPeers(ARG_UNUSED EvalContext *ctx, ARG_UNUSED const Policy *policy, ARG_UNUSED const FnCall *fp, const Rlist *finalargs)
{
    int maxent = 100000, maxsize = 100000;

    char *filename = RlistScalarValue(finalargs);
    char *comment = RlistScalarValue(finalargs->next);
    int groupsize = IntFromString(RlistScalarValue(finalargs->next->next));

    if (2 > groupsize)
    {
        Log(LOG_LEVEL_WARNING, "Function %s: called with a nonsensical group size of %d, failing", fp->name, groupsize);
        return FnFailure();
    }

    char *file_buffer = CfReadFile(filename, maxsize);

    if (file_buffer == NULL)
    {
        return FnFailure();
    }

    file_buffer = StripPatterns(file_buffer, comment, filename);

    Rlist *const newlist =
        file_buffer ? RlistFromSplitRegex(file_buffer, "\n", maxent, true) : NULL;

    /* Slice up the list and discard everything except our slice */

    int i = 0;
    bool found = false;
    Rlist *pruned = NULL;

    for (const Rlist *rp = newlist; rp != NULL; rp = rp->next)
    {
        const char *s = RlistScalarValue(rp);
        if (EmptyString(s))
        {
            continue;
        }

        if (strcmp(s, VFQNAME) == 0 || strcmp(s, VUQNAME) == 0)
        {
            found = true;
        }
        else
        {
            RlistPrepend(&pruned, s, RVAL_TYPE_SCALAR);
        }

        if (i++ % groupsize == groupsize - 1)
        {
            if (found)
            {
                break;
            }
            else
            {
                RlistDestroy(pruned);
                pruned = NULL;
            }
        }
    }

    RlistDestroy(newlist);
    free(file_buffer); // OK if it's NULL

    if (pruned && found)
    {
        RlistReverse(&pruned);
    }
    else
    {
        RlistDestroy(pruned);
        pruned = NULL;
    }
    return (FnCallResult) { FNCALL_SUCCESS, { pruned, RVAL_TYPE_LIST } };
}

/*********************************************************************/

static FnCallResult FnCallPeerLeader(ARG_UNUSED EvalContext *ctx, ARG_UNUSED const Policy *policy, ARG_UNUSED const FnCall *fp, const Rlist *finalargs)
{
    int maxent = 100000, maxsize = 100000;

    char *filename = RlistScalarValue(finalargs);
    char *comment = RlistScalarValue(finalargs->next);
    int groupsize = IntFromString(RlistScalarValue(finalargs->next->next));

    if (2 > groupsize)
    {
        Log(LOG_LEVEL_WARNING, "Function %s: called with a nonsensical group size of %d, failing", fp->name, groupsize);
        return FnFailure();
    }

    char *file_buffer = CfReadFile(filename, maxsize);
    if (file_buffer == NULL)
    {
        return FnFailure();
    }

    file_buffer = StripPatterns(file_buffer, comment, filename);

    Rlist *const newlist =
        file_buffer ? RlistFromSplitRegex(file_buffer, "\n", maxent, true) : NULL;

    /* Slice up the list and discard everything except our slice */

    int i = 0;
    bool found = false;
    char buffer[CF_MAXVARSIZE];
    buffer[0] = '\0';

    for (const Rlist *rp = newlist; !found && rp != NULL; rp = rp->next)
    {
        const char *s = RlistScalarValue(rp);
        if (EmptyString(s))
        {
            continue;
        }

        found = (strcmp(s, VFQNAME) == 0 || strcmp(s, VUQNAME) == 0);
        if (i % groupsize == 0)
        {
            strlcpy(buffer, found ? "localhost" : s, CF_MAXVARSIZE);
        }

        i++;
    }

    RlistDestroy(newlist);
    free(file_buffer);

    if (found)
    {
        return FnReturn(buffer);
    }

    return FnFailure();
}

/*********************************************************************/

static FnCallResult FnCallPeerLeaders(ARG_UNUSED EvalContext *ctx, ARG_UNUSED const Policy *policy, ARG_UNUSED const FnCall *fp, const Rlist *finalargs)
{
    int maxent = 100000, maxsize = 100000;

    char *filename = RlistScalarValue(finalargs);
    char *comment = RlistScalarValue(finalargs->next);
    int groupsize = IntFromString(RlistScalarValue(finalargs->next->next));

    if (2 > groupsize)
    {
        Log(LOG_LEVEL_WARNING, "Function %s: called with a nonsensical group size of %d, failing", fp->name, groupsize);
        return FnFailure();
    }

    char *file_buffer = CfReadFile(filename, maxsize);
    if (file_buffer == NULL)
    {
        return FnFailure();
    }

    file_buffer = StripPatterns(file_buffer, comment, filename);

    Rlist *const newlist =
        file_buffer ? RlistFromSplitRegex(file_buffer, "\n", maxent, true) : NULL;

    /* Slice up the list and discard everything except our slice */

    int i = 0;
    Rlist *pruned = NULL;

    for (const Rlist *rp = newlist; rp != NULL; rp = rp->next)
    {
        const char *s = RlistScalarValue(rp);
        if (EmptyString(s))
        {
            continue;
        }

        if (i % groupsize == 0)
        {
            if (strcmp(s, VFQNAME) == 0 || strcmp(s, VUQNAME) == 0)
            {
                RlistPrepend(&pruned, "localhost", RVAL_TYPE_SCALAR);
            }
            else
            {
                RlistPrepend(&pruned, s, RVAL_TYPE_SCALAR);
            }
        }

        i++;
    }

    RlistDestroy(newlist);
    free(file_buffer);

    RlistReverse(&pruned);
    return (FnCallResult) { FNCALL_SUCCESS, { pruned, RVAL_TYPE_LIST } };

}

/*********************************************************************/

static FnCallResult FnCallRegCmp(ARG_UNUSED EvalContext *ctx, ARG_UNUSED const Policy *policy, ARG_UNUSED const FnCall *fp, const Rlist *finalargs)
{
    char *argv0 = RlistScalarValue(finalargs);
    char *argv1 = RlistScalarValue(finalargs->next);

    return FnReturnContext(StringMatchFull(argv0, argv1));
}

/*********************************************************************/

static FnCallResult FnCallRegReplace(ARG_UNUSED EvalContext *ctx, ARG_UNUSED const Policy *policy, ARG_UNUSED const FnCall *fp, const Rlist *finalargs)
{
    const char *data = RlistScalarValue(finalargs);
    const char *regex = RlistScalarValue(finalargs->next);
    const char *replacement = RlistScalarValue(finalargs->next->next);
    const char *options = RlistScalarValue(finalargs->next->next->next);

    Buffer *rewrite = BufferNewFrom(data, strlen(data));
    const char* error = BufferSearchAndReplace(rewrite, regex, replacement, options);

    if (error)
    {
        BufferDestroy(rewrite);
        Log(LOG_LEVEL_ERR, "%s: couldn't use regex '%s', replacement '%s', and options '%s': error=%s",
            fp->name, regex, replacement, options, error);
        return FnFailure();
    }

    return FnReturn(BufferClose(rewrite));
}

/*********************************************************************/

static FnCallResult FnCallRegExtract(EvalContext *ctx, ARG_UNUSED const Policy *policy, ARG_UNUSED const FnCall *fp, const Rlist *finalargs)
{
    const bool container_mode = strcmp(fp->name, "data_regextract") == 0;

    const char *regex = RlistScalarValue(finalargs);
    const char *data = RlistScalarValue(finalargs->next);
    char *arrayname = NULL;

    if (!container_mode)
    {
        arrayname = xstrdup(RlistScalarValue(finalargs->next->next));

        if (!IsQualifiedVariable(arrayname))
        {
            if (fp->caller)
            {
                VarRef *ref = VarRefParseFromBundle(arrayname, PromiseGetBundle(fp->caller));
                free(arrayname);
                arrayname = VarRefToString(ref, true);
                VarRefDestroy(ref);
            }
            else
            {
                Log(LOG_LEVEL_ERR, "Function '%s' called with an unqualifed array reference '%s', "
                    "and the reference could not be automatically qualified as the function was not called from a promise.",
                    fp->name, arrayname);
                free(arrayname);
                return FnFailure();
            }
        }
    }

    Seq *s = StringMatchCaptures(regex, data, true);

    if (!s || SeqLength(s) == 0)
    {
        SeqDestroy(s);
        free(arrayname);
        return container_mode ? FnFailure() : FnReturnContext(false);
    }

    JsonElement *json = NULL;

    if (container_mode)
    {
        json = JsonObjectCreate(SeqLength(s)/2);
    }

    for (int i = 0; i < SeqLength(s); i+=2)
    {
        Buffer *key = SeqAt(s, i);
        Buffer *value = SeqAt(s, i+1);


        if (container_mode)
        {
            JsonObjectAppendString(json, BufferData(key), BufferData(value));
        }
        else
        {
            char var[CF_MAXVARSIZE] = "";
            snprintf(var, CF_MAXVARSIZE - 1, "%s[%s]", arrayname, BufferData(key));
            VarRef *new_ref = VarRefParse(var);
            EvalContextVariablePut(ctx, new_ref, BufferData(value),
                                   CF_DATA_TYPE_STRING,
                                   "source=function,function=regextract");
            VarRefDestroy(new_ref);
        }
    }

    free(arrayname);
    SeqDestroy(s);

    if (container_mode)
    {
        return (FnCallResult) { FNCALL_SUCCESS, (Rval) { json, RVAL_TYPE_CONTAINER } };
    }
    else
    {
        return FnReturnContext(true);
    }
}

/*********************************************************************/

static FnCallResult FnCallRegLine(ARG_UNUSED EvalContext *ctx, ARG_UNUSED const Policy *policy, const FnCall *fp, const Rlist *finalargs)
{
    pcre *rx = CompileRegex(RlistScalarValue(finalargs));
    if (!rx)
    {
        return FnFailure();
    }

    const char *arg_filename = RlistScalarValue(finalargs->next);

    FILE *fin = safe_fopen(arg_filename, "rt");
    if (!fin)
    {
        pcre_free(rx);
        return FnReturnContext(false);
    }

    size_t line_size = CF_BUFSIZE;
    char *line = xmalloc(line_size);

    while (CfReadLine(&line, &line_size, fin) != -1)
    {
        if (StringMatchFullWithPrecompiledRegex(rx, line))
        {
            free(line);
            fclose(fin);
            pcre_free(rx);
            return FnReturnContext(true);
        }
    }

    pcre_free(rx);
    free(line);

    if (!feof(fin))
    {
        Log(LOG_LEVEL_ERR, "In function '%s', error reading from file. (getline: %s)",
            fp->name, GetErrorStr());
    }

    fclose(fin);
    return FnReturnContext(false);
}

/*********************************************************************/

static FnCallResult FnCallIsLessGreaterThan(ARG_UNUSED EvalContext *ctx, ARG_UNUSED const Policy *policy, const FnCall *fp, const Rlist *finalargs)
{
    char *argv0 = RlistScalarValue(finalargs);
    char *argv1 = RlistScalarValue(finalargs->next);
    bool rising = (0 == strcmp(fp->name, "isgreaterthan"));

    if (IsRealNumber(argv0) && IsRealNumber(argv1))
    {
        double a = 0, b = 0;
        if (!DoubleFromString(argv0, &a) ||
            !DoubleFromString(argv1, &b))
        {
            return FnFailure();
        }

        if (rising)
        {
            return FnReturnContext(a > b);
        }
        else
        {
            return FnReturnContext(a < b);
        }
    }

    if (rising)
    {
        return FnReturnContext(strcmp(argv0, argv1) > 0);
    }
    else
    {
        return FnReturnContext(strcmp(argv0, argv1) < 0);
    }
}

/*********************************************************************/

static FnCallResult FnCallIRange(ARG_UNUSED EvalContext *ctx, ARG_UNUSED const Policy *policy, ARG_UNUSED const FnCall *fp, const Rlist *finalargs)
{
    long from = IntFromString(RlistScalarValue(finalargs));
    long to = IntFromString(RlistScalarValue(finalargs->next));

    if (from == CF_NOINT || to == CF_NOINT)
    {
        return FnFailure();
    }

    if (from > to)
    {
        long tmp = to;
        to = from;
        from = tmp;
    }

    return FnReturnF("%ld,%ld", from, to);
}

/*********************************************************************/

static FnCallResult FnCallRRange(ARG_UNUSED EvalContext *ctx, ARG_UNUSED const Policy *policy, ARG_UNUSED const FnCall *fp, const Rlist *finalargs)
{
    double from = 0;
    if (!DoubleFromString(RlistScalarValue(finalargs), &from))
    {
        Log(LOG_LEVEL_ERR,
            "Function rrange, error reading assumed real value '%s'",
            RlistScalarValue(finalargs));
        return FnFailure();
    }

    double to = 0;
    if (!DoubleFromString(RlistScalarValue(finalargs), &to))
    {
        Log(LOG_LEVEL_ERR,
            "Function rrange, error reading assumed real value '%s'",
            RlistScalarValue(finalargs->next));
        return FnFailure();
    }

    if (from > to)
    {
        int tmp = to;
        to = from;
        from = tmp;
    }

    return FnReturnF("%lf,%lf", from, to);
}

static FnCallResult FnCallReverse(EvalContext *ctx, ARG_UNUSED const Policy *policy, const FnCall *fp, const Rlist *finalargs)
{
    const char *name_str = RlistScalarValueSafe(finalargs);

    // try to load directly
    bool allocated = false;
    JsonElement *json = VarNameOrInlineToJson(ctx, fp, finalargs, false, &allocated);

    // we failed to produce a valid JsonElement, so give up
    if (NULL == json)
    {
        return FnFailure();
    }
    else if (JsonGetElementType(json) != JSON_ELEMENT_TYPE_CONTAINER)
    {
        Log(LOG_LEVEL_VERBOSE, "Function '%s', argument '%s' was not a data container or list",
            fp->name, name_str);
        JsonDestroyMaybe(json, allocated);
        return FnFailure();
    }

    Rlist *returnlist = NULL;

    JsonIterator iter = JsonIteratorInit(json);
    const JsonElement *e;
    while ((e = JsonIteratorNextValueByType(&iter, JSON_ELEMENT_TYPE_PRIMITIVE, true)))
    {
        RlistPrepend(&returnlist, JsonPrimitiveGetAsString(e), RVAL_TYPE_SCALAR);
    }
    JsonDestroyMaybe(json, allocated);

    return (FnCallResult) { FNCALL_SUCCESS, (Rval) { returnlist, RVAL_TYPE_LIST } };
}


/* Convert y/m/d/h/m/s 6-tuple */
static struct tm FnArgsToTm(const Rlist *rp)
{
    struct tm ret = { .tm_isdst = -1 };
    /* .tm_year stores year - 1900 */
    ret.tm_year = IntFromString(RlistScalarValue(rp)) - 1900;
    rp = rp->next;
    /* .tm_mon counts from Jan = 0 to Dec = 11 */
    ret.tm_mon = IntFromString(RlistScalarValue(rp));
    rp = rp->next;
    /* .tm_mday is day of month, 1 to 31, but we use 0 through 30 (for now) */
    ret.tm_mday = IntFromString(RlistScalarValue(rp)) + 1;
    rp = rp->next;
    ret.tm_hour = IntFromString(RlistScalarValue(rp));
    rp = rp->next;
    ret.tm_min = IntFromString(RlistScalarValue(rp));
    rp = rp->next;
    ret.tm_sec = IntFromString(RlistScalarValue(rp));
    return ret;
}

static FnCallResult FnCallOn(ARG_UNUSED EvalContext *ctx, ARG_UNUSED const Policy *policy, ARG_UNUSED const FnCall *fp, const Rlist *finalargs)
{
    struct tm tmv = FnArgsToTm(finalargs);
    time_t cftime = mktime(&tmv);

    if (cftime == -1)
    {
        Log(LOG_LEVEL_INFO, "Illegal time value");
    }

    return FnReturnF("%jd", (intmax_t) cftime);
}

/*********************************************************************/

static FnCallResult FnCallOr(EvalContext *ctx,
                             ARG_UNUSED const Policy *policy,
                             ARG_UNUSED const FnCall *fp,
                             const Rlist *finalargs)
{
    char id[CF_BUFSIZE];

    snprintf(id, CF_BUFSIZE, "built-in FnCall or-arg");

/* We need to check all the arguments, ArgTemplate does not check varadic functions */
    for (const Rlist *arg = finalargs; arg; arg = arg->next)
    {
        SyntaxTypeMatch err = CheckConstraintTypeMatch(id, arg->val, CF_DATA_TYPE_STRING, "", 1);
        if (err != SYNTAX_TYPE_MATCH_OK && err != SYNTAX_TYPE_MATCH_ERROR_UNEXPANDED)
        {
            FatalError(ctx, "in %s: %s", id, SyntaxTypeMatchToString(err));
        }
    }

    for (const Rlist *arg = finalargs; arg; arg = arg->next)
    {
        if (IsDefinedClass(ctx, RlistScalarValue(arg)))
        {
            return FnReturnContext(true);
        }
    }

    return FnReturnContext(false);
}

/*********************************************************************/

static FnCallResult FnCallLaterThan(ARG_UNUSED EvalContext *ctx, ARG_UNUSED const Policy *policy, ARG_UNUSED const FnCall *fp, const Rlist *finalargs)
{
    time_t now = time(NULL);
    struct tm tmv = FnArgsToTm(finalargs);
    /* Adjust to 1-based counting (input) for month and day of month
     * (0-based in mktime): */
    tmv.tm_mon--;
    tmv.tm_mday--;
    time_t cftime = mktime(&tmv);

    if (cftime == -1)
    {
        Log(LOG_LEVEL_INFO, "Illegal time value");
    }

    return FnReturnContext(now > cftime);
}

static FnCallResult FnCallAgoDate(ARG_UNUSED EvalContext *ctx, ARG_UNUSED const Policy *policy, ARG_UNUSED const FnCall *fp, const Rlist *finalargs)
{
    struct tm ago = FnArgsToTm(finalargs);
    time_t now = time(NULL);
    struct tm t;
    localtime_r(&now, &t);

    t.tm_year -= ago.tm_year + 1900; /* tm.tm_year stores year - 1900 */
    t.tm_mon -= ago.tm_mon;
    t.tm_mday -= ago.tm_mday - 1;
    t.tm_hour -= ago.tm_hour;
    t.tm_min -= ago.tm_min;
    t.tm_sec -= ago.tm_sec;

    time_t cftime = mktime(&t);
    if (cftime < 0)
    {
        return FnReturn("0");
    }

    return FnReturnF("%jd", (intmax_t) cftime);
}

/*********************************************************************/

static FnCallResult FnCallAccumulatedDate(ARG_UNUSED EvalContext *ctx, ARG_UNUSED const Policy *policy, ARG_UNUSED const FnCall *fp, const Rlist *finalargs)
{
    struct tm tmv = FnArgsToTm(finalargs);

    time_t cftime = 0;
    cftime = 0;
    cftime += tmv.tm_sec;
    cftime += tmv.tm_min * 60;
    cftime += tmv.tm_hour * 3600;
    cftime += (tmv.tm_mday -1) * 24 * 3600;
    cftime += tmv.tm_mon * 30 * 24 * 3600;
    cftime += (tmv.tm_year + 1900) * 365 * 24 * 3600;

    return FnReturnF("%jd", (intmax_t) cftime);
}

/*********************************************************************/

static FnCallResult FnCallNot(EvalContext *ctx,
                              ARG_UNUSED const Policy *policy,
                              ARG_UNUSED const FnCall *fp,
                              const Rlist *finalargs)
{
    return FnReturnContext(!IsDefinedClass(ctx, RlistScalarValue(finalargs)));
}

/*********************************************************************/

static FnCallResult FnCallNow(ARG_UNUSED EvalContext *ctx, ARG_UNUSED const Policy *policy, ARG_UNUSED const FnCall *fp, ARG_UNUSED const Rlist *finalargs)
{
    return FnReturnF("%jd", (intmax_t)CFSTARTTIME);
}

/*********************************************************************/

#ifdef __sun /* Lacks %P and */
#define STRFTIME_F_HACK
#define STRFTIME_s_HACK
#define STRFTIME_R_HACK
#endif /* http://www.unix.com/man-page/opensolaris/3c/strftime/ */

#ifdef __hpux /* Unknown gaps, aside from: */
#define STRFTIME_F_HACK
#endif

#ifdef _WIN32 /* Has non-standard %z, lacks %[CDeGghklnPrRtTuV] and: */
#define STRFTIME_F_HACK
#define STRFTIME_R_HACK
#define STRFTIME_s_HACK
#endif /* http://msdn.microsoft.com/en-us/library/fe06s4ak.aspx */

bool PortablyFormatTime(char *buffer, size_t bufsiz,
                        const char *format,
#ifndef STRFTIME_s_HACK
                        ARG_UNUSED
#endif
                        time_t when,
                        const struct tm *tm)
{
    /* TODO: might be better done in a libcompat wrapper.
     *
     * The following GNU extensions may be worth adding at some point;
     * see individual platforms for lists of which they lack.
     *
     * %C (century)
     * %D => %m/%d/%y
     * %e: as %d but s/^0/ /
     * %G: like %Y but frobbed for ISO week numbers
     * %g: last two digits of %G
     * %h => %b
     * %k: as %H but s/^0/ /
     * %l: as %I but s/^0/ /
     * %n => \n
     * %P: as %p but lower-cased
     * %r => %I:%M:%S %p
     * %s: seconds since epoch
     * %t => \t
     * %T => %H:%M:%S
     * %u: dow, {1: Mon, ..., Sun: 7}
     * %V: ISO week number within year %G
     *
     * The "=>" ones can all be done by extending expansion[], below;
     * the rest would require actually implementing GNU strftime()
     * properly.
     */

#ifdef STRFTIME_s_HACK /* %s: seconds since epoch */
    char epoch[PRINTSIZE(when)];
    xsnprintf(epoch, sizeof(epoch), "%jd", (intmax_t) when);
#endif /* STRFTIME_s_HACK */

    typedef char * SearchReplacePair[2];
    SearchReplacePair expansion[] =
        {
            /* Each pair is { search, replace }. */
#ifdef STRFTIME_F_HACK
            { "%F", "%Y-%m-%d" },
#endif
#ifdef STRFTIME_R_HACK /* %R => %H:%M:%S */
            { "%R", "%H:%M:%S" },
#endif
#ifdef STRFTIME_s_HACK
            { "%s", epoch },
#endif

            /* Order as in GNU strftime's man page. */
            { NULL, NULL }
        };

    char *delenda = NULL; /* in need of destruction */
    /* No-op when no STRFTIME_*_HACK were defined. */
    for (size_t i = 0; expansion[i][0]; i++)
    {
        char *tmp = SearchAndReplace(format, expansion[i][0], expansion[i][1]);
        free(delenda);
        format = delenda = tmp;
    }

    size_t ans = strftime(buffer, bufsiz, format, tm);
    free(delenda);
    return ans > 0;
}
#undef STRFTIME_F_HACK
#undef STRFTIME_R_HACK
#undef STRFTIME_s_HACK

/*********************************************************************/

static FnCallResult FnCallStrftime(ARG_UNUSED EvalContext *ctx,
                                   ARG_UNUSED const Policy *policy,
                                   const FnCall *fp,
                                   const Rlist *finalargs)
{
    /* begin fn-specific content */

    char *mode = RlistScalarValue(finalargs);
    char *format_string = RlistScalarValue(finalargs->next);
    // this will be a problem on 32-bit systems...
    const time_t when = IntFromString(RlistScalarValue(finalargs->next->next));

    struct tm* tm;

    if (0 == strcmp("gmtime", mode))
    {
        tm = gmtime(&when);
    }
    else
    {
        tm = localtime(&when);
    }

    char buffer[CF_BUFSIZE];
    if (tm == NULL)
    {
        Log(LOG_LEVEL_WARNING,
            "Function %s, the given time stamp '%ld' was invalid. (strftime: %s)",
            fp->name, when, GetErrorStr());
    }
    else if (PortablyFormatTime(buffer, sizeof(buffer),
                                format_string, when, tm))
    {
        return FnReturn(buffer);
    }

    return FnFailure();
}

/*********************************************************************/

static FnCallResult FnCallEval(EvalContext *ctx, ARG_UNUSED const Policy *policy, const FnCall *fp, const Rlist *finalargs)
{
    char *input = RlistScalarValue(finalargs);
    char *type = RlistScalarValue(finalargs->next);

    /* Third argument can currently only be "infix". */
    /* char *options = RlistScalarValue(finalargs->next->next); */

    const bool context_mode = (strcmp(type, "class") == 0);

    char failure[CF_BUFSIZE];
    memset(failure, 0, sizeof(failure));

    double result = EvaluateMathInfix(ctx, input, failure);
    if (context_mode)
    {
        // see CLOSE_ENOUGH in math.peg
        return FnReturnContext(strlen(failure) == 0 &&
                               !(result < 0.00000000000000001 &&
                                 result > -0.00000000000000001));
    }

    if (strlen(failure) > 0)
    {
        Log(LOG_LEVEL_INFO, "%s error: %s (input '%s')", fp->name, failure, input);
        return FnReturn(""); /* TODO: why not FnFailure() ? */
    }

    return FnReturnF("%lf", result);
}

/*********************************************************************/
/* Read functions                                                    */
/*********************************************************************/

static FnCallResult FnCallReadFile(ARG_UNUSED EvalContext *ctx, ARG_UNUSED const Policy *policy, ARG_UNUSED const FnCall *fp, const Rlist *finalargs)
{
    char *filename = RlistScalarValue(finalargs);
    char *requested_max = RlistScalarValue(finalargs->next);
    long maxsize = IntFromString(requested_max);

    if (maxsize == CF_INFINITY)                      /* "inf" in the policy */
    {
        maxsize = 0;
    }

    if (maxsize < 0)
    {
        Log(LOG_LEVEL_ERR, "%s: requested max size %s is less than 0", fp->name, requested_max);
        return FnFailure();
    }

    // Read once to validate structure of file in itemlist
    char *contents = CfReadFile(filename, maxsize);
    if (contents)
    {
        return FnReturnNoCopy(contents);
    }

    Log(LOG_LEVEL_ERR, "Function '%s' failed to read file: %s",
        fp->name, filename);
    return FnFailure();
}

/*********************************************************************/

static FnCallResult ReadList(ARG_UNUSED EvalContext *ctx, ARG_UNUSED const FnCall *fp, const Rlist *finalargs, DataType type)
{
    const char *filename = RlistScalarValue(finalargs);
    const char *comment = RlistScalarValue(finalargs->next);
    const char *split = RlistScalarValue(finalargs->next->next);
    const int maxent = IntFromString(RlistScalarValue(finalargs->next->next->next));
    const int maxsize = IntFromString(RlistScalarValue(finalargs->next->next->next->next));

    char *file_buffer = CfReadFile(filename, maxsize);
    if (!file_buffer)
    {
        Log(LOG_LEVEL_ERR, "Function '%s' failed to read file: %s",
            fp->name, filename);
        return FnFailure();
    }

    bool blanks = false;
    Rlist *newlist = NULL;
    file_buffer = StripPatterns(file_buffer, comment, filename);
    if (!file_buffer)
    {
        return (FnCallResult) { FNCALL_SUCCESS, { NULL, RVAL_TYPE_LIST } };
    }
    else
    {
        newlist = RlistFromSplitRegex(file_buffer, split, maxent, blanks);
    }

    bool noerrors = true;

    switch (type)
    {
    case CF_DATA_TYPE_STRING:
        break;

    case CF_DATA_TYPE_INT:
        for (Rlist *rp = newlist; rp != NULL; rp = rp->next)
        {
            if (IntFromString(RlistScalarValue(rp)) == CF_NOINT)
            {
                Log(LOG_LEVEL_ERR, "Presumed int value '%s' read from file '%s' has no recognizable value",
                      RlistScalarValue(rp), filename);
                noerrors = false;
            }
        }
        break;

    case CF_DATA_TYPE_REAL:
        for (Rlist *rp = newlist; rp != NULL; rp = rp->next)
        {
            double real_value = 0;
            if (!DoubleFromString(RlistScalarValue(rp), &real_value))
            {
                Log(LOG_LEVEL_ERR, "Presumed real value '%s' read from file '%s' has no recognizable value",
                      RlistScalarValue(rp), filename);
                noerrors = false;
            }
        }
        break;

    default:
        ProgrammingError("Unhandled type in switch: %d", type);
    }

    free(file_buffer);

    if (newlist && noerrors)
    {
        return (FnCallResult) { FNCALL_SUCCESS, { newlist, RVAL_TYPE_LIST } };
    }

    return FnFailure();
}

static FnCallResult FnCallReadStringList(EvalContext *ctx, ARG_UNUSED const Policy *policy, const FnCall *fp, const Rlist *args)
{
    return ReadList(ctx, fp, args, CF_DATA_TYPE_STRING);
}

static FnCallResult FnCallReadIntList(EvalContext *ctx, ARG_UNUSED const Policy *policy, const FnCall *fp, const Rlist *args)
{
    return ReadList(ctx, fp, args, CF_DATA_TYPE_INT);
}

static FnCallResult FnCallReadRealList(EvalContext *ctx, ARG_UNUSED const Policy *policy, const FnCall *fp, const Rlist *args)
{
    return ReadList(ctx, fp, args, CF_DATA_TYPE_REAL);
}

static FnCallResult FnCallReadData(ARG_UNUSED EvalContext *ctx,
                                   ARG_UNUSED const Policy *policy,
                                   const FnCall *fp,
                                   const Rlist *args)
{
    if (args == NULL)
    {
        Log(LOG_LEVEL_ERR, "Function '%s' requires at least one argument", fp->name);
        return FnFailure();
    }

    const char *input_path = RlistScalarValue(args);
    size_t size_max;
    const char *requested_mode = NULL;
    if (0 == strcmp(fp->name, "readdata"))
    {
        // readdata gets rid of the size, well almost
        // csv still has 50MB restriction applied later
        size_max = IntFromString("inf");
        requested_mode = RlistScalarValue(args->next);
        if (0 == strcmp("auto", requested_mode))
        {
            if (StringEndsWithCase(input_path, ".csv", true))
            {
                requested_mode = "CSV";
            }
            else if (StringEndsWithCase(input_path, ".yaml", true))
            {
                requested_mode = "YAML";
            }
            else // always default to JSON
            {
                requested_mode = "JSON";
            }

            Log(LOG_LEVEL_VERBOSE, "%s: automatically selected data type %s from filename %s", fp->name, requested_mode, input_path);
        }
    }
    else
    {
        size_max = args->next ? IntFromString(RlistScalarValue(args->next)) : IntFromString("inf");

        if (0 == strcmp(fp->name, "readyaml"))
        {
            requested_mode = "YAML";
        }
        else if (0 == strcmp(fp->name, "readcsv"))
        {
            requested_mode = "CSV";
        }
        else
        {
            requested_mode = "JSON";
        }
    }

    if (0 == strcmp("CSV", requested_mode))
    {
        size_t size_max = 50 * (1024 * 1024);

        size_t byte_count = 0;

        FILE *fin = safe_fopen(input_path, "r");
        if (NULL == fin)
        {
            Log(LOG_LEVEL_VERBOSE, "%s cannot open the CSV file '%s' (fopen: %s)",
                fp->name, input_path, GetErrorStr());
            return FnFailure();
        }

        JsonElement *json = JsonArrayCreate(50);
        int linenumber = 0;
        char *line;
        while (NULL != (line = GetCsvLineNext(fin)))
        {
            ++linenumber;

            byte_count += strlen(line);
            if (byte_count > size_max)
            {
                Log(LOG_LEVEL_VERBOSE, "%s: line %d from CSV file '%s' exceeded byte limit %lu, done with file",
                    fp->name, linenumber, input_path, (long unsigned int)size_max);
                free(line);
                break;
            }

            Seq *list = SeqParseCsvString(line);
            free(line);

            if (NULL != list)
            {
                JsonElement *line_arr = JsonArrayCreate(SeqLength(list));

                for (size_t i = 0; i < SeqLength(list); i++)
                {
                    JsonArrayAppendString(line_arr, SeqAt(list, i));
                }

                SeqDestroy(list);
                JsonArrayAppendArray(json, line_arr);
            }
        }

        bool atend = feof(fin);
        fclose(fin);

        if (!atend)
        {
            Log(LOG_LEVEL_ERR,
                "%s: unable to read line from CSV file '%s'. (fread: %s)",
                fp->name, input_path, GetErrorStr());
            JsonDestroy(json);
            return FnFailure();
        }

        return (FnCallResult) { FNCALL_SUCCESS, (Rval) { json, RVAL_TYPE_CONTAINER } };
    }

    bool yaml_mode = (0 == strcmp(requested_mode, "YAML"));
    const char* data_type = requested_mode;

    JsonElement *json = NULL;
    JsonParseError res;
    if (yaml_mode)
    {
        res = JsonParseYamlFile(input_path, size_max, &json);
    }
    else
    {
        res = JsonParseFile(input_path, size_max, &json);
    }

    // the NO_DATA errors often happen when the file hasn't been created yet
    if (res == JSON_PARSE_ERROR_NO_DATA)
    {
        Log(LOG_LEVEL_ERR, "%s: data error parsing %s file '%s': %s",
            fp->name, data_type, input_path, JsonParseErrorToString(res));
    }
    else if (res != JSON_PARSE_OK)
    {
        Log(LOG_LEVEL_ERR, "%s: error parsing %s file '%s': %s",
            fp->name, data_type, input_path, JsonParseErrorToString(res));
    }
    else if (JsonGetElementType(json) == JSON_ELEMENT_TYPE_PRIMITIVE)
    {
        Log(LOG_LEVEL_ERR, "%s: non-container from parsing %s file '%s'",fp->name, data_type, input_path);
        JsonDestroy(json);
    }
    else
    {
        return (FnCallResult) { FNCALL_SUCCESS, (Rval) { json, RVAL_TYPE_CONTAINER } };
    }

    return FnFailure();
}

static FnCallResult FnCallParseJson(ARG_UNUSED EvalContext *ctx,
                                    ARG_UNUSED const Policy *policy,
                                    ARG_UNUSED const FnCall *fp,
                                    const Rlist *args)
{
    const char *data = RlistScalarValue(args);
    JsonElement *json = NULL;
    bool yaml_mode = (0 == strcmp(fp->name, "parseyaml"));
    const char* data_type = yaml_mode ? "YAML" : "JSON";
    JsonParseError res;

    if (yaml_mode)
    {
        res = JsonParseYamlString(&data, &json);
    }
    else
    {
        res = JsonParseWithLookup(ctx, &LookupVarRefToJson, &data, &json);
    }

    if (res != JSON_PARSE_OK)
    {
        Log(LOG_LEVEL_ERR, "Error parsing %s expression '%s': %s",
            data_type, data, JsonParseErrorToString(res));
    }
    else if (JsonGetElementType(json) == JSON_ELEMENT_TYPE_PRIMITIVE)
    {
        Log(LOG_LEVEL_ERR, "Non-container from parsing %s expression '%s'", data_type, data);
        JsonDestroy(json);
    }
    else
    {
        return (FnCallResult) { FNCALL_SUCCESS, (Rval) { json, RVAL_TYPE_CONTAINER } };
    }

    return FnFailure();
}

/*********************************************************************/

static FnCallResult FnCallStoreJson(EvalContext *ctx, ARG_UNUSED const Policy *policy, const FnCall *fp, const Rlist *finalargs)
{
    const char *name_str = RlistScalarValueSafe(finalargs);

    // try to load directly
    bool allocated = false;
    JsonElement *json = VarNameOrInlineToJson(ctx, fp, finalargs, false, &allocated);

    // we failed to produce a valid JsonElement, so give up
    if (NULL == json)
    {
        return FnFailure();
    }
    else if (JsonGetElementType(json) != JSON_ELEMENT_TYPE_CONTAINER)
    {
        Log(LOG_LEVEL_VERBOSE, "Function '%s', argument '%s' was not a data container or list",
            fp->name, name_str);
        JsonDestroyMaybe(json, allocated);
        return FnFailure();
    }

    Writer *w = StringWriter();
    int length;

    JsonWrite(w, json, 0);
    JsonDestroyMaybe(json, allocated);
    Log(LOG_LEVEL_DEBUG, "%s: from data container %s, got JSON data '%s'", fp->name, name_str, StringWriterData(w));

    length = strlen(StringWriterData(w));
    if (length >= CF_BUFSIZE)
    {
        Log(LOG_LEVEL_INFO, "%s: truncating data container %s JSON data from %d bytes to %d",
            fp->name, name_str, length, CF_BUFSIZE);
    }

    char buf[CF_BUFSIZE];
    snprintf(buf, CF_BUFSIZE, "%s", StringWriterData(w));
    WriterClose(w);

    return FnReturn(buf);
}


/*********************************************************************/

// this function is separate so other data container readers can use it
static FnCallResult DataRead(EvalContext *ctx, const FnCall *fp, const Rlist *finalargs)
{
    /* 5 args: filename,comment_regex,split_regex,max number of entries,maxfilesize  */

    const char *filename = RlistScalarValue(finalargs);
    const char *comment = RlistScalarValue(finalargs->next);
    const char *split = RlistScalarValue(finalargs->next->next);
    int maxent = IntFromString(RlistScalarValue(finalargs->next->next->next));
    int maxsize = IntFromString(RlistScalarValue(finalargs->next->next->next->next));

    bool make_array = 0 == strcmp(fp->name, "data_readstringarrayidx");
    JsonElement *json = NULL;

    // Read once to validate structure of file in itemlist
    char *file_buffer = CfReadFile(filename, maxsize);
    if (file_buffer)
    {
        file_buffer = StripPatterns(file_buffer, comment, filename);

        if (file_buffer != NULL)
        {
            json = BuildData(ctx, file_buffer, split, maxent, make_array);
        }
    }

    free(file_buffer);

    if (NULL == json)
    {
        Log(LOG_LEVEL_INFO, "%s: error reading from file '%s'", fp->name, filename);
        return FnFailure();
    }

    return (FnCallResult) { FNCALL_SUCCESS, (Rval) { json, RVAL_TYPE_CONTAINER } };
}

/*********************************************************************/

static FnCallResult FnCallDataExpand(EvalContext *ctx,
                                     ARG_UNUSED const Policy *policy,
                                     ARG_UNUSED const FnCall *fp,
                                     const Rlist *args)
{
    bool allocated = false;
    JsonElement *json = VarNameOrInlineToJson(ctx, fp, args, false, &allocated);

    if (NULL == json)
    {
        return FnFailure();
    }

    JsonElement *expanded = JsonExpandElement(ctx, json);
    JsonDestroyMaybe(json, allocated);

    return (FnCallResult) { FNCALL_SUCCESS, (Rval) { expanded, RVAL_TYPE_CONTAINER } };
}

/*********************************************************************/

static FnCallResult FnCallDataRead(EvalContext *ctx, ARG_UNUSED const Policy *policy, const FnCall *fp, const Rlist *args)
{
    return DataRead(ctx, fp, args);
}

/*********************************************************************/

static FnCallResult ReadArray(EvalContext *ctx, const FnCall *fp, const Rlist *finalargs, DataType type, bool int_index)
/* lval,filename,separator,comment,Max number of bytes  */
{
    if (!fp->caller)
    {
        Log(LOG_LEVEL_ERR, "Function '%s' can only be called from a promise", fp->name);
        return FnFailure();
    }

    /* 6 args: array_lval,filename,comment_regex,split_regex,max number of entries,maxfilesize  */

    const char *array_lval = RlistScalarValue(finalargs);
    const char *filename = RlistScalarValue(finalargs->next);
    const char *comment = RlistScalarValue(finalargs->next->next);
    const char *split = RlistScalarValue(finalargs->next->next->next);
    int maxent = IntFromString(RlistScalarValue(finalargs->next->next->next->next));
    int maxsize = IntFromString(RlistScalarValue(finalargs->next->next->next->next->next));

    // Read once to validate structure of file in itemlist
    char *file_buffer = CfReadFile(filename, maxsize);
    int entries = 0;
    if (file_buffer)
    {
        file_buffer = StripPatterns(file_buffer, comment, filename);

        if (file_buffer)
        {
            entries = BuildLineArray(ctx, PromiseGetBundle(fp->caller), array_lval, file_buffer, split, maxent, type, int_index);
        }
    }

    switch (type)
    {
    case CF_DATA_TYPE_STRING:
    case CF_DATA_TYPE_INT:
    case CF_DATA_TYPE_REAL:
        break;

    default:
        ProgrammingError("Unhandled type in switch: %d", type);
    }

    free(file_buffer);

    return FnReturnF("%d", entries);
}

/*********************************************************************/

static FnCallResult FnCallReadStringArray(EvalContext *ctx, ARG_UNUSED const Policy *policy, const FnCall *fp, const Rlist *args)
{
    return ReadArray(ctx, fp, args, CF_DATA_TYPE_STRING, false);
}

/*********************************************************************/

static FnCallResult FnCallReadStringArrayIndex(EvalContext *ctx, ARG_UNUSED const Policy *policy, const FnCall *fp, const Rlist *args)
{
    return ReadArray(ctx, fp, args, CF_DATA_TYPE_STRING, true);
}

/*********************************************************************/

static FnCallResult FnCallReadIntArray(EvalContext *ctx, ARG_UNUSED const Policy *policy, const FnCall *fp, const Rlist *args)
{
    return ReadArray(ctx, fp, args, CF_DATA_TYPE_INT, false);
}

/*********************************************************************/

static FnCallResult FnCallReadRealArray(EvalContext *ctx, ARG_UNUSED const Policy *policy, const FnCall *fp, const Rlist *args)
{
    return ReadArray(ctx, fp, args, CF_DATA_TYPE_REAL, false);
}

/*********************************************************************/

static FnCallResult ParseArray(EvalContext *ctx, const FnCall *fp, const Rlist *finalargs, DataType type, int intIndex)
/* lval,filename,separator,comment,Max number of bytes  */
{
    if (!fp->caller)
    {
        Log(LOG_LEVEL_ERR, "Function '%s' can only be called from a promise", fp->name);
        return FnFailure();
    }

    /* 6 args: array_lval,instring,comment_regex,split_regex,max number of entries,maxtextsize  */

    const char *array_lval = RlistScalarValue(finalargs);
    int maxsize = IntFromString(RlistScalarValue(finalargs->next->next->next->next->next));
    char *instring = xstrndup(RlistScalarValue(finalargs->next), maxsize);
    const char *comment = RlistScalarValue(finalargs->next->next);
    const char *split = RlistScalarValue(finalargs->next->next->next);
    int maxent = IntFromString(RlistScalarValue(finalargs->next->next->next->next));

// Read once to validate structure of file in itemlist

    Log(LOG_LEVEL_DEBUG, "Parse string data from string '%s' - , maxent %d, maxsize %d", instring, maxent, maxsize);

    int entries = 0;
    if (instring)
    {
        instring = StripPatterns(instring, comment, "string argument 2");

        if (instring)
        {
            entries = BuildLineArray(ctx, PromiseGetBundle(fp->caller), array_lval, instring, split, maxent, type, intIndex);
        }
    }

    switch (type)
    {
    case CF_DATA_TYPE_STRING:
    case CF_DATA_TYPE_INT:
    case CF_DATA_TYPE_REAL:
        break;

    default:
        ProgrammingError("Unhandled type in switch: %d", type);
    }

    free(instring);

    return FnReturnF("%d", entries);
}

/*********************************************************************/

static FnCallResult FnCallParseStringArray(EvalContext *ctx, ARG_UNUSED const Policy *policy, const FnCall *fp, const Rlist *args)
{
    return ParseArray(ctx, fp, args, CF_DATA_TYPE_STRING, false);
}

/*********************************************************************/

static FnCallResult FnCallParseStringArrayIndex(EvalContext *ctx, ARG_UNUSED const Policy *policy, const FnCall *fp, const Rlist *args)
{
    return ParseArray(ctx, fp, args, CF_DATA_TYPE_STRING, true);
}

/*********************************************************************/

static FnCallResult FnCallParseIntArray(EvalContext *ctx, ARG_UNUSED const Policy *policy, const FnCall *fp, const Rlist *args)
{
    return ParseArray(ctx, fp, args, CF_DATA_TYPE_INT, false);
}

/*********************************************************************/

static FnCallResult FnCallParseRealArray(EvalContext *ctx, ARG_UNUSED const Policy *policy, const FnCall *fp, const Rlist *args)
{
    return ParseArray(ctx, fp, args, CF_DATA_TYPE_REAL, false);
}

/*********************************************************************/

static FnCallResult FnCallStringMustache(EvalContext *ctx, ARG_UNUSED const Policy *policy, const FnCall *fp, const Rlist *finalargs)
{
    if (!finalargs)
    {
        return FnFailure();
    }

    const char* const mustache_template = RlistScalarValue(finalargs);
    JsonElement *json = NULL;
    bool allocated = false;

    if (finalargs->next) // we have a variable name...
    {
        // try to load directly
        json = VarNameOrInlineToJson(ctx, fp, finalargs->next, false, &allocated);

        // we failed to produce a valid JsonElement, so give up
        if (NULL == json)
        {
            return FnFailure();
        }
    }
    else
    {
        allocated = true;
        json = DefaultTemplateData(ctx, NULL);
    }

    Buffer *result = BufferNew();
    bool success = MustacheRender(result, mustache_template, json);

    JsonDestroyMaybe(json, allocated);

    if (success)
    {
        return FnReturnBuffer(result);
    }
    else
    {
        BufferDestroy(result);
        return FnFailure();
    }
}

/*********************************************************************/

static FnCallResult FnCallSplitString(ARG_UNUSED EvalContext *ctx, ARG_UNUSED const Policy *policy, ARG_UNUSED const FnCall *fp, const Rlist *finalargs)
{
    /* 2args: string,split_regex,max  */

    char *string = RlistScalarValue(finalargs);
    char *split = RlistScalarValue(finalargs->next);
    int max = IntFromString(RlistScalarValue(finalargs->next->next));

    // Read once to validate structure of file in itemlist
    Rlist *newlist = RlistFromSplitRegex(string, split, max, true);

    return (FnCallResult) { FNCALL_SUCCESS, { newlist, RVAL_TYPE_LIST } };
}

/*********************************************************************/

static FnCallResult FnCallStringSplit(ARG_UNUSED EvalContext *ctx,
                                      ARG_UNUSED const Policy *policy,
                                      ARG_UNUSED const FnCall *fp,
                                      const Rlist *finalargs)
{
    /* 3 args: string, split_regex, max  */
    char *string = RlistScalarValue(finalargs);
    char *split = RlistScalarValue(finalargs->next);
    int max = IntFromString(RlistScalarValue(finalargs->next->next));

    if (max < 1)
    {
        Log(LOG_LEVEL_VERBOSE, "Function '%s' called with invalid maxent argument: '%d' (should be > 0).", fp->name, max);
        return FnFailure();
    }

    Rlist *newlist = RlistFromRegexSplitNoOverflow(string, split, max);

    if (newlist == NULL)
    {
        /* We are logging error in RlistFromRegexSplitNoOverflow() so no need to do it here as well. */
        return FnFailure();
    }

    return (FnCallResult) { FNCALL_SUCCESS, { newlist, RVAL_TYPE_LIST } };
}

/*********************************************************************/

static FnCallResult FnCallFileSexist(EvalContext *ctx, ARG_UNUSED const Policy *policy, ARG_UNUSED const FnCall *fp, const Rlist *finalargs)
{
    char naked[CF_MAXVARSIZE];
    char *listvar = RlistScalarValue(finalargs);

    if (IsVarList(listvar))
    {
        GetNaked(naked, listvar);
    }
    else
    {
        Log(LOG_LEVEL_VERBOSE, "Function filesexist was promised a list called '%s' but this was not found", listvar);
        return FnFailure();
    }

    VarRef *ref = VarRefParse(naked);
    DataType input_list_type = CF_DATA_TYPE_NONE;
    const Rlist *input_list = EvalContextVariableGet(ctx, ref, &input_list_type);
    if (!input_list)
    {
        Log(LOG_LEVEL_VERBOSE, "Function filesexist was promised a list called '%s' but this was not found", listvar);
        VarRefDestroy(ref);
        return FnFailure();
    }

    VarRefDestroy(ref);

    if (DataTypeToRvalType(input_list_type) != RVAL_TYPE_LIST)
    {
        Log(LOG_LEVEL_VERBOSE, "Function filesexist was promised a list called '%s' but this variable is not a list", listvar);
        return FnFailure();
    }

    for (const Rlist *rp = input_list; rp != NULL; rp = rp->next)
    {
        struct stat sb;
        if (stat(RlistScalarValue(rp), &sb) == -1)
        {
            return FnReturnContext(false);
        }
    }

    return FnReturnContext(true);
}

/*********************************************************************/
/* LDAP Nova features                                                */
/*********************************************************************/

static FnCallResult FnCallLDAPValue(ARG_UNUSED EvalContext *ctx, ARG_UNUSED const Policy *policy, ARG_UNUSED const FnCall *fp, const Rlist *finalargs)
{
    char buffer[CF_BUFSIZE], handle[CF_BUFSIZE];

    char *uri = RlistScalarValue(finalargs);
    char *dn = RlistScalarValue(finalargs->next);
    char *filter = RlistScalarValue(finalargs->next->next);
    char *name = RlistScalarValue(finalargs->next->next->next);
    char *scope = RlistScalarValue(finalargs->next->next->next->next);
    char *sec = RlistScalarValue(finalargs->next->next->next->next->next);

    snprintf(handle, CF_BUFSIZE, "%s_%s_%s_%s", dn, filter, name, scope);

    void *newval = CfLDAPValue(uri, dn, filter, name, scope, sec);
    if (newval)
    {
        CacheUnreliableValue("ldapvalue", handle, newval);
    }
    else if (RetrieveUnreliableValue("ldapvalue", handle, buffer))
    {
        newval = xstrdup(buffer);
    }

    if (newval)
    {
        return FnReturnNoCopy(newval);
    }

    return FnFailure();
}

/*********************************************************************/

static FnCallResult FnCallLDAPArray(EvalContext *ctx, ARG_UNUSED const Policy *policy, const FnCall *fp, const Rlist *finalargs)
{
    if (!fp->caller)
    {
        Log(LOG_LEVEL_ERR, "Function '%s' can only be called from a promise", fp->name);
        return FnFailure();
    }

    char *array = RlistScalarValue(finalargs);
    char *uri = RlistScalarValue(finalargs->next);
    char *dn = RlistScalarValue(finalargs->next->next);
    char *filter = RlistScalarValue(finalargs->next->next->next);
    char *scope = RlistScalarValue(finalargs->next->next->next->next);
    char *sec = RlistScalarValue(finalargs->next->next->next->next->next);

    void *newval = CfLDAPArray(ctx, PromiseGetBundle(fp->caller), array, uri, dn, filter, scope, sec);
    if (newval)
    {
        return FnReturnNoCopy(newval);
    }

    return FnFailure();
}

/*********************************************************************/

static FnCallResult FnCallLDAPList(ARG_UNUSED EvalContext *ctx, ARG_UNUSED const Policy *policy, ARG_UNUSED const FnCall *fp, const Rlist *finalargs)
{
    char *uri = RlistScalarValue(finalargs);
    char *dn = RlistScalarValue(finalargs->next);
    char *filter = RlistScalarValue(finalargs->next->next);
    char *name = RlistScalarValue(finalargs->next->next->next);
    char *scope = RlistScalarValue(finalargs->next->next->next->next);
    char *sec = RlistScalarValue(finalargs->next->next->next->next->next);

    void *newval = CfLDAPList(uri, dn, filter, name, scope, sec);
    if (newval)
    {
        return (FnCallResult) { FNCALL_SUCCESS, { newval, RVAL_TYPE_LIST } };
    }

    return FnFailure();
}

/*********************************************************************/

static FnCallResult FnCallRegLDAP(EvalContext *ctx, ARG_UNUSED const Policy *policy, ARG_UNUSED const FnCall *fp, const Rlist *finalargs)
{
    char *uri = RlistScalarValue(finalargs);
    char *dn = RlistScalarValue(finalargs->next);
    char *filter = RlistScalarValue(finalargs->next->next);
    char *name = RlistScalarValue(finalargs->next->next->next);
    char *scope = RlistScalarValue(finalargs->next->next->next->next);
    char *regex = RlistScalarValue(finalargs->next->next->next->next->next);
    char *sec = RlistScalarValue(finalargs->next->next->next->next->next->next);

    void *newval = CfRegLDAP(ctx, uri, dn, filter, name, scope, regex, sec);
    if (newval)
    {
        return FnReturnNoCopy(newval);
    }

    return FnFailure();
}

/*********************************************************************/

#define KILOBYTE 1024

static FnCallResult FnCallDiskFree(ARG_UNUSED EvalContext *ctx, ARG_UNUSED const Policy *policy, ARG_UNUSED const FnCall *fp, const Rlist *finalargs)
{
    off_t df = GetDiskUsage(RlistScalarValue(finalargs), CF_SIZE_ABS);

    if (df == CF_INFINITY)
    {
        df = 0;
    }

    return FnReturnF("%jd", (intmax_t) (df / KILOBYTE));
}


static FnCallResult FnCallMakerule(EvalContext *ctx, ARG_UNUSED const Policy *policy, ARG_UNUSED const FnCall *fp, const Rlist *finalargs)
{
    const char *target = RlistScalarValue(finalargs);

    const char *name_str = RlistScalarValueSafe(finalargs->next);

    time_t target_time = 0;
    bool stale = false;
    struct stat statbuf;
    if (lstat(target, &statbuf) == -1)
    {
        stale = true;
    }
    else
    {
        if (!S_ISREG(statbuf.st_mode))
        {
            Log(LOG_LEVEL_WARNING, "Function '%s' target-file '%s' exists and is not a plain file", fp->name, target);
            // Not a probe's responsibility to fix - but have this for debugging
        }

        target_time = statbuf.st_mtime;
    }

    // Check if the file name (which should be a scalar if given directly) is explicit
    if (RlistValueIsType(finalargs->next, RVAL_TYPE_SCALAR) &&
        lstat(name_str, &statbuf) != -1)
    {
        if (statbuf.st_mtime > target_time)
        {
            stale = true;
        }
    }
    else
    {
        // try to load directly from a container of collected values
        bool allocated = false;
        JsonElement *json = VarNameOrInlineToJson(ctx, fp, finalargs->next, false, &allocated);

        // we failed to produce a valid JsonElement, so give up
        if (NULL == json)
        {
            return FnFailure();
        }
        else if (JsonGetElementType(json) != JSON_ELEMENT_TYPE_CONTAINER)
        {
            Log(LOG_LEVEL_VERBOSE, "Function '%s', argument '%s' was not a data container or list",
                fp->name, name_str);
            JsonDestroyMaybe(json, allocated);
            return FnFailure();
        }

        JsonIterator iter = JsonIteratorInit(json);
        const JsonElement *e;
        while ((e = JsonIteratorNextValueByType(&iter, JSON_ELEMENT_TYPE_PRIMITIVE, true)))
        {
            const char *value = JsonPrimitiveGetAsString(e);
            if (lstat(value, &statbuf) == -1)
            {
                Log(LOG_LEVEL_VERBOSE, "Function '%s', source dependency %s was not (yet) readable",  fp->name, value);
                JsonDestroyMaybe(json, allocated);
                return FnReturnContext(false);
            }
            else
            {
                if (statbuf.st_mtime > target_time)
                {
                    stale = true;
                }
            }
        }

        JsonDestroyMaybe(json, allocated);
    }

    return stale ? FnReturnContext(true) : FnReturnContext(false);
}


#if !defined(__MINGW32__)

FnCallResult FnCallUserExists(ARG_UNUSED EvalContext *ctx, ARG_UNUSED const Policy *policy, ARG_UNUSED const FnCall *fp, const Rlist *finalargs)
{
    char *arg = RlistScalarValue(finalargs);

    if (StringIsNumeric(arg))
    {
        uid_t uid = Str2Uid(arg, NULL, NULL);
        if (uid == CF_SAME_OWNER || uid == CF_UNKNOWN_OWNER)
        {
            return FnFailure();
        }

        if (getpwuid(uid) == NULL)
        {
            return FnReturnContext(false);
        }
    }
    else if (getpwnam(arg) == NULL)
    {
        return FnReturnContext(false);
    }

    return FnReturnContext(true);
}

/*********************************************************************/

FnCallResult FnCallGroupExists(ARG_UNUSED EvalContext *ctx, ARG_UNUSED const Policy *policy, ARG_UNUSED const FnCall *fp, const Rlist *finalargs)
{
    char *arg = RlistScalarValue(finalargs);

    if (isdigit((int) *arg))
    {
        gid_t gid = Str2Gid(arg, NULL, NULL);
        if (gid == CF_SAME_GROUP || gid == CF_UNKNOWN_GROUP)
        {
            return FnFailure();
        }

        if (getgrgid(gid) == NULL)
        {
            return FnReturnContext(false);
        }
    }
    else if (getgrnam(arg) == NULL)
    {
        return FnReturnContext(false);
    }

    return FnReturnContext(true);
}

#endif /* !defined(__MINGW32__) */

static bool SingleLine(const char *s)
{
    size_t length = strcspn(s, "\n\r");
#ifdef __MINGW32__ /* Treat a CRLF as a single line-ending: */
    if (s[length] == '\r' && s[length + 1] == '\n')
    {
        length++;
    }
#endif
    /* [\n\r] followed by EOF */
    return s[length] && !s[length+1];
}

/* TODO change maxsize to size_t. */
static char *CfReadFile(const char *filename, int maxsize)
{
    /* TODO remove this stat() call, it's a remnant from old code
       that examined sb.st_size. */
    struct stat sb;
    if (stat(filename, &sb) == -1)
    {
        if (THIS_AGENT_TYPE == AGENT_TYPE_COMMON)
        {
            Log(LOG_LEVEL_INFO, "CfReadFile: Could not examine file '%s'", filename);
        }
        else
        {
            if (IsCf3VarString(filename))
            {
                Log(LOG_LEVEL_VERBOSE, "CfReadFile: Cannot converge/reduce variable '%s' yet .. assuming it will resolve later",
                      filename);
            }
            else
            {
                Log(LOG_LEVEL_INFO, "CfReadFile: Could not examine file '%s' (stat: %s)",
                      filename, GetErrorStr());
            }
        }
        return NULL;
    }

    /* 0 means 'read until the end of file' */
    size_t limit = maxsize > 0 ? maxsize : SIZE_MAX;
    bool truncated = false;
    Writer *w = NULL;
    int fd = safe_open(filename, O_RDONLY | O_TEXT);
    if (fd >= 0)
    {
        w = FileReadFromFd(fd, limit, &truncated);
        close(fd);
    }

    if (!w)
    {
        Log(LOG_LEVEL_INFO, "CfReadFile: Error while reading file '%s' (%s)",
            filename, GetErrorStr());
        return NULL;
    }

    if (truncated)
    {
        Log(LOG_LEVEL_VERBOSE, "CfReadFile: Truncating file '%s' to %d bytes as "
            "requested by maxsize parameter", filename, maxsize);
    }

    size_t size = StringWriterLength(w);
    char *result = StringWriterClose(w);

    /* FIXME: Is it necessary here? Move to caller(s) */
    if (SingleLine(result))
    {
        StripTrailingNewline(result, size);
    }
    return result;
}

/*********************************************************************/

static char *StripPatterns(char *file_buffer, const char *pattern, const char *filename)
{
    if (NULL_OR_EMPTY(pattern))
    {
        return file_buffer;
    }

    pcre *rx = CompileRegex(pattern);
    if (!rx)
    {
        return file_buffer;
    }

    int start, end, count = 0;
    while (StringMatchWithPrecompiledRegex(rx, file_buffer, &start, &end))
    {
        CloseStringHole(file_buffer, start, end);

        if (count++ > strlen(file_buffer))
        {
            Log(LOG_LEVEL_ERR,
                "Comment regex '%s' was irreconcilable reading input '%s' probably because it legally matches nothing",
                pattern, filename);
            pcre_free(rx);
            return file_buffer;
        }
    }

    pcre_free(rx);
    return file_buffer;
}

/*********************************************************************/

static void CloseStringHole(char *s, int start, int end)
{
    if (end > start)
    {
        memmove(s + start, s + end,
                /* The 1+ ensures we copy the final '\0' */
                1 + strlen(s + end));
    }
}

static JsonElement* BuildData(ARG_UNUSED EvalContext *ctx, const char *file_buffer,  const char *split, int maxent, bool make_array)
{
    JsonElement *ret = make_array ? JsonArrayCreate(10) : JsonObjectCreate(10);
    Seq *lines = SeqStringFromString(file_buffer, '\n');

    char *line;
    int hcount = 0;

    for (size_t i = 0; i < SeqLength(lines) && hcount < maxent; i++)
    {
        line = (char*) SeqAt(lines, i);
        size_t line_len = strlen(line);

        if (line_len == 0 || (line_len == 1 && line[0] == '\r'))
        {
            continue;
        }

        if (line[line_len - 1] ==  '\r')
        {
            line[line_len - 1] = '\0';
        }

        Rlist *tokens = RlistFromSplitRegex(line, split, 99999, true);
        JsonElement *linearray = JsonArrayCreate(10);

        for (const Rlist *rp = tokens; rp; rp = rp->next)
        {
            const char *token = RlistScalarValue(rp);
            JsonArrayAppendString(linearray, token);
        }

        RlistDestroy(tokens);

        if (JsonLength(linearray) > 0)
        {
            if (make_array)
            {
                JsonArrayAppendArray(ret, linearray);
            }
            else
            {
                char *key = xstrdup(JsonArrayGetAsString(linearray, 0));
                JsonArrayRemoveRange(linearray, 0, 0);
                JsonObjectAppendArray(ret, key, linearray);
                free(key);
            }

            // only increase hcount if we actually got something
            hcount++;
        }
    }

    SeqDestroy(lines);

    return ret;
}

/*********************************************************************/

static int BuildLineArray(EvalContext *ctx, const Bundle *bundle,
                          const char *array_lval, const char *file_buffer,
                          const char *split, int maxent, DataType type,
                          bool int_index)
{
    Rlist *lines = RlistFromSplitString(file_buffer, '\n');
    int hcount = 0;

    for (Rlist *it = lines; it && hcount < maxent; it = it->next)
    {
        char *line = RlistScalarValue(it);
        size_t line_len = strlen(line);

        if (line_len == 0 || (line_len == 1 && line[0] == '\r'))
        {
            continue;
        }

        if (line[line_len - 1] == '\r')
        {
            line[line_len - 1] = '\0';
        }

        char* first_index = NULL;
        int vcount = 0;

        Rlist *tokens = RlistFromSplitRegex(line, split, 99999, true);

        for (const Rlist *rp = tokens; rp; rp = rp->next)
        {
            const char *token = RlistScalarValue(rp);
            char *converted = NULL;

            switch (type)
            {
            case CF_DATA_TYPE_STRING:
                converted = xstrdup(token);
                break;

            case CF_DATA_TYPE_INT:
                {
                    long value = IntFromString(token);
                    if (value == CF_NOINT)
                    {
                        FatalError(ctx, "Could not convert token to int");
                    }
                    converted = StringFormat("%ld", value);
                }
                break;

            case CF_DATA_TYPE_REAL:
                {
                    double real_value = 0;
                    if (!DoubleFromString(token, &real_value))
                    {
                        FatalError(ctx, "Could not convert token to double");
                    }
                    converted = xstrdup(token);
                }
                break;

            default:
                ProgrammingError("Unhandled type in switch: %d", type);
            }

            if (NULL == first_index)
            {
                first_index = xstrdup(converted);
            }

            char *name;
            if (int_index)
            {
                xasprintf(&name, "%s[%d][%d]", array_lval, hcount, vcount);
            }
            else
            {
                xasprintf(&name, "%s[%s][%d]", array_lval, first_index, vcount);
            }

            VarRef *ref = VarRefParseFromBundle(name, bundle);
            EvalContextVariablePut(ctx, ref, converted, type, "source=function,function=buildlinearray");
            VarRefDestroy(ref);

            free(name);
            free(converted);

            vcount++;
        }

        free(first_index);
        RlistDestroy(tokens);

        hcount++;
        line++;
    }

    RlistDestroy(lines);

    return hcount;
}

/*********************************************************************/

static FnCallResult FnCallProcessExists(ARG_UNUSED EvalContext *ctx, ARG_UNUSED const Policy *policy, const FnCall *fp, const Rlist *finalargs)
{
    char *regex = RlistScalarValue(finalargs);

    const bool is_context_processexists = strcmp(fp->name, "processexists") == 0;

    Item* procdata = NULL;
    if (!LoadProcessTable(&procdata))
    {
        Log(LOG_LEVEL_ERR, "%s: could not load the process table?!?!", fp->name);
        return FnFailure();
    }

    ProcessSelect ps;
    Item *matched = SelectProcesses(procdata, regex, ps, false);
    DeleteItemList(procdata);

    if (is_context_processexists)
    {
        const bool ret = (NULL != matched);
        DeleteItemList(matched);
        return FnReturnContext(ret);
    }

    JsonElement *json = JsonArrayCreate(50);
    // we're in process gathering mode
    for (Item *ip = matched; ip != NULL; ip = ip->next)
    {
        // we only have the ps line and PID

        // TODO: this properly, by including more properties of the
        // processes, when the underlying code stops using a plain
        // ItemList
        JsonElement *pobj = JsonObjectCreate(2);
        JsonObjectAppendString(pobj, "line", ip->name);
        JsonObjectAppendInteger(pobj, "pid", ip->counter);

        JsonArrayAppendObject(json, pobj);
    }
    DeleteItemList(matched);

    return (FnCallResult) { FNCALL_SUCCESS, (Rval) { json, RVAL_TYPE_CONTAINER } };
}

/*********************************************************************/

static int ExecModule(EvalContext *ctx, char *command)
{
    FILE *pp = cf_popen(command, "rt", true);
    if (!pp)
    {
        Log(LOG_LEVEL_ERR, "Couldn't open pipe from '%s'. (cf_popen: %s)", command, GetErrorStr());
        return false;
    }

    char context[CF_BUFSIZE] = "";
    StringSet *tags = StringSetNew();
    long persistence = 0;

    size_t line_size = CF_BUFSIZE;
    char *line = xmalloc(line_size);

    while (CfReadLine(&line, &line_size, pp) != -1)
    {
        bool print = false;
        for (const char *sp = line; *sp != '\0'; sp++)
        {
            if (!isspace((unsigned char) *sp))
            {
                print = true;
                break;
            }
        }

        ModuleProtocol(ctx, command, line, print, context, tags, &persistence);
    }
    bool atend = feof(pp);
    cf_pclose(pp);
    free(line);
    StringSetDestroy(tags);

    if (!atend)
    {
        Log(LOG_LEVEL_ERR, "Unable to read output from '%s'. (fread: %s)", command, GetErrorStr());
        return false;
    }

    return true;
}

void ModuleProtocol(EvalContext *ctx, char *command, const char *line, int print, char* context, StringSet *tags, long *persistence)
{
    assert(tags);

    if (*context == '\0')
    {
        /* Infer namespace from script name */
        char arg0[CF_BUFSIZE];
        strlcpy(arg0, CommandArg0(command), CF_BUFSIZE);
        char *filename = basename(arg0);

        /* Canonicalize filename into acceptable namespace name */
        CanonifyNameInPlace(filename);
        strcpy(context, filename);
        Log(LOG_LEVEL_VERBOSE, "Module context '%s'", context);
    }

    char name[CF_BUFSIZE], content[CF_BUFSIZE];
    name[0] = content[0] = '\0';

    size_t length = strlen(line);
    switch (*line)
    {
    case '^':
        // Allow modules to set their variable context (up to 50 characters)
        if (1 == sscanf(line + 1, "context=%50[^\n]", content) && content[0] != '\0')
        {
            /* Symbol ID without \200 to \377: */
            pcre *context_name_rx = CompileRegex("[a-zA-Z0-9_]+");
            if (!context_name_rx)
            {
                Log(LOG_LEVEL_ERR,
                    "Internal error compiling module protocol context regex, aborting!!!");
            }
            else if (StringMatchFullWithPrecompiledRegex(context_name_rx, content))
            {
                Log(LOG_LEVEL_VERBOSE, "Module changed variable context from '%s' to '%s'", context, content);
                strcpy(context, content);
            }
            else
            {
                Log(LOG_LEVEL_ERR,
                    "Module protocol was given an unacceptable ^context directive '%s', skipping", content);
            }

            if (context_name_rx)
            {
                pcre_free(context_name_rx);
            }
        }
        else if (1 == sscanf(line + 1, "meta=%1024[^\n]", content) && content[0] != '\0')
        {
            Log(LOG_LEVEL_VERBOSE, "Module set meta tags to '%s'", content);
            StringSetClear(tags);

            StringSetAddSplit(tags, content, ',');
            StringSetAdd(tags, xstrdup("source=module"));
        }
        else if (1 == sscanf(line + 1, "persistence=%ld", persistence))
        {
            Log(LOG_LEVEL_VERBOSE, "Module set persistence to %ld minutes", *persistence);
        }
        else
        {
            Log(LOG_LEVEL_INFO, "Unknown extended module command '%s'", line);
        }
        break;

    case '+':
        if (length > CF_MAXVARSIZE)
        {
            Log(LOG_LEVEL_ERR,
                "Module protocol was given an overlong +class line (%zu bytes), skipping",
                length);
            break;
        }

        // the class name will fit safely inside CF_MAXVARSIZE - 1 bytes
        sscanf(line + 1, "%1023[^\n]", content);
        Log(LOG_LEVEL_VERBOSE, "Activating classes from module protocol: '%s'", content);
        if (CheckID(content))
        {
            Buffer *tagbuf = StringSetToBuffer(tags, ',');
            EvalContextClassPutSoft(ctx, content, CONTEXT_SCOPE_NAMESPACE, BufferData(tagbuf));
            if (*persistence > 0)
            {
                Log(LOG_LEVEL_VERBOSE, "Module set persistent class '%s' for %ld minutes", content, *persistence);
                EvalContextHeapPersistentSave(ctx, content, *persistence, CONTEXT_STATE_POLICY_PRESERVE, BufferData(tagbuf));
            }

            BufferDestroy(tagbuf);
        }
        break;
    case '-':
        if (length > CF_MAXVARSIZE)
        {
            Log(LOG_LEVEL_ERR,
                "Module protocol was given an overlong -class line (%zu bytes), skipping",
                length);
            break;
        }

        // the class name(s) will fit safely inside CF_MAXVARSIZE - 1 bytes
        sscanf(line + 1, "%1023[^\n]", content);
        Log(LOG_LEVEL_VERBOSE, "Deactivating classes from module protocol: '%s'", content);
        if (CheckID(content))
        {
            if (content[0] != '\0')
            {
                StringSet *negated = StringSetFromString(content, ',');
                StringSetIterator it = StringSetIteratorInit(negated);
                const char *negated_context = NULL;
                while ((negated_context = StringSetIteratorNext(&it)))
                {
                    Class *cls = EvalContextClassGet(ctx, NULL, negated_context);
                    if (cls && !cls->is_soft)
                    {
                        FatalError(ctx, "Cannot negate the reserved class '%s'", negated_context);
                    }

                    ClassRef ref = ClassRefParse(negated_context);
                    EvalContextClassRemove(ctx, ref.ns, ref.name);
                    ClassRefDestroy(ref);
                }
                StringSetDestroy(negated);
            }
        }
        break;
    case '=':
        if (length > CF_BUFSIZE + 256)
        {
            Log(LOG_LEVEL_ERR,
                "Module protocol was given an overlong variable =line (%zu bytes), skipping",
                length);
            break;
        }

        // TODO: the variable name is limited to 256 to accommodate the
        // context name once it's in the vartable.  Maybe this can be relaxed.
        sscanf(line + 1, "%256[^=]=%4095[^\n]", name, content);

        if (CheckID(name))
        {
            Log(LOG_LEVEL_VERBOSE, "Defined variable '%s' in context '%s' with value '%s'", name, context, content);
            VarRef *ref = VarRefParseFromScope(name, context);

            Buffer *tagbuf = StringSetToBuffer(tags, ',');
            EvalContextVariablePut(ctx, ref, content, CF_DATA_TYPE_STRING, BufferData(tagbuf));
            BufferDestroy(tagbuf);

            VarRefDestroy(ref);
        }
        break;

    case '%':
        // TODO: the variable name is limited to 256 to accommodate the
        // context name once it's in the vartable.  Maybe this can be relaxed.
        sscanf(line + 1, "%256[^=]=", name);

        if (CheckID(name))
        {
            JsonElement *json = NULL;
            Buffer *holder = BufferNewFrom(line+strlen(name)+1+1,
                                           length - strlen(name) - 1 - 1);
            const char *hold = BufferData(holder);
            Log(LOG_LEVEL_DEBUG, "Module protocol parsing JSON %s", content);

            JsonParseError res = JsonParse(&hold, &json);
            if (res != JSON_PARSE_OK)
            {
                Log(LOG_LEVEL_INFO,
                    "Failed to parse JSON '%s' for module protocol: %s",
                    content, JsonParseErrorToString(res));
            }
            else
            {
                if (JsonGetElementType(json) == JSON_ELEMENT_TYPE_PRIMITIVE)
                {
                    Log(LOG_LEVEL_INFO,
                        "Module protocol JSON '%s' should be object or array; wasn't",
                        content);
                }
                else
                {
                    Log(LOG_LEVEL_VERBOSE,
                        "Defined data container variable '%s' in context '%s' with value '%s'",
                        name, context, BufferData(holder));

                    Buffer *tagbuf = StringSetToBuffer(tags, ',');
                    VarRef *ref = VarRefParseFromScope(name, context);

                    EvalContextVariablePut(ctx, ref, json, CF_DATA_TYPE_CONTAINER, BufferData(tagbuf));
                    VarRefDestroy(ref);
                    BufferDestroy(tagbuf);
                }

                JsonDestroy(json);
            }

            BufferDestroy(holder);
        }
        break;

    case '@':
        // TODO: should not need to exist. entry size matters, not line size. bufferize module protocol
        if (length > CF_BUFSIZE + 256 - 1)
        {
            Log(LOG_LEVEL_ERR,
                "Module protocol was given an overlong variable @line (%zu bytes), skipping",
                length);
            break;
        }

        sscanf(line + 1, "%256[^=]=%4095[^\n]", name, content);

        if (CheckID(name))
        {
            Rlist *list = RlistParseString(content);
            if (!list)
            {
                Log(LOG_LEVEL_ERR, "Module protocol could not parse variable %s's data content %s", name, content);
            }
            else
            {
                bool has_oversize_entry = false;
                for (const Rlist *rp = list; rp; rp = rp->next)
                {
                    size_t entry_size = strlen(RlistScalarValue(rp));
                    if (entry_size > CF_MAXVARSIZE)
                    {
                        has_oversize_entry = true;
                        break;
                    }
                }

                if (has_oversize_entry)
                {
                    Log(LOG_LEVEL_ERR, "Module protocol was given a variable @ line with an oversize entry, skipping");
                    RlistDestroy(list);
                    break;
                }

                Log(LOG_LEVEL_VERBOSE, "Defined variable '%s' in context '%s' with value '%s'", name, context, content);

                VarRef *ref = VarRefParseFromScope(name, context);

                Buffer *tagbuf = StringSetToBuffer(tags, ',');
                EvalContextVariablePut(ctx, ref, list, CF_DATA_TYPE_STRING_LIST, BufferData(tagbuf));
                BufferDestroy(tagbuf);

                VarRefDestroy(ref);
                RlistDestroy(list);
            }
        }
        break;

    case '\0':
        break;

    default:
        if (print)
        {
            Log(LOG_LEVEL_INFO, "M '%s': %s", command, line);
        }
        break;
    }
}

/*********************************************************************/
/* Level                                                             */
/*********************************************************************/

static bool CheckIDChar(const char ch)
{
    return isalnum((int) ch) || (ch == '.') || (ch == '-') || (ch == '_') || (ch == '[') || (ch == ']');
}

static bool CheckID(const char *id)
{
    for (const char *sp = id; *sp != '\0'; sp++)
    {
        if (!CheckIDChar(*sp))
        {
            Log(LOG_LEVEL_ERR,
                  "Module protocol contained an illegal character '%c' in class/variable identifier '%s'.", *sp,
                  id);
            return false;
        }
    }

    return true;
}

/*********************************************************/
/* Function prototypes                                   */
/*********************************************************/

static const FnCallArg ACCESSEDBEFORE_ARGS[] =
{
    {CF_ABSPATHRANGE, CF_DATA_TYPE_STRING, "Newer filename"},
    {CF_ABSPATHRANGE, CF_DATA_TYPE_STRING, "Older filename"},
    {NULL, CF_DATA_TYPE_NONE, NULL}
};

static const FnCallArg ACCUM_ARGS[] =
{
    {"0,1000", CF_DATA_TYPE_INT, "Years"},
    {"0,1000", CF_DATA_TYPE_INT, "Months"},
    {"0,1000", CF_DATA_TYPE_INT, "Days"},
    {"0,1000", CF_DATA_TYPE_INT, "Hours"},
    {"0,1000", CF_DATA_TYPE_INT, "Minutes"},
    {"0,40000", CF_DATA_TYPE_INT, "Seconds"},
    {NULL, CF_DATA_TYPE_NONE, NULL}
};

static const FnCallArg AND_ARGS[] =
{
    {NULL, CF_DATA_TYPE_NONE, NULL}
};

static const FnCallArg AGO_ARGS[] =
{
    {"0,1000", CF_DATA_TYPE_INT, "Years"},
    {"0,1000", CF_DATA_TYPE_INT, "Months"},
    {"0,1000", CF_DATA_TYPE_INT, "Days"},
    {"0,1000", CF_DATA_TYPE_INT, "Hours"},
    {"0,1000", CF_DATA_TYPE_INT, "Minutes"},
    {"0,40000", CF_DATA_TYPE_INT, "Seconds"},
    {NULL, CF_DATA_TYPE_NONE, NULL}
};

static const FnCallArg LATERTHAN_ARGS[] =
{
    {"0,10000", CF_DATA_TYPE_INT, "Years"},
    {"0,1000", CF_DATA_TYPE_INT, "Months"},
    {"0,1000", CF_DATA_TYPE_INT, "Days"},
    {"0,1000", CF_DATA_TYPE_INT, "Hours"},
    {"0,1000", CF_DATA_TYPE_INT, "Minutes"},
    {"0,40000", CF_DATA_TYPE_INT, "Seconds"},
    {NULL, CF_DATA_TYPE_NONE, NULL}
};

static const FnCallArg DATE_ARGS[] = /* for on() */
{
    {"1970,3000", CF_DATA_TYPE_INT, "Year"},
    {"0,1000", CF_DATA_TYPE_INT, "Month (January = 0)"},
    {"0,1000", CF_DATA_TYPE_INT, "Day (First day of month = 0)"},
    {"0,1000", CF_DATA_TYPE_INT, "Hour"},
    {"0,1000", CF_DATA_TYPE_INT, "Minute"},
    {"0,1000", CF_DATA_TYPE_INT, "Second"},
    {NULL, CF_DATA_TYPE_NONE, NULL}
};

static const FnCallArg CANONIFY_ARGS[] =
{
    {CF_ANYSTRING, CF_DATA_TYPE_STRING, "String containing non-identifier characters"},
    {NULL, CF_DATA_TYPE_NONE, NULL}
};

static const FnCallArg CHANGEDBEFORE_ARGS[] =
{
    {CF_ABSPATHRANGE, CF_DATA_TYPE_STRING, "Newer filename"},
    {CF_ABSPATHRANGE, CF_DATA_TYPE_STRING, "Older filename"},
    {NULL, CF_DATA_TYPE_NONE, NULL}
};

static const FnCallArg CLASSIFY_ARGS[] =
{
    {CF_ANYSTRING, CF_DATA_TYPE_STRING, "Input string"},
    {NULL, CF_DATA_TYPE_NONE, NULL}
};

static const FnCallArg CLASSMATCH_ARGS[] =
{
    {NULL, CF_DATA_TYPE_NONE, NULL}
};

static const FnCallArg CONCAT_ARGS[] =
{
    {NULL, CF_DATA_TYPE_NONE, NULL}
};

static const FnCallArg COUNTLINESMATCHING_ARGS[] =
{
    {CF_ANYSTRING, CF_DATA_TYPE_STRING, "Regular expression"},
    {CF_ABSPATHRANGE, CF_DATA_TYPE_STRING, "Filename"},
    {NULL, CF_DATA_TYPE_NONE, NULL}
};

static const FnCallArg DIRNAME_ARGS[] =
{
    {CF_ANYSTRING, CF_DATA_TYPE_STRING, "File path"},
    {NULL, CF_DATA_TYPE_NONE, NULL},
};

static const FnCallArg DISKFREE_ARGS[] =
{
    {CF_ABSPATHRANGE, CF_DATA_TYPE_STRING, "File system directory"},
    {NULL, CF_DATA_TYPE_NONE, NULL}
};

static const FnCallArg ESCAPE_ARGS[] =
{
    {CF_ANYSTRING, CF_DATA_TYPE_STRING, "IP address or string to escape"},
    {NULL, CF_DATA_TYPE_NONE, NULL}
};

static const FnCallArg EXECRESULT_ARGS[] =
{
    {CF_PATHRANGE, CF_DATA_TYPE_STRING, "Fully qualified command path"},
    {"noshell,useshell,powershell", CF_DATA_TYPE_OPTION, "Shell encapsulation option"},
    {NULL, CF_DATA_TYPE_NONE, NULL}
};

// fileexists, isdir,isplain,islink

static const FnCallArg FILESTAT_ARGS[] =
{
    {CF_ABSPATHRANGE, CF_DATA_TYPE_STRING, "File object name"},
    {NULL, CF_DATA_TYPE_NONE, NULL}
};

static const FnCallArg FILESTAT_DETAIL_ARGS[] =
{
    {CF_ABSPATHRANGE, CF_DATA_TYPE_STRING, "File object name"},
    {"size,gid,uid,ino,nlink,ctime,atime,mtime,xattr,mode,modeoct,permstr,permoct,type,devno,dev_minor,dev_major,basename,dirname,linktarget,linktarget_shallow", CF_DATA_TYPE_OPTION, "stat() field to get"},
    {NULL, CF_DATA_TYPE_NONE, NULL}
};

static const FnCallArg FILESEXIST_ARGS[] =
{
    {CF_NAKEDLRANGE, CF_DATA_TYPE_STRING, "CFEngine list identifier"},
    {NULL, CF_DATA_TYPE_NONE, NULL}
};

static const FnCallArg FINDFILES_ARGS[] =
{
    {NULL, CF_DATA_TYPE_NONE, NULL}
};

static const FnCallArg FILTER_ARGS[] =
{
    {CF_ANYSTRING, CF_DATA_TYPE_STRING, "Regular expression or string"},
    {CF_ANYSTRING, CF_DATA_TYPE_STRING, "CFEngine variable identifier or inline JSON"},
    {CF_BOOL, CF_DATA_TYPE_OPTION, "Match as regular expression if true, as exact string otherwise"},
    {CF_BOOL, CF_DATA_TYPE_OPTION, "Invert matches"},
    {CF_VALRANGE, CF_DATA_TYPE_INT, "Maximum number of matches to return"},
    {NULL, CF_DATA_TYPE_NONE, NULL}
};

static const FnCallArg GETFIELDS_ARGS[] =
{
    {CF_ANYSTRING, CF_DATA_TYPE_STRING, "Regular expression to match line"},
    {CF_ABSPATHRANGE, CF_DATA_TYPE_STRING, "Filename to read"},
    {CF_ANYSTRING, CF_DATA_TYPE_STRING, "Regular expression to split fields"},
    {CF_ANYSTRING, CF_DATA_TYPE_STRING, "Return array name"},
    {NULL, CF_DATA_TYPE_NONE, NULL}
};

static const FnCallArg GETINDICES_ARGS[] =
{
    {CF_ANYSTRING, CF_DATA_TYPE_STRING, "CFEngine variable identifier or inline JSON"},
    {NULL, CF_DATA_TYPE_NONE, NULL}
};

static const FnCallArg GETUSERS_ARGS[] =
{
    {CF_ANYSTRING, CF_DATA_TYPE_STRING, "Comma separated list of User names"},
    {CF_ANYSTRING, CF_DATA_TYPE_STRING, "Comma separated list of UserID numbers"},
    {NULL, CF_DATA_TYPE_NONE, NULL}
};

static const FnCallArg GETENV_ARGS[] =
{
    {CF_IDRANGE, CF_DATA_TYPE_STRING, "Name of environment variable"},
    {CF_VALRANGE, CF_DATA_TYPE_INT, "Maximum number of characters to read "},
    {NULL, CF_DATA_TYPE_NONE, NULL}
};

static const FnCallArg GETGID_ARGS[] =
{
    {CF_ANYSTRING, CF_DATA_TYPE_STRING, "Group name in text"},
    {NULL, CF_DATA_TYPE_NONE, NULL}
};

static const FnCallArg GETUID_ARGS[] =
{
    {CF_ANYSTRING, CF_DATA_TYPE_STRING, "User name in text"},
    {NULL, CF_DATA_TYPE_NONE, NULL}
};

static const FnCallArg GREP_ARGS[] =
{
    {CF_ANYSTRING, CF_DATA_TYPE_STRING, "Regular expression"},
    {CF_ANYSTRING, CF_DATA_TYPE_STRING, "CFEngine variable identifier or inline JSON"},
    {NULL, CF_DATA_TYPE_NONE, NULL}
};

static const FnCallArg GROUPEXISTS_ARGS[] =
{
    {CF_ANYSTRING, CF_DATA_TYPE_STRING, "Group name or identifier"},
    {NULL, CF_DATA_TYPE_NONE, NULL}
};

static const FnCallArg HASH_ARGS[] =
{
    {CF_ANYSTRING, CF_DATA_TYPE_STRING, "Input text"},
    {"md5,sha1,sha256,sha384,sha512", CF_DATA_TYPE_OPTION, "Hash or digest algorithm"},
    {NULL, CF_DATA_TYPE_NONE, NULL}
};

static const FnCallArg FILE_HASH_ARGS[] =
{
    {CF_ABSPATHRANGE, CF_DATA_TYPE_STRING, "File object name"},
    {"md5,sha1,sha256,sha384,sha512", CF_DATA_TYPE_OPTION, "Hash or digest algorithm"},
    {NULL, CF_DATA_TYPE_NONE, NULL}
};

static const FnCallArg HASHMATCH_ARGS[] =
{
    {CF_ABSPATHRANGE, CF_DATA_TYPE_STRING, "Filename to hash"},
    {"md5,sha1,sha256,sha384,sha512", CF_DATA_TYPE_OPTION, "Hash or digest algorithm"},
    {CF_IDRANGE, CF_DATA_TYPE_STRING, "ASCII representation of hash for comparison"},
    {NULL, CF_DATA_TYPE_NONE, NULL}
};

static const FnCallArg HOST2IP_ARGS[] =
{
    {CF_ANYSTRING, CF_DATA_TYPE_STRING, "Host name in ascii"},
    {NULL, CF_DATA_TYPE_NONE, NULL}
};

static const FnCallArg IP2HOST_ARGS[] =
{
    {CF_ANYSTRING, CF_DATA_TYPE_STRING, "IP address (IPv4 or IPv6)"},
    {NULL, CF_DATA_TYPE_NONE, NULL}
};

static const FnCallArg HOSTINNETGROUP_ARGS[] =
{
    {CF_ANYSTRING, CF_DATA_TYPE_STRING, "Netgroup name"},
    {NULL, CF_DATA_TYPE_NONE, NULL}
};

static const FnCallArg HOSTRANGE_ARGS[] =
{
    {CF_ANYSTRING, CF_DATA_TYPE_STRING, "Hostname prefix"},
    {CF_ANYSTRING, CF_DATA_TYPE_STRING, "Enumerated range"},
    {NULL, CF_DATA_TYPE_NONE, NULL}
};

static const FnCallArg HOSTSSEEN_ARGS[] =
{
    {CF_VALRANGE, CF_DATA_TYPE_INT, "Horizon since last seen in hours"},
    {"lastseen,notseen", CF_DATA_TYPE_OPTION, "Complements for selection policy"},
    {"name,address", CF_DATA_TYPE_OPTION, "Type of return value desired"},
    {NULL, CF_DATA_TYPE_NONE, NULL}
};

static const FnCallArg HOSTSWITHCLASS_ARGS[] =
{
    {"[a-zA-Z0-9_]+", CF_DATA_TYPE_STRING, "Class name to look for"},
    {"name,address", CF_DATA_TYPE_OPTION, "Type of return value desired"},
    {NULL, CF_DATA_TYPE_NONE, NULL}
};

static const FnCallArg IFELSE_ARGS[] =
{
    {NULL, CF_DATA_TYPE_NONE, NULL}
};

static const FnCallArg IPRANGE_ARGS[] =
{
    {CF_ANYSTRING, CF_DATA_TYPE_STRING, "IP address range syntax"},
    {NULL, CF_DATA_TYPE_NONE, NULL}
};

static const FnCallArg IRANGE_ARGS[] =
{
    {CF_INTRANGE, CF_DATA_TYPE_INT, "Integer start of range"},
    {CF_INTRANGE, CF_DATA_TYPE_INT, "Integer end of range"},
    {NULL, CF_DATA_TYPE_NONE, NULL}
};

static const FnCallArg ISGREATERTHAN_ARGS[] =
{
    {CF_ANYSTRING, CF_DATA_TYPE_STRING, "Larger string or value"},
    {CF_ANYSTRING, CF_DATA_TYPE_STRING, "Smaller string or value"},
    {NULL, CF_DATA_TYPE_NONE, NULL}
};

static const FnCallArg ISLESSTHAN_ARGS[] =
{
    {CF_ANYSTRING, CF_DATA_TYPE_STRING, "Smaller string or value"},
    {CF_ANYSTRING, CF_DATA_TYPE_STRING, "Larger string or value"},
    {NULL, CF_DATA_TYPE_NONE, NULL}
};

static const FnCallArg ISNEWERTHAN_ARGS[] =
{
    {CF_ABSPATHRANGE, CF_DATA_TYPE_STRING, "Newer file name"},
    {CF_ABSPATHRANGE, CF_DATA_TYPE_STRING, "Older file name"},
    {NULL, CF_DATA_TYPE_NONE, NULL}
};

static const FnCallArg ISVARIABLE_ARGS[] =
{
    {CF_ANYSTRING, CF_DATA_TYPE_STRING, "Variable identifier"},
    {NULL, CF_DATA_TYPE_NONE, NULL}
};

static const FnCallArg JOIN_ARGS[] =
{
    {CF_ANYSTRING, CF_DATA_TYPE_STRING, "Join glue-string"},
    {CF_ANYSTRING, CF_DATA_TYPE_STRING, "CFEngine variable identifier or inline JSON"},
    {NULL, CF_DATA_TYPE_NONE, NULL}
};

static const FnCallArg LASTNODE_ARGS[] =
{
    {CF_ANYSTRING, CF_DATA_TYPE_STRING, "Input string"},
    {CF_ANYSTRING, CF_DATA_TYPE_STRING, "Link separator, e.g. /,:"},
    {NULL, CF_DATA_TYPE_NONE, NULL}
};

static const FnCallArg LDAPARRAY_ARGS[] =
{
    {CF_ANYSTRING, CF_DATA_TYPE_STRING, "Array name"},
    {CF_ANYSTRING, CF_DATA_TYPE_STRING, "URI"},
    {CF_ANYSTRING, CF_DATA_TYPE_STRING, "Distinguished name"},
    {CF_ANYSTRING, CF_DATA_TYPE_STRING, "Filter"},
    {"subtree,onelevel,base", CF_DATA_TYPE_OPTION, "Search scope policy"},
    {"none,ssl,sasl", CF_DATA_TYPE_OPTION, "Security level"},
    {NULL, CF_DATA_TYPE_NONE, NULL}
};

static const FnCallArg LDAPLIST_ARGS[] =
{
    {CF_ANYSTRING, CF_DATA_TYPE_STRING, "URI"},
    {CF_ANYSTRING, CF_DATA_TYPE_STRING, "Distinguished name"},
    {CF_ANYSTRING, CF_DATA_TYPE_STRING, "Filter"},
    {CF_ANYSTRING, CF_DATA_TYPE_STRING, "Record name"},
    {"subtree,onelevel,base", CF_DATA_TYPE_OPTION, "Search scope policy"},
    {"none,ssl,sasl", CF_DATA_TYPE_OPTION, "Security level"},
    {NULL, CF_DATA_TYPE_NONE, NULL}
};

static const FnCallArg LDAPVALUE_ARGS[] =
{
    {CF_ANYSTRING, CF_DATA_TYPE_STRING, "URI"},
    {CF_ANYSTRING, CF_DATA_TYPE_STRING, "Distinguished name"},
    {CF_ANYSTRING, CF_DATA_TYPE_STRING, "Filter"},
    {CF_ANYSTRING, CF_DATA_TYPE_STRING, "Record name"},
    {"subtree,onelevel,base", CF_DATA_TYPE_OPTION, "Search scope policy"},
    {"none,ssl,sasl", CF_DATA_TYPE_OPTION, "Security level"},
    {NULL, CF_DATA_TYPE_NONE, NULL}
};

static const FnCallArg LSDIRLIST_ARGS[] =
{
    {CF_PATHRANGE, CF_DATA_TYPE_STRING, "Path to base directory"},
    {CF_ANYSTRING, CF_DATA_TYPE_STRING, "Regular expression to match files or blank"},
    {CF_BOOL, CF_DATA_TYPE_OPTION, "Include the base path in the list"},
    {NULL, CF_DATA_TYPE_NONE, NULL}
};

static const FnCallArg MAPLIST_ARGS[] =
{
    {CF_ANYSTRING, CF_DATA_TYPE_STRING, "Pattern based on $(this) as original text"},
    {CF_ANYSTRING, CF_DATA_TYPE_STRING, "CFEngine variable identifier or inline JSON"},
    {NULL, CF_DATA_TYPE_NONE, NULL}
};

static const FnCallArg EXPANDRANGE_ARGS[] =
{
    {CF_ANYSTRING, CF_DATA_TYPE_STRING, "String containing numerical range e.g. string[13-47]"},
    {CF_VALRANGE, CF_DATA_TYPE_INT, "Step size of numerical increments"},
    {NULL, CF_DATA_TYPE_NONE, NULL}
};

static const FnCallArg MAPARRAY_ARGS[] =
{
    {CF_ANYSTRING, CF_DATA_TYPE_STRING, "Pattern based on $(this.k) and $(this.v) as original text"},
    {CF_ANYSTRING, CF_DATA_TYPE_STRING, "CFEngine variable identifier or inline JSON, the array variable to map"},
    {NULL, CF_DATA_TYPE_NONE, NULL}
};

static const FnCallArg MAPDATA_ARGS[] =
{
    {"none,canonify,json", CF_DATA_TYPE_OPTION, "Conversion to apply to the mapped string"},
    {CF_ANYSTRING, CF_DATA_TYPE_STRING, "Pattern based on $(this.k) and $(this.v) as original text"},
    {CF_ANYSTRING, CF_DATA_TYPE_STRING, "CFEngine variable identifier or inline JSON"},
    {NULL, CF_DATA_TYPE_NONE, NULL}
};

static const FnCallArg MERGEDATA_ARGS[] =
{
    {NULL, CF_DATA_TYPE_NONE, NULL}
};

static const FnCallArg NOT_ARGS[] =
{
    {CF_ANYSTRING, CF_DATA_TYPE_STRING, "Class value"},
    {NULL, CF_DATA_TYPE_NONE, NULL}
};

static const FnCallArg NOW_ARGS[] =
{
    {NULL, CF_DATA_TYPE_NONE, NULL}
};

static const FnCallArg OR_ARGS[] =
{
    {NULL, CF_DATA_TYPE_NONE, NULL}
};

static const FnCallArg SUM_ARGS[] =
{
    {CF_ANYSTRING, CF_DATA_TYPE_STRING, "CFEngine variable identifier or inline JSON"},
    {NULL, CF_DATA_TYPE_NONE, NULL}
};

static const FnCallArg PRODUCT_ARGS[] =
{
    {CF_ANYSTRING, CF_DATA_TYPE_STRING, "CFEngine variable identifier or inline JSON"},
    {NULL, CF_DATA_TYPE_NONE, NULL}
};

static const FnCallArg PACKAGESMATCHING_ARGS[] =
{
    {CF_ANYSTRING, CF_DATA_TYPE_STRING, "Regular expression (unanchored) to match package name"},
    {CF_ANYSTRING, CF_DATA_TYPE_STRING, "Regular expression (unanchored) to match package version"},
    {CF_ANYSTRING, CF_DATA_TYPE_STRING, "Regular expression (unanchored) to match package architecture"},
    {CF_ANYSTRING, CF_DATA_TYPE_STRING, "Regular expression (unanchored) to match package method"},
    {NULL, CF_DATA_TYPE_NONE, NULL}
};

static const FnCallArg PEERS_ARGS[] =
{
    {CF_ABSPATHRANGE, CF_DATA_TYPE_STRING, "File name of host list"},
    {CF_ANYSTRING, CF_DATA_TYPE_STRING, "Comment regex pattern"},
    {"2,64", CF_DATA_TYPE_INT, "Peer group size"},
    {NULL, CF_DATA_TYPE_NONE, NULL}
};

static const FnCallArg PEERLEADER_ARGS[] =
{
    {CF_ABSPATHRANGE, CF_DATA_TYPE_STRING, "File name of host list"},
    {CF_ANYSTRING, CF_DATA_TYPE_STRING, "Comment regex pattern"},
    {"2,64", CF_DATA_TYPE_INT, "Peer group size"},
    {NULL, CF_DATA_TYPE_NONE, NULL}
};

static const FnCallArg PEERLEADERS_ARGS[] =
{
    {CF_ABSPATHRANGE, CF_DATA_TYPE_STRING, "File name of host list"},
    {CF_ANYSTRING, CF_DATA_TYPE_STRING, "Comment regex pattern"},
    {"2,64", CF_DATA_TYPE_INT, "Peer group size"},
    {NULL, CF_DATA_TYPE_NONE, NULL}
};

static const FnCallArg RANDOMINT_ARGS[] =
{
    {CF_INTRANGE, CF_DATA_TYPE_INT, "Lower inclusive bound"},
    {CF_INTRANGE, CF_DATA_TYPE_INT, "Upper exclusive bound"},
    {NULL, CF_DATA_TYPE_NONE, NULL}
};

static const FnCallArg READFILE_ARGS[] =
{
    {CF_ABSPATHRANGE, CF_DATA_TYPE_STRING, "File name"},
    {CF_VALRANGE, CF_DATA_TYPE_INT, "Maximum number of bytes to read"},
    {NULL, CF_DATA_TYPE_NONE, NULL}
};

static const FnCallArg READCSV_ARGS[] =
{
    {CF_ABSPATHRANGE, CF_DATA_TYPE_STRING, "File name"},
    {NULL, CF_DATA_TYPE_NONE, NULL}
};

static const FnCallArg READSTRINGARRAY_ARGS[] =
{
    {CF_IDRANGE, CF_DATA_TYPE_STRING, "Array identifier to populate"},
    {CF_ABSPATHRANGE, CF_DATA_TYPE_STRING, "File name to read"},
    {CF_ANYSTRING, CF_DATA_TYPE_STRING, "Regex matching comments"},
    {CF_ANYSTRING, CF_DATA_TYPE_STRING, "Regex to split data"},
    {CF_VALRANGE, CF_DATA_TYPE_INT, "Maximum number of entries to read"},
    {CF_VALRANGE, CF_DATA_TYPE_INT, "Maximum bytes to read"},
    {NULL, CF_DATA_TYPE_NONE, NULL}
};

static const FnCallArg PARSESTRINGARRAY_ARGS[] =
{
    {CF_IDRANGE, CF_DATA_TYPE_STRING, "Array identifier to populate"},
    {CF_ANYSTRING, CF_DATA_TYPE_STRING, "A string to parse for input data"},
    {CF_ANYSTRING, CF_DATA_TYPE_STRING, "Regex matching comments"},
    {CF_ANYSTRING, CF_DATA_TYPE_STRING, "Regex to split data"},
    {CF_VALRANGE, CF_DATA_TYPE_INT, "Maximum number of entries to read"},
    {CF_VALRANGE, CF_DATA_TYPE_INT, "Maximum bytes to read"},
    {NULL, CF_DATA_TYPE_NONE, NULL}
};

static const FnCallArg READSTRINGLIST_ARGS[] =
{
    {CF_ABSPATHRANGE, CF_DATA_TYPE_STRING, "File name to read"},
    {CF_ANYSTRING, CF_DATA_TYPE_STRING, "Regex matching comments"},
    {CF_ANYSTRING, CF_DATA_TYPE_STRING, "Regex to split data"},
    {CF_VALRANGE, CF_DATA_TYPE_INT, "Maximum number of entries to read"},
    {CF_VALRANGE, CF_DATA_TYPE_INT, "Maximum bytes to read"},
    {NULL, CF_DATA_TYPE_NONE, NULL}
};

static const FnCallArg READDATA_ARGS[] =
{
    {CF_ABSPATHRANGE, CF_DATA_TYPE_STRING, "File name to read"},
    {"CSV,YAML,JSON,auto", CF_DATA_TYPE_OPTION, "Type of data to read"},
    {NULL, CF_DATA_TYPE_NONE, NULL}
};

static const FnCallArg READJSON_ARGS[] =
{
    {CF_ABSPATHRANGE, CF_DATA_TYPE_STRING, "File name to read"},
    {CF_VALRANGE, CF_DATA_TYPE_INT, "Maximum number of bytes to read"},
    {NULL, CF_DATA_TYPE_NONE, NULL}
};

static const FnCallArg PARSEJSON_ARGS[] =
{
    {CF_ANYSTRING, CF_DATA_TYPE_STRING, "JSON string to parse"},
    {NULL, CF_DATA_TYPE_NONE, NULL}
};

static const FnCallArg STOREJSON_ARGS[] =
{
    {CF_ANYSTRING, CF_DATA_TYPE_STRING, "CFEngine variable identifier or inline JSON"},
    {NULL, CF_DATA_TYPE_NONE, NULL}
};

static const FnCallArg READTCP_ARGS[] =
{
    {CF_ANYSTRING, CF_DATA_TYPE_STRING, "Host name or IP address of server socket"},
    {CF_ANYSTRING, CF_DATA_TYPE_STRING, "Port number or service name"},
    {CF_ANYSTRING, CF_DATA_TYPE_STRING, "Protocol query string"},
    {CF_VALRANGE, CF_DATA_TYPE_INT, "Maximum number of bytes to read"},
    {NULL, CF_DATA_TYPE_NONE, NULL}
};

static const FnCallArg REGARRAY_ARGS[] =
{
    {CF_IDRANGE, CF_DATA_TYPE_STRING, "CFEngine array identifier"},
    {CF_ANYSTRING, CF_DATA_TYPE_STRING, "Regular expression"},
    {NULL, CF_DATA_TYPE_NONE, NULL}
};

static const FnCallArg REGCMP_ARGS[] =
{
    {CF_ANYSTRING, CF_DATA_TYPE_STRING, "Regular expression"},
    {CF_ANYSTRING, CF_DATA_TYPE_STRING, "Match string"},
    {NULL, CF_DATA_TYPE_NONE, NULL}
};

static const FnCallArg REGEXTRACT_ARGS[] =
{
    {CF_ANYSTRING, CF_DATA_TYPE_STRING, "Regular expression"},
    {CF_ANYSTRING, CF_DATA_TYPE_STRING, "Match string"},
    {CF_IDRANGE, CF_DATA_TYPE_STRING, "Identifier for back-references"},
    {NULL, CF_DATA_TYPE_NONE, NULL}
};

static const FnCallArg DATA_REGEXTRACT_ARGS[] =
{
    {CF_ANYSTRING, CF_DATA_TYPE_STRING, "Regular expression"},
    {CF_ANYSTRING, CF_DATA_TYPE_STRING, "Match string"},
    {NULL, CF_DATA_TYPE_NONE, NULL}
};

static const FnCallArg REGEX_REPLACE_ARGS[] =
{
    {CF_ANYSTRING, CF_DATA_TYPE_STRING, "Source string"},
    {CF_ANYSTRING, CF_DATA_TYPE_STRING, "Regular expression pattern"},
    {CF_ANYSTRING, CF_DATA_TYPE_STRING, "Replacement string"},
    {CF_ANYSTRING, CF_DATA_TYPE_STRING, "sed/Perl-style options: gmsixUT"},
    {NULL, CF_DATA_TYPE_NONE, NULL}
};

static const FnCallArg REGISTRYVALUE_ARGS[] =
{
    {CF_ANYSTRING, CF_DATA_TYPE_STRING, "Windows registry key"},
    {CF_ANYSTRING, CF_DATA_TYPE_STRING, "Windows registry value-id"},
    {NULL, CF_DATA_TYPE_NONE, NULL}
};

static const FnCallArg REGLINE_ARGS[] =
{
    {CF_ANYSTRING, CF_DATA_TYPE_STRING, "Regular expression"},
    {CF_ANYSTRING, CF_DATA_TYPE_STRING, "Filename to search"},
    {NULL, CF_DATA_TYPE_NONE, NULL}
};

static const FnCallArg REGLIST_ARGS[] =
{
    {CF_ANYSTRING, CF_DATA_TYPE_STRING, "CFEngine variable identifier or inline JSON"},
    {CF_ANYSTRING, CF_DATA_TYPE_STRING, "Regular expression"},
    {NULL, CF_DATA_TYPE_NONE, NULL}
};

static const FnCallArg MAKERULE_ARGS[] =
{
    {CF_ABSPATHRANGE, CF_DATA_TYPE_STRING, "Target filename"},
    {CF_ANYSTRING, CF_DATA_TYPE_STRING, "Source filename or CFEngine variable identifier or inline JSON"},
    {NULL, CF_DATA_TYPE_NONE, NULL}
};

static const FnCallArg REGLDAP_ARGS[] =
{
    {CF_ANYSTRING, CF_DATA_TYPE_STRING, "URI"},
    {CF_ANYSTRING, CF_DATA_TYPE_STRING, "Distinguished name"},
    {CF_ANYSTRING, CF_DATA_TYPE_STRING, "Filter"},
    {CF_ANYSTRING, CF_DATA_TYPE_STRING, "Record name"},
    {"subtree,onelevel,base", CF_DATA_TYPE_OPTION, "Search scope policy"},
    {CF_ANYSTRING, CF_DATA_TYPE_STRING, "Regex to match results"},
    {"none,ssl,sasl", CF_DATA_TYPE_OPTION, "Security level"},
    {NULL, CF_DATA_TYPE_NONE, NULL}
};

static const FnCallArg REMOTESCALAR_ARGS[] =
{
    {CF_IDRANGE, CF_DATA_TYPE_STRING, "Variable identifier"},
    {CF_ANYSTRING, CF_DATA_TYPE_STRING, "Hostname or IP address of server"},
    {CF_BOOL, CF_DATA_TYPE_OPTION, "Use enryption"},
    {NULL, CF_DATA_TYPE_NONE, NULL}
};

static const FnCallArg HUB_KNOWLEDGE_ARGS[] =
{
    {CF_IDRANGE, CF_DATA_TYPE_STRING, "Variable identifier"},
    {NULL, CF_DATA_TYPE_NONE, NULL}
};

static const FnCallArg REMOTECLASSESMATCHING_ARGS[] =
{
    {CF_ANYSTRING, CF_DATA_TYPE_STRING, "Regular expression"},
    {CF_ANYSTRING, CF_DATA_TYPE_STRING, "Server name or address"},
    {CF_BOOL, CF_DATA_TYPE_OPTION, "Use encryption"},
    {CF_IDRANGE, CF_DATA_TYPE_STRING, "Return class prefix"},
    {NULL, CF_DATA_TYPE_NONE, NULL}
};

static const FnCallArg RETURNSZERO_ARGS[] =
{
    {CF_PATHRANGE, CF_DATA_TYPE_STRING, "Command path"},
    {"noshell,useshell,powershell", CF_DATA_TYPE_OPTION, "Shell encapsulation option"},
    {NULL, CF_DATA_TYPE_NONE, NULL}
};

static const FnCallArg RRANGE_ARGS[] =
{
    {CF_REALRANGE, CF_DATA_TYPE_REAL, "Real number, start of range"},
    {CF_REALRANGE, CF_DATA_TYPE_REAL, "Real number, end of range"},
    {NULL, CF_DATA_TYPE_NONE, NULL}
};

static const FnCallArg SELECTSERVERS_ARGS[] =
{
    {CF_NAKEDLRANGE, CF_DATA_TYPE_STRING, "CFEngine list identifier, the list of hosts or addresses to contact"},
    {CF_ANYSTRING, CF_DATA_TYPE_STRING, "Port number or service name."},
    {CF_ANYSTRING, CF_DATA_TYPE_STRING, "A query string"},
    {CF_ANYSTRING, CF_DATA_TYPE_STRING, "A regular expression to match success"},
    {CF_VALRANGE, CF_DATA_TYPE_INT, "Maximum number of bytes to read from server"},
    {CF_IDRANGE, CF_DATA_TYPE_STRING, "Name for array of results"},
    {NULL, CF_DATA_TYPE_NONE, NULL}
};

static const FnCallArg SPLAYCLASS_ARGS[] =
{
    {CF_ANYSTRING, CF_DATA_TYPE_STRING, "Input string for classification"},
    {"daily,hourly", CF_DATA_TYPE_OPTION, "Splay time policy"},
    {NULL, CF_DATA_TYPE_NONE, NULL}
};

static const FnCallArg SPLITSTRING_ARGS[] =
{
    {CF_ANYSTRING, CF_DATA_TYPE_STRING, "A data string"},
    {CF_ANYSTRING, CF_DATA_TYPE_STRING, "Regex to split on"},
    {CF_VALRANGE, CF_DATA_TYPE_INT, "Maximum number of pieces"},
    {NULL, CF_DATA_TYPE_NONE, NULL}
};

static const FnCallArg STRCMP_ARGS[] =
{
    {CF_ANYSTRING, CF_DATA_TYPE_STRING, "String"},
    {CF_ANYSTRING, CF_DATA_TYPE_STRING, "String"},
    {NULL, CF_DATA_TYPE_NONE, NULL}
};

static const FnCallArg STRFTIME_ARGS[] =
{
    {"gmtime,localtime", CF_DATA_TYPE_OPTION, "Use GMT or local time"},
    {CF_ANYSTRING, CF_DATA_TYPE_STRING, "A format string"},
    {CF_VALRANGE, CF_DATA_TYPE_INT, "The time as a Unix epoch offset"},
    {NULL, CF_DATA_TYPE_NONE, NULL}
};

static const FnCallArg SUBLIST_ARGS[] =
{
    {CF_ANYSTRING, CF_DATA_TYPE_STRING, "CFEngine variable identifier or inline JSON"},
    {"head,tail", CF_DATA_TYPE_OPTION, "Whether to return elements from the head or from the tail of the list"},
    {CF_VALRANGE, CF_DATA_TYPE_INT, "Maximum number of elements to return"},
    {NULL, CF_DATA_TYPE_NONE, NULL}
};

static const FnCallArg TRANSLATEPATH_ARGS[] =
{
    {CF_ABSPATHRANGE, CF_DATA_TYPE_STRING, "Unix style path"},
    {NULL, CF_DATA_TYPE_NONE, NULL}
};

static const FnCallArg USEMODULE_ARGS[] =
{
    {CF_ANYSTRING, CF_DATA_TYPE_STRING, "Name of module command"},
    {CF_ANYSTRING, CF_DATA_TYPE_STRING, "Argument string for the module"},
    {NULL, CF_DATA_TYPE_NONE, NULL}
};

static const FnCallArg UNIQUE_ARGS[] =
{
    {CF_ANYSTRING, CF_DATA_TYPE_STRING, "CFEngine variable identifier or inline JSON"},
    {NULL, CF_DATA_TYPE_NONE, NULL}
};

static const FnCallArg NTH_ARGS[] =
{
    {CF_ANYSTRING, CF_DATA_TYPE_STRING, "CFEngine variable identifier or inline JSON"},
    {CF_ANYSTRING, CF_DATA_TYPE_STRING, "Offset or key of element to return"},
    {NULL, CF_DATA_TYPE_NONE, NULL}
};

static const FnCallArg EVERY_SOME_NONE_ARGS[] =
{
    {CF_ANYSTRING, CF_DATA_TYPE_STRING, "Regular expression or string"},
    {CF_ANYSTRING, CF_DATA_TYPE_STRING, "CFEngine variable identifier or inline JSON"},
    {NULL, CF_DATA_TYPE_NONE, NULL}
};

static const FnCallArg USEREXISTS_ARGS[] =
{
    {CF_ANYSTRING, CF_DATA_TYPE_STRING, "User name or identifier"},
    {NULL, CF_DATA_TYPE_NONE, NULL}
};

static const FnCallArg SORT_ARGS[] =
{
    {CF_ANYSTRING, CF_DATA_TYPE_STRING, "CFEngine variable identifier or inline JSON"},
    {"lex,int,real,IP,ip,MAC,mac", CF_DATA_TYPE_OPTION, "Sorting method: lex or int or real (floating point) or IPv4/IPv6 or MAC address"},
    {NULL, CF_DATA_TYPE_NONE, NULL}
};

static const FnCallArg REVERSE_ARGS[] =
{
    {CF_ANYSTRING, CF_DATA_TYPE_STRING, "CFEngine variable identifier or inline JSON"},
    {NULL, CF_DATA_TYPE_NONE, NULL}
};

static const FnCallArg SHUFFLE_ARGS[] =
{
    {CF_ANYSTRING, CF_DATA_TYPE_STRING, "CFEngine variable identifier or inline JSON"},
    {CF_ANYSTRING, CF_DATA_TYPE_STRING, "Any seed string"},
    {NULL, CF_DATA_TYPE_NONE, NULL}
};

static const FnCallArg STAT_FOLD_ARGS[] =
{
    {CF_ANYSTRING, CF_DATA_TYPE_STRING, "CFEngine variable identifier or inline JSON"},
    {NULL, CF_DATA_TYPE_NONE, NULL}
};

static const FnCallArg SETOP_ARGS[] =
{
    {CF_ANYSTRING, CF_DATA_TYPE_STRING, "CFEngine base variable identifier or inline JSON"},
    {CF_ANYSTRING, CF_DATA_TYPE_STRING, "CFEngine filter variable identifier or inline JSON"},
    {NULL, CF_DATA_TYPE_NONE, NULL}
};

static const FnCallArg FORMAT_ARGS[] =
{
    {CF_ANYSTRING, CF_DATA_TYPE_STRING, "CFEngine format string"},
    {NULL, CF_DATA_TYPE_NONE, NULL}
};

static const FnCallArg EVAL_ARGS[] =
{
    {CF_ANYSTRING, CF_DATA_TYPE_STRING, "Input string"},
    {"math,class", CF_DATA_TYPE_OPTION, "Evaluation type"},
    {"infix", CF_DATA_TYPE_OPTION, "Evaluation options"},
    {NULL, CF_DATA_TYPE_NONE, NULL}
};

static const FnCallArg BUNDLESMATCHING_ARGS[] =
{
    {CF_ANYSTRING, CF_DATA_TYPE_STRING, "Regular expression"},
    {NULL, CF_DATA_TYPE_NONE, NULL}
};

static const FnCallArg XFORM_ARGS[] =
{
    {CF_ANYSTRING, CF_DATA_TYPE_STRING, "Input string"},
    {NULL, CF_DATA_TYPE_NONE, NULL}
};

static const FnCallArg XFORM_SUBSTR_ARGS[] =
{
    {CF_ANYSTRING, CF_DATA_TYPE_STRING, "Input string"},
    {CF_VALRANGE, CF_DATA_TYPE_INT, "Maximum number of characters to return"},
    {NULL, CF_DATA_TYPE_NONE, NULL}
};

static const FnCallArg DATASTATE_ARGS[] =
{
    {NULL, CF_DATA_TYPE_NONE, NULL}
};

static const FnCallArg BUNDLESTATE_ARGS[] =
{
    {CF_IDRANGE, CF_DATA_TYPE_STRING, "Bundle name"},
    {NULL, CF_DATA_TYPE_NONE, NULL}
};

static const FnCallArg GETCLASSMETATAGS_ARGS[] =
{
    {CF_IDRANGE, CF_DATA_TYPE_STRING, "Class identifier"},
    {NULL, CF_DATA_TYPE_NONE, NULL}
};

static const FnCallArg GETVARIABLEMETATAGS_ARGS[] =
{
    {CF_IDRANGE, CF_DATA_TYPE_STRING, "Variable identifier"},
    {NULL, CF_DATA_TYPE_NONE, NULL}
};

static const FnCallArg DATA_READSTRINGARRAY_ARGS[] =
{
    {CF_ABSPATHRANGE, CF_DATA_TYPE_STRING, "File name to read"},
    {CF_ANYSTRING, CF_DATA_TYPE_STRING, "Regex matching comments"},
    {CF_ANYSTRING, CF_DATA_TYPE_STRING, "Regex to split data"},
    {CF_VALRANGE, CF_DATA_TYPE_INT, "Maximum number of entries to read"},
    {CF_VALRANGE, CF_DATA_TYPE_INT, "Maximum bytes to read"},
    {NULL, CF_DATA_TYPE_NONE, NULL}
};

static const FnCallArg DATA_EXPAND_ARGS[] =
{
    {CF_ANYSTRING, CF_DATA_TYPE_STRING, "CFEngine variable identifier or inline JSON"},
    {NULL, CF_DATA_TYPE_NONE, NULL}
};

static const FnCallArg STRING_MUSTACHE_ARGS[] =
{
    {NULL, CF_DATA_TYPE_NONE, NULL}
};

static const FnCallArg CURL_ARGS[] =
{
    {CF_ANYSTRING, CF_DATA_TYPE_STRING, "URL to retrieve"},
    {CF_ANYSTRING, CF_DATA_TYPE_STRING, "CFEngine variable identifier or inline JSON, can be blank"},
    {NULL, CF_DATA_TYPE_NONE, NULL}
};

static const FnCallArg PROCESSEXISTS_ARGS[] =
{
    {CF_ANYSTRING, CF_DATA_TYPE_STRING, "Regular expression to match process name"},
    {NULL, CF_DATA_TYPE_NONE, NULL}
};

/*********************************************************/
/* FnCalls are rvalues in certain promise constraints    */
/*********************************************************/

/* see cf3.defs.h enum fncalltype */

const FnCallType CF_FNCALL_TYPES[] =
{
    FnCallTypeNew("accessedbefore", CF_DATA_TYPE_CONTEXT, ACCESSEDBEFORE_ARGS, &FnCallIsAccessedBefore, "True if arg1 was accessed before arg2 (atime)",
                  FNCALL_OPTION_NONE, FNCALL_CATEGORY_FILES, SYNTAX_STATUS_NORMAL),
    FnCallTypeNew("accumulated", CF_DATA_TYPE_INT, ACCUM_ARGS, &FnCallAccumulatedDate, "Convert an accumulated amount of time into a system representation",
                  FNCALL_OPTION_NONE, FNCALL_CATEGORY_DATA, SYNTAX_STATUS_NORMAL),
    FnCallTypeNew("ago", CF_DATA_TYPE_INT, AGO_ARGS, &FnCallAgoDate, "Convert a time relative to now to an integer system representation",
                  FNCALL_OPTION_NONE, FNCALL_CATEGORY_DATA, SYNTAX_STATUS_NORMAL),
    FnCallTypeNew("and", CF_DATA_TYPE_STRING, AND_ARGS, &FnCallAnd, "Calculate whether all arguments evaluate to true",
                  FNCALL_OPTION_VARARG, FNCALL_CATEGORY_DATA, SYNTAX_STATUS_NORMAL),
    FnCallTypeNew("bundlesmatching", CF_DATA_TYPE_STRING_LIST, BUNDLESMATCHING_ARGS, &FnCallBundlesMatching, "Find all the bundles that match a regular expression and tags.",
                  FNCALL_OPTION_VARARG, FNCALL_CATEGORY_DATA, SYNTAX_STATUS_NORMAL),
    FnCallTypeNew("bundlestate", CF_DATA_TYPE_CONTAINER, BUNDLESTATE_ARGS, &FnCallBundlestate, "Construct a container of the variables in a bundle and the global class state",
                  FNCALL_OPTION_NONE, FNCALL_CATEGORY_UTILS, SYNTAX_STATUS_NORMAL),
    FnCallTypeNew("canonify", CF_DATA_TYPE_STRING, CANONIFY_ARGS, &FnCallCanonify, "Convert an abitrary string into a legal class name",
                  FNCALL_OPTION_NONE, FNCALL_CATEGORY_DATA, SYNTAX_STATUS_NORMAL),
    FnCallTypeNew("canonifyuniquely", CF_DATA_TYPE_STRING, CANONIFY_ARGS, &FnCallCanonify, "Convert an abitrary string into a unique legal class name",
                  FNCALL_OPTION_NONE, FNCALL_CATEGORY_DATA, SYNTAX_STATUS_NORMAL),
    FnCallTypeNew("concat", CF_DATA_TYPE_STRING, CONCAT_ARGS, &FnCallConcat, "Concatenate all arguments into string",
                  FNCALL_OPTION_VARARG, FNCALL_CATEGORY_DATA, SYNTAX_STATUS_NORMAL),
    FnCallTypeNew("changedbefore", CF_DATA_TYPE_CONTEXT, CHANGEDBEFORE_ARGS, &FnCallIsChangedBefore, "True if arg1 was changed before arg2 (ctime)",
                  FNCALL_OPTION_NONE, FNCALL_CATEGORY_FILES, SYNTAX_STATUS_NORMAL),
    FnCallTypeNew("classify", CF_DATA_TYPE_CONTEXT, CLASSIFY_ARGS, &FnCallClassify, "True if the canonicalization of the argument is a currently defined class",
                  FNCALL_OPTION_NONE, FNCALL_CATEGORY_DATA, SYNTAX_STATUS_NORMAL),
    FnCallTypeNew("classmatch", CF_DATA_TYPE_CONTEXT, CLASSMATCH_ARGS, &FnCallClassesMatching, "True if the regular expression matches any currently defined class",
                  FNCALL_OPTION_VARARG, FNCALL_CATEGORY_UTILS, SYNTAX_STATUS_NORMAL),
    FnCallTypeNew("classesmatching", CF_DATA_TYPE_STRING_LIST, CLASSMATCH_ARGS, &FnCallClassesMatching, "List the defined classes matching regex arg1 and tag regexes arg2,arg3,...",
                  FNCALL_OPTION_VARARG, FNCALL_CATEGORY_UTILS, SYNTAX_STATUS_NORMAL),
    FnCallTypeNew("countclassesmatching", CF_DATA_TYPE_INT, CLASSMATCH_ARGS, &FnCallClassesMatching, "Count the number of defined classes matching regex arg1",
                  FNCALL_OPTION_VARARG, FNCALL_CATEGORY_UTILS, SYNTAX_STATUS_NORMAL),
    FnCallTypeNew("countlinesmatching", CF_DATA_TYPE_INT, COUNTLINESMATCHING_ARGS, &FnCallCountLinesMatching, "Count the number of lines matching regex arg1 in file arg2",
                  FNCALL_OPTION_NONE, FNCALL_CATEGORY_IO, SYNTAX_STATUS_NORMAL),
    FnCallTypeNew("url_get", CF_DATA_TYPE_CONTAINER, CURL_ARGS, &FnCallUrlGet, "Retrieve the contents at a URL with libcurl",
                  FNCALL_OPTION_NONE, FNCALL_CATEGORY_COMM, SYNTAX_STATUS_NORMAL),
    FnCallTypeNew("datastate", CF_DATA_TYPE_CONTAINER, DATASTATE_ARGS, &FnCallDatastate, "Construct a container of the variable and class state",
                  FNCALL_OPTION_NONE, FNCALL_CATEGORY_UTILS, SYNTAX_STATUS_NORMAL),
    FnCallTypeNew("difference", CF_DATA_TYPE_STRING_LIST, SETOP_ARGS, &FnCallSetop, "Returns all the unique elements of list arg1 that are not in list arg2",
                  FNCALL_OPTION_COLLECTING, FNCALL_CATEGORY_DATA, SYNTAX_STATUS_NORMAL),
    FnCallTypeNew("dirname", CF_DATA_TYPE_STRING, DIRNAME_ARGS, &FnCallDirname, "Return the parent directory name for given path",
                  FNCALL_OPTION_NONE, FNCALL_CATEGORY_FILES, SYNTAX_STATUS_NORMAL),
    FnCallTypeNew("diskfree", CF_DATA_TYPE_INT, DISKFREE_ARGS, &FnCallDiskFree, "Return the free space (in KB) available on the directory's current partition (0 if not found)",
                  FNCALL_OPTION_NONE, FNCALL_CATEGORY_FILES, SYNTAX_STATUS_NORMAL),
    FnCallTypeNew("escape", CF_DATA_TYPE_STRING, ESCAPE_ARGS, &FnCallEscape, "Escape regular expression characters in a string",
                  FNCALL_OPTION_NONE, FNCALL_CATEGORY_DATA, SYNTAX_STATUS_NORMAL),
    FnCallTypeNew("eval", CF_DATA_TYPE_STRING, EVAL_ARGS, &FnCallEval, "Evaluate a mathematical expression",
                  FNCALL_OPTION_NONE, FNCALL_CATEGORY_DATA, SYNTAX_STATUS_NORMAL),
    FnCallTypeNew("every", CF_DATA_TYPE_CONTEXT, EVERY_SOME_NONE_ARGS, &FnCallEverySomeNone, "True if every element in the named list matches the given regular expression",
                  FNCALL_OPTION_COLLECTING, FNCALL_CATEGORY_DATA, SYNTAX_STATUS_NORMAL),
    FnCallTypeNew("execresult", CF_DATA_TYPE_STRING, EXECRESULT_ARGS, &FnCallExecResult, "Execute named command and assign output to variable",
                  FNCALL_OPTION_CACHED, FNCALL_CATEGORY_UTILS, SYNTAX_STATUS_NORMAL),
    FnCallTypeNew("file_hash", CF_DATA_TYPE_STRING, FILE_HASH_ARGS, &FnCallHandlerHash, "Return the hash of file arg1, type arg2 and assign to a variable",
                  FNCALL_OPTION_NONE, FNCALL_CATEGORY_FILES, SYNTAX_STATUS_NORMAL),
    FnCallTypeNew("expandrange", CF_DATA_TYPE_STRING_LIST, MAPLIST_ARGS, &FnCallExpandRange, "Expand a name as a list of names numered according to a range",
                  FNCALL_OPTION_NONE, FNCALL_CATEGORY_DATA, SYNTAX_STATUS_NORMAL),
    FnCallTypeNew("fileexists", CF_DATA_TYPE_CONTEXT, FILESTAT_ARGS, &FnCallFileStat, "True if the named file can be accessed",
                  FNCALL_OPTION_NONE, FNCALL_CATEGORY_FILES, SYNTAX_STATUS_NORMAL),
    FnCallTypeNew("filesexist", CF_DATA_TYPE_CONTEXT, FILESEXIST_ARGS, &FnCallFileSexist, "True if the named list of files can ALL be accessed",
                  FNCALL_OPTION_NONE, FNCALL_CATEGORY_FILES, SYNTAX_STATUS_NORMAL),
    FnCallTypeNew("filesize", CF_DATA_TYPE_INT, FILESTAT_ARGS, &FnCallFileStat, "Returns the size in bytes of the file",
                  FNCALL_OPTION_NONE, FNCALL_CATEGORY_FILES, SYNTAX_STATUS_NORMAL),
    FnCallTypeNew("filestat", CF_DATA_TYPE_STRING, FILESTAT_DETAIL_ARGS, &FnCallFileStatDetails, "Returns stat() details of the file",
                  FNCALL_OPTION_NONE, FNCALL_CATEGORY_FILES, SYNTAX_STATUS_NORMAL),
    FnCallTypeNew("filter", CF_DATA_TYPE_STRING_LIST, FILTER_ARGS, &FnCallFilter, "Similarly to grep(), filter the list arg2 for matches to arg2.  The matching can be as a regular expression or exactly depending on arg3.  The matching can be inverted with arg4.  A maximum on the number of matches returned can be set with arg5.",
                  FNCALL_OPTION_COLLECTING, FNCALL_CATEGORY_DATA, SYNTAX_STATUS_NORMAL),
    FnCallTypeNew("findfiles", CF_DATA_TYPE_STRING_LIST, FINDFILES_ARGS, &FnCallFindfiles, "Find files matching a shell glob pattern",
                  FNCALL_OPTION_VARARG, FNCALL_CATEGORY_FILES, SYNTAX_STATUS_NORMAL),
    FnCallTypeNew("findprocesses", CF_DATA_TYPE_CONTAINER, PROCESSEXISTS_ARGS, &FnCallProcessExists, "Returns data container of processes matching the regular expression",
                  FNCALL_OPTION_CACHED, FNCALL_CATEGORY_SYSTEM, SYNTAX_STATUS_NORMAL),
    FnCallTypeNew("format", CF_DATA_TYPE_STRING, FORMAT_ARGS, &FnCallFormat, "Applies a list of string values in arg2,arg3... to a string format in arg1 with sprintf() rules",
                  FNCALL_OPTION_VARARG, FNCALL_CATEGORY_DATA, SYNTAX_STATUS_NORMAL),
    FnCallTypeNew("getclassmetatags", CF_DATA_TYPE_STRING_LIST, GETCLASSMETATAGS_ARGS, &FnCallGetMetaTags, "Collect a class's meta tags into an slist",
                  FNCALL_OPTION_NONE, FNCALL_CATEGORY_UTILS, SYNTAX_STATUS_NORMAL),
    FnCallTypeNew("getenv", CF_DATA_TYPE_STRING, GETENV_ARGS, &FnCallGetEnv, "Return the environment variable named arg1, truncated at arg2 characters",
                  FNCALL_OPTION_NONE, FNCALL_CATEGORY_SYSTEM, SYNTAX_STATUS_NORMAL),
    FnCallTypeNew("getfields", CF_DATA_TYPE_INT, GETFIELDS_ARGS, &FnCallGetFields, "Get an array of fields in the lines matching regex arg1 in file arg2, split on regex arg3 as array name arg4",
                  FNCALL_OPTION_NONE, FNCALL_CATEGORY_DATA, SYNTAX_STATUS_NORMAL),
    FnCallTypeNew("getgid", CF_DATA_TYPE_INT, GETGID_ARGS, &FnCallGetGid, "Return the integer group id of the named group on this host",
                  FNCALL_OPTION_NONE, FNCALL_CATEGORY_DATA, SYNTAX_STATUS_NORMAL),
    FnCallTypeNew("getindices", CF_DATA_TYPE_STRING_LIST, GETINDICES_ARGS, &FnCallGetIndices, "Get a list of keys to the array whose id is the argument and assign to variable",
                  FNCALL_OPTION_COLLECTING, FNCALL_CATEGORY_DATA, SYNTAX_STATUS_NORMAL),
    FnCallTypeNew("getuid", CF_DATA_TYPE_INT, GETUID_ARGS, &FnCallGetUid, "Return the integer user id of the named user on this host",
                  FNCALL_OPTION_NONE, FNCALL_CATEGORY_SYSTEM, SYNTAX_STATUS_NORMAL),
    FnCallTypeNew("getusers", CF_DATA_TYPE_STRING_LIST, GETUSERS_ARGS, &FnCallGetUsers, "Get a list of all system users defined, minus those names defined in arg1 and uids in arg2",
                  FNCALL_OPTION_NONE, FNCALL_CATEGORY_SYSTEM, SYNTAX_STATUS_NORMAL),
    FnCallTypeNew("getvalues", CF_DATA_TYPE_STRING_LIST, GETINDICES_ARGS, &FnCallGetValues, "Get a list of values corresponding to the right hand sides in an array whose id is the argument and assign to variable",
                  FNCALL_OPTION_COLLECTING, FNCALL_CATEGORY_DATA, SYNTAX_STATUS_NORMAL),
    FnCallTypeNew("getvariablemetatags", CF_DATA_TYPE_STRING_LIST, GETVARIABLEMETATAGS_ARGS, &FnCallGetMetaTags, "Collect a variable's meta tags into an slist",
                  FNCALL_OPTION_NONE, FNCALL_CATEGORY_UTILS, SYNTAX_STATUS_NORMAL),
    FnCallTypeNew("grep", CF_DATA_TYPE_STRING_LIST, GREP_ARGS, &FnCallGrep, "Extract the sub-list if items matching the regular expression in arg1 of the list named in arg2",
                  FNCALL_OPTION_COLLECTING, FNCALL_CATEGORY_DATA, SYNTAX_STATUS_NORMAL),
    FnCallTypeNew("groupexists", CF_DATA_TYPE_CONTEXT, GROUPEXISTS_ARGS, &FnCallGroupExists, "True if group or numerical id exists on this host",
                  FNCALL_OPTION_NONE, FNCALL_CATEGORY_SYSTEM, SYNTAX_STATUS_NORMAL),
    FnCallTypeNew("hash", CF_DATA_TYPE_STRING, HASH_ARGS, &FnCallHandlerHash, "Return the hash of arg1, type arg2 and assign to a variable",
                  FNCALL_OPTION_NONE, FNCALL_CATEGORY_DATA, SYNTAX_STATUS_NORMAL),
    FnCallTypeNew("hashmatch", CF_DATA_TYPE_CONTEXT, HASHMATCH_ARGS, &FnCallHashMatch, "Compute the hash of arg1, of type arg2 and test if it matches the value in arg3",
                  FNCALL_OPTION_NONE, FNCALL_CATEGORY_DATA, SYNTAX_STATUS_NORMAL),
    FnCallTypeNew("host2ip", CF_DATA_TYPE_STRING, HOST2IP_ARGS, &FnCallHost2IP, "Returns the primary name-service IP address for the named host",
                  FNCALL_OPTION_CACHED, FNCALL_CATEGORY_COMM, SYNTAX_STATUS_NORMAL),
    FnCallTypeNew("ip2host", CF_DATA_TYPE_STRING, IP2HOST_ARGS, &FnCallIP2Host, "Returns the primary name-service host name for the IP address",
                  FNCALL_OPTION_CACHED, FNCALL_CATEGORY_COMM, SYNTAX_STATUS_NORMAL),
    FnCallTypeNew("hostinnetgroup", CF_DATA_TYPE_CONTEXT, HOSTINNETGROUP_ARGS, &FnCallHostInNetgroup, "True if the current host is in the named netgroup",
                  FNCALL_OPTION_NONE, FNCALL_CATEGORY_SYSTEM, SYNTAX_STATUS_NORMAL),
    FnCallTypeNew("hostrange", CF_DATA_TYPE_CONTEXT, HOSTRANGE_ARGS, &FnCallHostRange, "True if the current host lies in the range of enumerated hostnames specified",
                  FNCALL_OPTION_NONE, FNCALL_CATEGORY_COMM, SYNTAX_STATUS_NORMAL),
    FnCallTypeNew("hostsseen", CF_DATA_TYPE_STRING_LIST, HOSTSSEEN_ARGS, &FnCallHostsSeen, "Extract the list of hosts last seen/not seen within the last arg1 hours",
                  FNCALL_OPTION_NONE, FNCALL_CATEGORY_COMM, SYNTAX_STATUS_NORMAL),
    FnCallTypeNew("hostswithclass", CF_DATA_TYPE_STRING_LIST, HOSTSWITHCLASS_ARGS, &FnCallHostsWithClass, "Extract the list of hosts with the given class set from the hub database (enterprise extension)",
                  FNCALL_OPTION_NONE, FNCALL_CATEGORY_COMM, SYNTAX_STATUS_NORMAL),
    FnCallTypeNew("hubknowledge", CF_DATA_TYPE_STRING, HUB_KNOWLEDGE_ARGS, &FnCallHubKnowledge, "Read global knowledge from the hub host by id (enterprise extension)",
                  FNCALL_OPTION_CACHED, FNCALL_CATEGORY_COMM, SYNTAX_STATUS_NORMAL),
    FnCallTypeNew("ifelse", CF_DATA_TYPE_STRING, IFELSE_ARGS, &FnCallIfElse, "Do If-ElseIf-ElseIf-...-Else evaluation of arguments",
                  FNCALL_OPTION_VARARG, FNCALL_CATEGORY_DATA, SYNTAX_STATUS_NORMAL),
    FnCallTypeNew("intersection", CF_DATA_TYPE_STRING_LIST, SETOP_ARGS, &FnCallSetop, "Returns all the unique elements of list arg1 that are also in list arg2",
                  FNCALL_OPTION_COLLECTING, FNCALL_CATEGORY_DATA, SYNTAX_STATUS_NORMAL),
    FnCallTypeNew("iprange", CF_DATA_TYPE_CONTEXT, IPRANGE_ARGS, &FnCallIPRange, "True if the current host lies in the range of IP addresses specified",
                  FNCALL_OPTION_NONE, FNCALL_CATEGORY_COMM, SYNTAX_STATUS_NORMAL),
    FnCallTypeNew("irange", CF_DATA_TYPE_INT_RANGE, IRANGE_ARGS, &FnCallIRange, "Define a range of integer values for cfengine internal use",
                  FNCALL_OPTION_NONE, FNCALL_CATEGORY_DATA, SYNTAX_STATUS_NORMAL),
    FnCallTypeNew("isdir", CF_DATA_TYPE_CONTEXT, FILESTAT_ARGS, &FnCallFileStat, "True if the named object is a directory",
                  FNCALL_OPTION_NONE, FNCALL_CATEGORY_FILES, SYNTAX_STATUS_NORMAL),
    FnCallTypeNew("isexecutable", CF_DATA_TYPE_CONTEXT, FILESTAT_ARGS, &FnCallFileStat, "True if the named object has execution rights for the current user",
                  FNCALL_OPTION_NONE, FNCALL_CATEGORY_FILES, SYNTAX_STATUS_NORMAL),
    FnCallTypeNew("isgreaterthan", CF_DATA_TYPE_CONTEXT, ISGREATERTHAN_ARGS, &FnCallIsLessGreaterThan, "True if arg1 is numerically greater than arg2, else compare strings like strcmp",
                  FNCALL_OPTION_NONE, FNCALL_CATEGORY_DATA, SYNTAX_STATUS_NORMAL),
    FnCallTypeNew("islessthan", CF_DATA_TYPE_CONTEXT, ISLESSTHAN_ARGS, &FnCallIsLessGreaterThan, "True if arg1 is numerically less than arg2, else compare strings like NOT strcmp",
                  FNCALL_OPTION_NONE, FNCALL_CATEGORY_DATA, SYNTAX_STATUS_NORMAL),
    FnCallTypeNew("islink", CF_DATA_TYPE_CONTEXT, FILESTAT_ARGS, &FnCallFileStat, "True if the named object is a symbolic link",
                  FNCALL_OPTION_NONE, FNCALL_CATEGORY_FILES, SYNTAX_STATUS_NORMAL),
    FnCallTypeNew("isnewerthan", CF_DATA_TYPE_CONTEXT, ISNEWERTHAN_ARGS, &FnCallIsNewerThan, "True if arg1 is newer (modified later) than arg2 (mtime)",
                  FNCALL_OPTION_NONE, FNCALL_CATEGORY_FILES, SYNTAX_STATUS_NORMAL),
    FnCallTypeNew("isplain", CF_DATA_TYPE_CONTEXT, FILESTAT_ARGS, &FnCallFileStat, "True if the named object is a plain/regular file",
                  FNCALL_OPTION_NONE, FNCALL_CATEGORY_FILES, SYNTAX_STATUS_NORMAL),
    FnCallTypeNew("isvariable", CF_DATA_TYPE_CONTEXT, ISVARIABLE_ARGS, &FnCallIsVariable, "True if the named variable is defined",
                  FNCALL_OPTION_NONE, FNCALL_CATEGORY_UTILS, SYNTAX_STATUS_NORMAL),
    FnCallTypeNew("join", CF_DATA_TYPE_STRING, JOIN_ARGS, &FnCallJoin, "Join the items of arg2 into a string, using the conjunction in arg1",
                  FNCALL_OPTION_COLLECTING, FNCALL_CATEGORY_DATA, SYNTAX_STATUS_NORMAL),
    FnCallTypeNew("lastnode", CF_DATA_TYPE_STRING, LASTNODE_ARGS, &FnCallLastNode, "Extract the last of a separated string, e.g. filename from a path",
                  FNCALL_OPTION_NONE, FNCALL_CATEGORY_DATA, SYNTAX_STATUS_NORMAL),
    FnCallTypeNew("laterthan", CF_DATA_TYPE_CONTEXT, LATERTHAN_ARGS, &FnCallLaterThan, "True if the current time is later than the given date",
                  FNCALL_OPTION_NONE, FNCALL_CATEGORY_FILES, SYNTAX_STATUS_NORMAL),
    FnCallTypeNew("ldaparray", CF_DATA_TYPE_CONTEXT, LDAPARRAY_ARGS, &FnCallLDAPArray, "Extract all values from an ldap record",
                  FNCALL_OPTION_NONE, FNCALL_CATEGORY_COMM, SYNTAX_STATUS_NORMAL),
    FnCallTypeNew("ldaplist", CF_DATA_TYPE_STRING_LIST, LDAPLIST_ARGS, &FnCallLDAPList, "Extract all named values from multiple ldap records",
                  FNCALL_OPTION_CACHED, FNCALL_CATEGORY_COMM, SYNTAX_STATUS_NORMAL),
    FnCallTypeNew("ldapvalue", CF_DATA_TYPE_STRING, LDAPVALUE_ARGS, &FnCallLDAPValue, "Extract the first matching named value from ldap",
                  FNCALL_OPTION_CACHED, FNCALL_CATEGORY_COMM, SYNTAX_STATUS_NORMAL),
    FnCallTypeNew("lsdir", CF_DATA_TYPE_STRING_LIST, LSDIRLIST_ARGS, &FnCallLsDir, "Return a list of files in a directory matching a regular expression",
                  FNCALL_OPTION_NONE, FNCALL_CATEGORY_FILES, SYNTAX_STATUS_NORMAL),
    FnCallTypeNew("makerule", CF_DATA_TYPE_STRING, MAKERULE_ARGS, &FnCallMakerule, "True if the target file arg1 does not exist or a source file in arg2 is newer",
                  FNCALL_OPTION_COLLECTING, FNCALL_CATEGORY_DATA, SYNTAX_STATUS_NORMAL),
    FnCallTypeNew("maparray", CF_DATA_TYPE_STRING_LIST, MAPARRAY_ARGS, &FnCallMapData, "Return a list with each element mapped from a CFEngine array or data container by a pattern based on $(this.k) and $(this.v)",
                  FNCALL_OPTION_COLLECTING, FNCALL_CATEGORY_DATA, SYNTAX_STATUS_NORMAL),
    FnCallTypeNew("mapdata", CF_DATA_TYPE_CONTAINER, MAPDATA_ARGS, &FnCallMapData, "Return a data container with each element parsed from a JSON string applied to every key-value pair of the given CFEngine array or data container, given as $(this.k) and $(this.v)",
                  FNCALL_OPTION_COLLECTING, FNCALL_CATEGORY_DATA, SYNTAX_STATUS_NORMAL),
    FnCallTypeNew("maplist", CF_DATA_TYPE_STRING_LIST, MAPLIST_ARGS, &FnCallMapList, "Return a list with each element modified by a pattern based $(this)",
                  FNCALL_OPTION_COLLECTING, FNCALL_CATEGORY_DATA, SYNTAX_STATUS_NORMAL),
    FnCallTypeNew("mergedata", CF_DATA_TYPE_CONTAINER, MERGEDATA_ARGS, &FnCallMergeData, "Merge two or more data containers or lists",
                  FNCALL_OPTION_COLLECTING|FNCALL_OPTION_VARARG, FNCALL_CATEGORY_DATA, SYNTAX_STATUS_NORMAL),
    FnCallTypeNew("none", CF_DATA_TYPE_CONTEXT, EVERY_SOME_NONE_ARGS, &FnCallEverySomeNone, "True if no element in the named list matches the given regular expression",
                  FNCALL_OPTION_COLLECTING, FNCALL_CATEGORY_DATA, SYNTAX_STATUS_NORMAL),
    FnCallTypeNew("not", CF_DATA_TYPE_STRING, NOT_ARGS, &FnCallNot, "Calculate whether argument is false",
                  FNCALL_OPTION_NONE, FNCALL_CATEGORY_DATA, SYNTAX_STATUS_NORMAL),
    FnCallTypeNew("now", CF_DATA_TYPE_INT, NOW_ARGS, &FnCallNow, "Convert the current time into system representation",
                  FNCALL_OPTION_NONE, FNCALL_CATEGORY_SYSTEM, SYNTAX_STATUS_NORMAL),
    FnCallTypeNew("nth", CF_DATA_TYPE_STRING, NTH_ARGS, &FnCallNth, "Get the element at arg2 in list or data container arg1",
                  FNCALL_OPTION_COLLECTING, FNCALL_CATEGORY_DATA, SYNTAX_STATUS_NORMAL),
    FnCallTypeNew("on", CF_DATA_TYPE_INT, DATE_ARGS, &FnCallOn, "Convert an exact date/time to an integer system representation",
                  FNCALL_OPTION_NONE, FNCALL_CATEGORY_DATA, SYNTAX_STATUS_NORMAL),
    FnCallTypeNew("or", CF_DATA_TYPE_STRING, OR_ARGS, &FnCallOr, "Calculate whether any argument evaluates to true",
                  FNCALL_OPTION_VARARG, FNCALL_CATEGORY_DATA, SYNTAX_STATUS_NORMAL),
    FnCallTypeNew("packagesmatching", CF_DATA_TYPE_CONTAINER, PACKAGESMATCHING_ARGS, &FnCallPackagesMatching, "List the installed packages (\"name,version,arch,manager\") matching regex arg1=name,arg2=version,arg3=arch,arg4=method",
                  FNCALL_OPTION_NONE, FNCALL_CATEGORY_SYSTEM, SYNTAX_STATUS_NORMAL),
    FnCallTypeNew("packageupdatesmatching", CF_DATA_TYPE_CONTAINER, PACKAGESMATCHING_ARGS, &FnCallPackagesMatching, "List the available patches (\"name,version,arch,manager\") matching regex arg1=name,arg2=version,arg3=arch,arg4=method.  Enterprise only.",
                  FNCALL_OPTION_NONE, FNCALL_CATEGORY_SYSTEM, SYNTAX_STATUS_NORMAL),
    FnCallTypeNew("parseintarray", CF_DATA_TYPE_INT, PARSESTRINGARRAY_ARGS, &FnCallParseIntArray, "Read an array of integers from a string, indexing by first entry on line and sequentially within each line; return line count",
                  FNCALL_OPTION_NONE, FNCALL_CATEGORY_IO, SYNTAX_STATUS_NORMAL),
    FnCallTypeNew("parsejson", CF_DATA_TYPE_CONTAINER, PARSEJSON_ARGS, &FnCallParseJson, "Parse a JSON data container from a string",
                  FNCALL_OPTION_NONE, FNCALL_CATEGORY_IO, SYNTAX_STATUS_NORMAL),
    FnCallTypeNew("parserealarray", CF_DATA_TYPE_INT, PARSESTRINGARRAY_ARGS, &FnCallParseRealArray, "Read an array of real numbers from a string, indexing by first entry on line and sequentially within each line; return line count",
                  FNCALL_OPTION_NONE, FNCALL_CATEGORY_IO, SYNTAX_STATUS_NORMAL),
    FnCallTypeNew("parsestringarray", CF_DATA_TYPE_INT, PARSESTRINGARRAY_ARGS, &FnCallParseStringArray, "Read an array of strings from a string, indexing by first word on line and sequentially within each line; return line count",
                  FNCALL_OPTION_NONE, FNCALL_CATEGORY_IO, SYNTAX_STATUS_NORMAL),
    FnCallTypeNew("parsestringarrayidx", CF_DATA_TYPE_INT, PARSESTRINGARRAY_ARGS, &FnCallParseStringArrayIndex, "Read an array of strings from a string, indexing by line number and sequentially within each line; return line count",
                  FNCALL_OPTION_NONE, FNCALL_CATEGORY_IO, SYNTAX_STATUS_NORMAL),
    FnCallTypeNew("parseyaml", CF_DATA_TYPE_CONTAINER, PARSEJSON_ARGS, &FnCallParseJson, "Parse a data container from a YAML string",
                  FNCALL_OPTION_NONE, FNCALL_CATEGORY_IO, SYNTAX_STATUS_NORMAL),
    FnCallTypeNew("peers", CF_DATA_TYPE_STRING_LIST, PEERS_ARGS, &FnCallPeers, "Get a list of peers (not including ourself) from the partition to which we belong",
                  FNCALL_OPTION_NONE, FNCALL_CATEGORY_COMM, SYNTAX_STATUS_NORMAL),
    FnCallTypeNew("peerleader", CF_DATA_TYPE_STRING, PEERLEADER_ARGS, &FnCallPeerLeader, "Get the assigned peer-leader of the partition to which we belong",
                  FNCALL_OPTION_NONE, FNCALL_CATEGORY_COMM, SYNTAX_STATUS_NORMAL),
    FnCallTypeNew("peerleaders", CF_DATA_TYPE_STRING_LIST, PEERLEADERS_ARGS, &FnCallPeerLeaders, "Get a list of peer leaders from the named partitioning",
                  FNCALL_OPTION_NONE, FNCALL_CATEGORY_COMM, SYNTAX_STATUS_NORMAL),
    FnCallTypeNew("processexists", CF_DATA_TYPE_CONTEXT, PROCESSEXISTS_ARGS, &FnCallProcessExists, "True if the regular expression matches a process",
                  FNCALL_OPTION_CACHED, FNCALL_CATEGORY_SYSTEM, SYNTAX_STATUS_NORMAL),
    FnCallTypeNew("randomint", CF_DATA_TYPE_INT, RANDOMINT_ARGS, &FnCallRandomInt, "Generate a random integer between the given limits, excluding the upper",
                  FNCALL_OPTION_NONE, FNCALL_CATEGORY_DATA, SYNTAX_STATUS_NORMAL),
    FnCallTypeNew("readcsv", CF_DATA_TYPE_CONTAINER, READCSV_ARGS, &FnCallReadData, "Parse a CSV file and return a JSON data container with the contents",
                  FNCALL_OPTION_NONE, FNCALL_CATEGORY_IO, SYNTAX_STATUS_NORMAL),
    FnCallTypeNew("readdata", CF_DATA_TYPE_CONTAINER, READDATA_ARGS, &FnCallReadData, "Parse a YAML, JSON, CSV, etc. file and return a JSON data container with the contents",
                  FNCALL_OPTION_NONE, FNCALL_CATEGORY_IO, SYNTAX_STATUS_NORMAL),
    FnCallTypeNew("readfile", CF_DATA_TYPE_STRING, READFILE_ARGS, &FnCallReadFile, "Read max number of bytes from named file and assign to variable",
                  FNCALL_OPTION_NONE, FNCALL_CATEGORY_IO, SYNTAX_STATUS_NORMAL),
    FnCallTypeNew("readintarray", CF_DATA_TYPE_INT, READSTRINGARRAY_ARGS, &FnCallReadIntArray, "Read an array of integers from a file, indexed by first entry on line and sequentially on each line; return line count",
                  FNCALL_OPTION_NONE, FNCALL_CATEGORY_IO, SYNTAX_STATUS_NORMAL),
    FnCallTypeNew("readintlist", CF_DATA_TYPE_INT_LIST, READSTRINGLIST_ARGS, &FnCallReadIntList, "Read and assign a list variable from a file of separated ints",
                  FNCALL_OPTION_NONE, FNCALL_CATEGORY_IO, SYNTAX_STATUS_NORMAL),
    FnCallTypeNew("readjson", CF_DATA_TYPE_CONTAINER, READJSON_ARGS, &FnCallReadData, "Read a JSON data container from a file",
                  FNCALL_OPTION_VARARG, FNCALL_CATEGORY_IO, SYNTAX_STATUS_NORMAL),
    FnCallTypeNew("readrealarray", CF_DATA_TYPE_INT, READSTRINGARRAY_ARGS, &FnCallReadRealArray, "Read an array of real numbers from a file, indexed by first entry on line and sequentially on each line; return line count",
                  FNCALL_OPTION_NONE, FNCALL_CATEGORY_IO, SYNTAX_STATUS_NORMAL),
    FnCallTypeNew("readreallist", CF_DATA_TYPE_REAL_LIST, READSTRINGLIST_ARGS, &FnCallReadRealList, "Read and assign a list variable from a file of separated real numbers",
                  FNCALL_OPTION_NONE, FNCALL_CATEGORY_IO, SYNTAX_STATUS_NORMAL),
    FnCallTypeNew("readstringarray", CF_DATA_TYPE_INT, READSTRINGARRAY_ARGS, &FnCallReadStringArray, "Read an array of strings from a file, indexed by first entry on line and sequentially on each line; return line count",
                  FNCALL_OPTION_NONE, FNCALL_CATEGORY_IO, SYNTAX_STATUS_NORMAL),
    FnCallTypeNew("readstringarrayidx", CF_DATA_TYPE_INT, READSTRINGARRAY_ARGS, &FnCallReadStringArrayIndex, "Read an array of strings from a file, indexed by line number and sequentially on each line; return line count",
                  FNCALL_OPTION_NONE, FNCALL_CATEGORY_IO, SYNTAX_STATUS_NORMAL),
    FnCallTypeNew("readstringlist", CF_DATA_TYPE_STRING_LIST, READSTRINGLIST_ARGS, &FnCallReadStringList, "Read and assign a list variable from a file of separated strings",
                  FNCALL_OPTION_NONE, FNCALL_CATEGORY_IO, SYNTAX_STATUS_NORMAL),
    FnCallTypeNew("readyaml", CF_DATA_TYPE_CONTAINER, READJSON_ARGS, &FnCallReadData, "Read a data container from a YAML file",
                  FNCALL_OPTION_VARARG, FNCALL_CATEGORY_IO, SYNTAX_STATUS_NORMAL),
    FnCallTypeNew("readtcp", CF_DATA_TYPE_STRING, READTCP_ARGS, &FnCallReadTcp, "Connect to tcp port, send string and assign result to variable",
                  FNCALL_OPTION_CACHED, FNCALL_CATEGORY_COMM, SYNTAX_STATUS_NORMAL),
    FnCallTypeNew("regarray", CF_DATA_TYPE_CONTEXT, REGARRAY_ARGS, &FnCallRegArray, "True if arg1 matches any item in the associative array with id=arg2",
                  FNCALL_OPTION_NONE, FNCALL_CATEGORY_DATA, SYNTAX_STATUS_NORMAL),
    FnCallTypeNew("regcmp", CF_DATA_TYPE_CONTEXT, REGCMP_ARGS, &FnCallRegCmp, "True if arg1 is a regular expression matching that matches string arg2",
                  FNCALL_OPTION_NONE, FNCALL_CATEGORY_DATA, SYNTAX_STATUS_NORMAL),
    FnCallTypeNew("regextract", CF_DATA_TYPE_CONTEXT, REGEXTRACT_ARGS, &FnCallRegExtract, "True if the regular expression in arg 1 matches the string in arg2 and sets a non-empty array of backreferences named arg3",
                  FNCALL_OPTION_NONE, FNCALL_CATEGORY_DATA, SYNTAX_STATUS_NORMAL),
    FnCallTypeNew("registryvalue", CF_DATA_TYPE_STRING, REGISTRYVALUE_ARGS, &FnCallRegistryValue, "Returns a value for an MS-Win registry key,value pair",
                  FNCALL_OPTION_NONE, FNCALL_CATEGORY_SYSTEM, SYNTAX_STATUS_NORMAL),
    FnCallTypeNew("regline", CF_DATA_TYPE_CONTEXT, REGLINE_ARGS, &FnCallRegLine, "True if the regular expression in arg1 matches a line in file arg2",
                  FNCALL_OPTION_NONE, FNCALL_CATEGORY_IO, SYNTAX_STATUS_NORMAL),
    FnCallTypeNew("reglist", CF_DATA_TYPE_CONTEXT, REGLIST_ARGS, &FnCallRegList, "True if the regular expression in arg2 matches any item in the list whose id is arg1",
                  FNCALL_OPTION_COLLECTING, FNCALL_CATEGORY_DATA, SYNTAX_STATUS_NORMAL),
    FnCallTypeNew("regldap", CF_DATA_TYPE_CONTEXT, REGLDAP_ARGS, &FnCallRegLDAP, "True if the regular expression in arg6 matches a value item in an ldap search",
                  FNCALL_OPTION_CACHED, FNCALL_CATEGORY_COMM, SYNTAX_STATUS_NORMAL),
    FnCallTypeNew("remotescalar", CF_DATA_TYPE_STRING, REMOTESCALAR_ARGS, &FnCallRemoteScalar, "Read a scalar value from a remote cfengine server",
                  FNCALL_OPTION_CACHED, FNCALL_CATEGORY_COMM, SYNTAX_STATUS_NORMAL),
    FnCallTypeNew("remoteclassesmatching", CF_DATA_TYPE_CONTEXT, REMOTECLASSESMATCHING_ARGS, &FnCallRemoteClassesMatching, "Read persistent classes matching a regular expression from a remote cfengine server and add them into local context with prefix",
                  FNCALL_OPTION_NONE, FNCALL_CATEGORY_COMM, SYNTAX_STATUS_NORMAL),
    FnCallTypeNew("returnszero", CF_DATA_TYPE_CONTEXT, RETURNSZERO_ARGS, &FnCallReturnsZero, "True if named shell command has exit status zero",
                  FNCALL_OPTION_CACHED, FNCALL_CATEGORY_UTILS, SYNTAX_STATUS_NORMAL),
    FnCallTypeNew("rrange", CF_DATA_TYPE_REAL_RANGE, RRANGE_ARGS, &FnCallRRange, "Define a range of real numbers for cfengine internal use",
                  FNCALL_OPTION_NONE, FNCALL_CATEGORY_DATA, SYNTAX_STATUS_NORMAL),
    FnCallTypeNew("reverse", CF_DATA_TYPE_STRING_LIST, REVERSE_ARGS, &FnCallReverse, "Reverse a string list",
                  FNCALL_OPTION_COLLECTING, FNCALL_CATEGORY_DATA, SYNTAX_STATUS_NORMAL),
    FnCallTypeNew("selectservers", CF_DATA_TYPE_INT, SELECTSERVERS_ARGS, &FnCallSelectServers, "Select tcp servers which respond correctly to a query and return their number, set array of names",
                  FNCALL_OPTION_NONE, FNCALL_CATEGORY_COMM, SYNTAX_STATUS_NORMAL),
    FnCallTypeNew("shuffle", CF_DATA_TYPE_STRING_LIST, SHUFFLE_ARGS, &FnCallShuffle, "Shuffle a string list",
                  FNCALL_OPTION_COLLECTING, FNCALL_CATEGORY_DATA, SYNTAX_STATUS_NORMAL),
    FnCallTypeNew("some", CF_DATA_TYPE_CONTEXT, EVERY_SOME_NONE_ARGS, &FnCallEverySomeNone, "True if an element in the named list matches the given regular expression",
                  FNCALL_OPTION_COLLECTING, FNCALL_CATEGORY_DATA, SYNTAX_STATUS_NORMAL),
    FnCallTypeNew("sort", CF_DATA_TYPE_STRING_LIST, SORT_ARGS, &FnCallSort, "Sort a string list",
                  FNCALL_OPTION_COLLECTING, FNCALL_CATEGORY_DATA, SYNTAX_STATUS_NORMAL),
    FnCallTypeNew("splayclass", CF_DATA_TYPE_CONTEXT, SPLAYCLASS_ARGS, &FnCallSplayClass, "True if the first argument's time-slot has arrived, according to a policy in arg2",
                  FNCALL_OPTION_NONE, FNCALL_CATEGORY_UTILS, SYNTAX_STATUS_NORMAL),
    FnCallTypeNew("splitstring", CF_DATA_TYPE_STRING_LIST, SPLITSTRING_ARGS, &FnCallSplitString, "Convert a string in arg1 into a list of max arg3 strings by splitting on a regular expression in arg2",
                  FNCALL_OPTION_NONE, FNCALL_CATEGORY_DATA, SYNTAX_STATUS_DEPRECATED),
    FnCallTypeNew("storejson", CF_DATA_TYPE_STRING, STOREJSON_ARGS, &FnCallStoreJson, "Convert a data container to a JSON string",
                  FNCALL_OPTION_COLLECTING, FNCALL_CATEGORY_DATA, SYNTAX_STATUS_NORMAL),
    FnCallTypeNew("strcmp", CF_DATA_TYPE_CONTEXT, STRCMP_ARGS, &FnCallStrCmp, "True if the two strings match exactly",
                  FNCALL_OPTION_NONE, FNCALL_CATEGORY_DATA, SYNTAX_STATUS_NORMAL),
    FnCallTypeNew("strftime", CF_DATA_TYPE_STRING, STRFTIME_ARGS, &FnCallStrftime, "Format a date and time string",
                  FNCALL_OPTION_NONE, FNCALL_CATEGORY_DATA, SYNTAX_STATUS_NORMAL),
    FnCallTypeNew("sublist", CF_DATA_TYPE_STRING_LIST, SUBLIST_ARGS, &FnCallSublist, "Returns arg3 element from either the head or the tail (according to arg2) of list arg1.",
                  FNCALL_OPTION_COLLECTING, FNCALL_CATEGORY_DATA, SYNTAX_STATUS_NORMAL),
    FnCallTypeNew("translatepath", CF_DATA_TYPE_STRING, TRANSLATEPATH_ARGS, &FnCallTranslatePath, "Translate path separators from Unix style to the host's native",
                  FNCALL_OPTION_NONE, FNCALL_CATEGORY_FILES, SYNTAX_STATUS_NORMAL),
    FnCallTypeNew("unique", CF_DATA_TYPE_STRING_LIST, UNIQUE_ARGS, &FnCallSetop, "Returns all the unique elements of list arg1",
                  FNCALL_OPTION_COLLECTING, FNCALL_CATEGORY_DATA, SYNTAX_STATUS_NORMAL),
    FnCallTypeNew("usemodule", CF_DATA_TYPE_CONTEXT, USEMODULE_ARGS, &FnCallUseModule, "Execute cfengine module script and set class if successful",
                  FNCALL_OPTION_NONE, FNCALL_CATEGORY_UTILS, SYNTAX_STATUS_NORMAL),
    FnCallTypeNew("userexists", CF_DATA_TYPE_CONTEXT, USEREXISTS_ARGS, &FnCallUserExists, "True if user name or numerical id exists on this host",
                  FNCALL_OPTION_NONE, FNCALL_CATEGORY_SYSTEM, SYNTAX_STATUS_NORMAL),
    FnCallTypeNew("variablesmatching", CF_DATA_TYPE_STRING_LIST, CLASSMATCH_ARGS, &FnCallVariablesMatching, "List the variables matching regex arg1 and tag regexes arg2,arg3,...",
                  FNCALL_OPTION_VARARG, FNCALL_CATEGORY_UTILS, SYNTAX_STATUS_NORMAL),

    // Functions section following new naming convention
    FnCallTypeNew("string_mustache", CF_DATA_TYPE_STRING, STRING_MUSTACHE_ARGS, &FnCallStringMustache, "Expand a Mustache template from arg1 into a string using the optional data container in arg2 or datastate()",
                  FNCALL_OPTION_COLLECTING|FNCALL_OPTION_VARARG, FNCALL_CATEGORY_DATA, SYNTAX_STATUS_NORMAL),
    FnCallTypeNew("string_split", CF_DATA_TYPE_STRING_LIST, SPLITSTRING_ARGS, &FnCallStringSplit, "Convert a string in arg1 into a list of at most arg3 strings by splitting on a regular expression in arg2",
                  FNCALL_OPTION_NONE, FNCALL_CATEGORY_DATA, SYNTAX_STATUS_NORMAL),
    FnCallTypeNew("regex_replace", CF_DATA_TYPE_STRING, REGEX_REPLACE_ARGS, &FnCallRegReplace, "Replace occurrences of arg1 in arg2 with arg3, allowing backreferences.  Perl-style options accepted in arg4.",
                  FNCALL_OPTION_NONE, FNCALL_CATEGORY_DATA, SYNTAX_STATUS_NORMAL),

    // Text xform functions
    FnCallTypeNew("string_downcase", CF_DATA_TYPE_STRING, XFORM_ARGS, &FnCallTextXform, "Convert a string to lowercase",
                  FNCALL_OPTION_NONE, FNCALL_CATEGORY_DATA, SYNTAX_STATUS_NORMAL),
    FnCallTypeNew("string_head", CF_DATA_TYPE_STRING, XFORM_SUBSTR_ARGS, &FnCallTextXform, "Extract characters from the head of the string",
                  FNCALL_OPTION_NONE, FNCALL_CATEGORY_DATA, SYNTAX_STATUS_NORMAL),
    FnCallTypeNew("string_reverse", CF_DATA_TYPE_STRING, XFORM_ARGS, &FnCallTextXform, "Reverse a string",
                  FNCALL_OPTION_NONE, FNCALL_CATEGORY_DATA, SYNTAX_STATUS_NORMAL),
    FnCallTypeNew("string_length", CF_DATA_TYPE_INT, XFORM_ARGS, &FnCallTextXform, "Return the length of a string",
                  FNCALL_OPTION_NONE, FNCALL_CATEGORY_DATA, SYNTAX_STATUS_NORMAL),
    FnCallTypeNew("string_tail", CF_DATA_TYPE_STRING, XFORM_SUBSTR_ARGS, &FnCallTextXform, "Extract characters from the tail of the string",
                  FNCALL_OPTION_NONE, FNCALL_CATEGORY_DATA, SYNTAX_STATUS_NORMAL),
    FnCallTypeNew("string_upcase", CF_DATA_TYPE_STRING, XFORM_ARGS, &FnCallTextXform, "Convert a string to UPPERCASE",
                  FNCALL_OPTION_NONE, FNCALL_CATEGORY_DATA, SYNTAX_STATUS_NORMAL),

    // List folding functions
    FnCallTypeNew("length", CF_DATA_TYPE_INT, STAT_FOLD_ARGS, &FnCallLength, "Return the length of a list",
                  FNCALL_OPTION_COLLECTING, FNCALL_CATEGORY_DATA, SYNTAX_STATUS_NORMAL),
    FnCallTypeNew("max", CF_DATA_TYPE_STRING, SORT_ARGS, &FnCallFold, "Return the maximum of a list",
                  FNCALL_OPTION_COLLECTING, FNCALL_CATEGORY_DATA, SYNTAX_STATUS_NORMAL),
    FnCallTypeNew("mean", CF_DATA_TYPE_REAL, STAT_FOLD_ARGS, &FnCallFold, "Return the mean (average) of a list",
                  FNCALL_OPTION_COLLECTING, FNCALL_CATEGORY_DATA, SYNTAX_STATUS_NORMAL),
    FnCallTypeNew("min", CF_DATA_TYPE_STRING, SORT_ARGS, &FnCallFold, "Return the minimum of a list",
                  FNCALL_OPTION_COLLECTING, FNCALL_CATEGORY_DATA, SYNTAX_STATUS_NORMAL),
    FnCallTypeNew("product", CF_DATA_TYPE_REAL, PRODUCT_ARGS, &FnCallFold, "Return the product of a list of reals",
                  FNCALL_OPTION_COLLECTING, FNCALL_CATEGORY_DATA, SYNTAX_STATUS_NORMAL),
    FnCallTypeNew("sum", CF_DATA_TYPE_REAL, SUM_ARGS, &FnCallFold, "Return the sum of a list",
                  FNCALL_OPTION_COLLECTING, FNCALL_CATEGORY_DATA, SYNTAX_STATUS_NORMAL),
    FnCallTypeNew("variance", CF_DATA_TYPE_REAL, STAT_FOLD_ARGS, &FnCallFold, "Return the variance of a list",
                  FNCALL_OPTION_COLLECTING, FNCALL_CATEGORY_DATA, SYNTAX_STATUS_NORMAL),

    // Data container functions
    FnCallTypeNew("data_regextract", CF_DATA_TYPE_CONTAINER, DATA_REGEXTRACT_ARGS, &FnCallRegExtract, "Matches the regular expression in arg 1 against the string in arg2 and returns a data container holding the backreferences by name",
                  FNCALL_OPTION_NONE, FNCALL_CATEGORY_DATA, SYNTAX_STATUS_NORMAL),
    FnCallTypeNew("data_expand", CF_DATA_TYPE_CONTAINER, DATA_EXPAND_ARGS, &FnCallDataExpand, "Expands any CFEngine variables in a data container, keys or values",
                  FNCALL_OPTION_COLLECTING, FNCALL_CATEGORY_DATA, SYNTAX_STATUS_NORMAL),

    // File parsing functions that output a data container
    FnCallTypeNew("data_readstringarray", CF_DATA_TYPE_CONTAINER, DATA_READSTRINGARRAY_ARGS, &FnCallDataRead, "Read an array of strings from a file into a data container map, using the first element as a key",
                  FNCALL_OPTION_NONE, FNCALL_CATEGORY_IO, SYNTAX_STATUS_NORMAL),
    FnCallTypeNew("data_readstringarrayidx", CF_DATA_TYPE_CONTAINER, DATA_READSTRINGARRAY_ARGS, &FnCallDataRead, "Read an array of strings from a file into a data container array",
                  FNCALL_OPTION_NONE, FNCALL_CATEGORY_IO, SYNTAX_STATUS_NORMAL),
    FnCallTypeNewNull()
};<|MERGE_RESOLUTION|>--- conflicted
+++ resolved
@@ -249,10 +249,7 @@
             break;
 
         case RVAL_TYPE_CONTAINER:
-<<<<<<< HEAD
-=======
             // TODO: look into optimizing this if necessary
->>>>>>> e8a1a44c
             convert = JsonCopy(value);
             *allocated = true;
             break;
