/*
   Copyright (C) CFEngine AS

   This file is part of CFEngine 3 - written and maintained by CFEngine AS.

   This program is free software; you can redistribute it and/or modify it
   under the terms of the GNU General Public License as published by the
   Free Software Foundation; version 3.

   This program is distributed in the hope that it will be useful,
   but WITHOUT ANY WARRANTY; without even the implied warranty of
   MERCHANTABILITY or FITNESS FOR A PARTICULAR PURPOSE.  See the
   GNU General Public License for more details.

  You should have received a copy of the GNU General Public License
  along with this program; if not, write to the Free Software
  Foundation, Inc., 59 Temple Place - Suite 330, Boston, MA  02111-1307, USA

  To the extent this program is licensed as part of the Enterprise
  versions of CFEngine, the applicable Commercial Open Source License
  (COSL) may apply to this file if you as a licensee so wish it. See
  included file COSL.txt.
*/

#include <eval_context.h>

#include <files_names.h>
#include <logic_expressions.h>
#include <syntax.h>
#include <item_lib.h>
#include <ornaments.h>
#include <expand.h>
#include <matching.h>
#include <string_lib.h>
#include <misc_lib.h>
#include <file_lib.h>
#include <assoc.h>
#include <scope.h>
#include <vars.h>
#include <syslog_client.h>
#include <audit.h>
#include <rlist.h>
#include <buffer.h>
#include <promises.h>
#include <fncall.h>
#include <ring_buffer.h>
#include <logging_priv.h>
#include <known_dirs.h>
#include <printsize.h>

static bool BundleAborted(const EvalContext *ctx);
static void SetBundleAborted(EvalContext *ctx);

static bool EvalContextStackFrameContainsSoft(const EvalContext *ctx, const char *context);
static bool EvalContextHeapContainsSoft(const EvalContext *ctx, const char *ns, const char *name);
static bool EvalContextHeapContainsHard(const EvalContext *ctx, const char *name);
static bool EvalContextClassPut(EvalContext *ctx, const char *ns, const char *name, bool is_soft, ContextScope scope, const char *tags);
static const char *EvalContextCurrentNamespace(const EvalContext *ctx);
static ClassRef IDRefQualify(const EvalContext *ctx, const char *id);


struct EvalContext_
{
    int eval_options;
    bool bundle_aborted;
    bool checksum_updates_default;
    Item *ip_addresses;
    bool ignore_locks;

    Item *heap_abort;
    Item *heap_abort_current_bundle;

    Seq *stack;

    ClassTable *global_classes;
    VariableTable *global_variables;

    VariableTable *match_variables;

    StringSet *promise_lock_cache;
    StringSet *dependency_handles;
    RBTree *function_cache;

    uid_t uid;
    uid_t gid;
    pid_t pid;
    pid_t ppid;

    // Full path to directory that the binary was launched from.
    char *launch_directory;
};

static StackFrame *LastStackFrame(const EvalContext *ctx, size_t offset)
{
    if (SeqLength(ctx->stack) <= offset)
    {
        return NULL;
    }
    return SeqAt(ctx->stack, SeqLength(ctx->stack) - 1 - offset);
}

static StackFrame *LastStackFrameByType(const EvalContext *ctx, StackFrameType type)
{
    for (size_t i = 0; i < SeqLength(ctx->stack); i++)
    {
        StackFrame *frame = LastStackFrame(ctx, i);
        if (frame->type == type)
        {
            return frame;
        }
    }

    return NULL;
}

static LogLevel AdjustLogLevel(LogLevel base, LogLevel adjust)
{
    if (adjust == -1)
    {
        return base;
    }
    else
    {
        return MAX(base, adjust);
    }
}

static LogLevel StringToLogLevel(const char *value)
{
    if (value)
    {
        if (!strcmp(value, "verbose"))
        {
            return LOG_LEVEL_VERBOSE;
        }
        if (!strcmp(value, "inform"))
        {
            return LOG_LEVEL_INFO;
        }
        if (!strcmp(value, "error"))
        {
            return LOG_LEVEL_NOTICE; /* Error level includes warnings and notices */
        }
    }
    return -1;
}

static LogLevel GetLevelForPromise(const Promise *pp, const char *attr_name)
{
    return StringToLogLevel(PromiseGetConstraintAsRval(pp, attr_name, RVAL_TYPE_SCALAR));
}

static LogLevel CalculateLogLevel(const Promise *pp)
{
    LogLevel log_level = LogGetGlobalLevel();

    if (pp)
    {
        log_level = AdjustLogLevel(log_level, GetLevelForPromise(pp, "log_level"));
    }

    /* Disable system log for dry-runs */
    if (DONTDO)
    {
        log_level = LOG_LEVEL_NOTHING;
    }

    return log_level;
}

static LogLevel CalculateReportLevel(const Promise *pp)
{
    LogLevel report_level = LogGetGlobalLevel();

    if (pp)
    {
        report_level = AdjustLogLevel(report_level, GetLevelForPromise(pp, "report_level"));
    }

    return report_level;
}

static char *LogHook(LoggingPrivContext *pctx, LogLevel level, const char *message)
{
    const EvalContext *ctx = pctx->param;

    StackFrame *last_frame = LastStackFrame(ctx, 0);
    if (last_frame)
    {
        if (last_frame->type == STACK_FRAME_TYPE_PROMISE_ITERATION)
        {
            if (level <= LOG_LEVEL_INFO)
            {
                RingBufferAppend(last_frame->data.promise_iteration.log_messages, xstrdup(message));
            }
        }

        return StringConcatenate(3, last_frame->path, ": ", message);
    }
    else
    {
        return xstrdup(message);
    }
}

static const char *GetAgentAbortingContext(const EvalContext *ctx)
{
    for (const Item *ip = ctx->heap_abort; ip != NULL; ip = ip->next)
    {
        if (IsDefinedClass(ctx, ip->classes))
        {
            const char *regex = ip->name;
            Class *cls = EvalContextClassMatch(ctx, regex);

            if (cls)
            {
                return regex;
            }
        }
    }
    return NULL;
}

<<<<<<< HEAD
=======
void EvalContextHeapAddSoft(EvalContext *ctx, const char *context, const char *ns, const char *tags)
{
    char context_copy[CF_MAXVARSIZE];
    char canonified_context[CF_MAXVARSIZE];

    strcpy(canonified_context, context);
    if (Chop(canonified_context, CF_EXPANDSIZE) == -1)
    {
        Log(LOG_LEVEL_ERR, "Chop was called on a string that seemed to have no terminator");
    }
    CanonifyNameInPlace(canonified_context);

    if (ns && strcmp(ns, "default") != 0)
    {
        snprintf(context_copy, CF_MAXVARSIZE, "%s:%s", ns, canonified_context);
    }
    else
    {
        strlcpy(context_copy, canonified_context, CF_MAXVARSIZE);
    }

    if (strlen(context_copy) == 0)
    {
        return;
    }

    if (IsRegexItemIn(ctx, ctx->heap_abort_current_bundle, context_copy))
    {
        Log(LOG_LEVEL_ERR, "Bundle aborted on defined class '%s'", context_copy);
        SetBundleAborted(ctx);
    }

    if (IsRegexItemIn(ctx, ctx->heap_abort, context_copy))
    {
        FatalError(ctx, "cf-agent aborted on defined class '%s'", context_copy);
    }

    if (EvalContextHeapContainsSoft(ctx, ns, canonified_context))
    {
        return;
    }

    ClassTablePut(ctx->global_classes, ns, canonified_context, true, CONTEXT_SCOPE_NAMESPACE, tags);

    if (!BundleAborted(ctx))
    {
        for (const Item *ip = ctx->heap_abort_current_bundle; ip != NULL; ip = ip->next)
        {
            if (IsDefinedClass(ctx, ip->name))
            {
                Log(LOG_LEVEL_ERR, "Setting abort for '%s' when setting '%s'", ip->name, context_copy);
                SetBundleAborted(ctx);
                break;
            }
        }
    }
}

>>>>>>> bc86ae45
static void EvalContextStackFrameAddSoft(EvalContext *ctx, const char *context, const char *tags)
{
    assert(SeqLength(ctx->stack) > 0);

    StackFrameBundle frame;
    {
        StackFrame *last_frame = LastStackFrameByType(ctx, STACK_FRAME_TYPE_BUNDLE);
        if (!last_frame)
        {
            ProgrammingError("Attempted to add a soft class on the stack, but stack had no bundle frame");
        }
        frame = last_frame->data.bundle;
    }

    char copy[CF_BUFSIZE];
    if (strcmp(frame.owner->ns, "default") != 0)
    {
         snprintf(copy, CF_MAXVARSIZE, "%s:%s", frame.owner->ns, context);
    }
    else
    {
         strlcpy(copy, context, CF_MAXVARSIZE);
    }

    if (Chop(copy, CF_EXPANDSIZE) == -1)
    {
        Log(LOG_LEVEL_ERR, "Chop was called on a string that seemed to have no terminator");
    }

    if (strlen(copy) == 0)
    {
        return;
    }

    if (EvalContextHeapContainsSoft(ctx, frame.owner->ns, context))
    {
        Log(LOG_LEVEL_WARNING, "Private class '%s' in bundle '%s' shadows a global class - you should choose a different name to avoid conflicts",
              copy, frame.owner->name);
    }

    if (IsRegexItemIn(ctx, ctx->heap_abort_current_bundle, copy))
    {
        Log(LOG_LEVEL_ERR, "Bundle aborted on defined class '%s'", copy);
        SetBundleAborted(ctx);
    }

    if (IsRegexItemIn(ctx, ctx->heap_abort, copy))
    {
        FatalError(ctx, "cf-agent aborted on defined class '%s'", copy);
    }

    if (EvalContextStackFrameContainsSoft(ctx, copy))
    {
        return;
    }

    ClassTablePut(frame.classes, frame.owner->ns, context, true, CONTEXT_SCOPE_BUNDLE, tags);

    if (!BundleAborted(ctx))
    {
        for (const Item *ip = ctx->heap_abort_current_bundle; ip != NULL; ip = ip->next)
        {
            if (IsDefinedClass(ctx, ip->name))
            {
                Log(LOG_LEVEL_ERR, "Setting abort for '%s' when setting '%s'", ip->name, context);
                SetBundleAborted(ctx);
                break;
            }
        }
    }
}

static ExpressionValue EvalTokenAsClass(const char *classname, void *param)
{
    const EvalContext *ctx = param;
    ClassRef ref = ClassRefParse(classname);
    if (ClassRefIsQualified(ref))
    {
        if (strcmp(ref.ns, NamespaceDefault()) == 0)
        {
            if (EvalContextHeapContainsHard(ctx, ref.name))
            {
                ClassRefDestroy(ref);
                return true;
            }
        }
    }
    else
    {
        if (EvalContextHeapContainsHard(ctx, ref.name))
        {
            ClassRefDestroy(ref);
            return true;
        }

        const char *ns = EvalContextCurrentNamespace(ctx);
        if (ns)
        {
            ClassRefQualify(&ref, ns);
        }
        else
        {
            ClassRefQualify(&ref, NamespaceDefault());
        }
    }

    assert(ClassRefIsQualified(ref));
    bool classy = (strcmp("any", ref.name) == 0 ||
                   EvalContextHeapContainsSoft(ctx, ref.ns, ref.name) ||
                   EvalContextStackFrameContainsSoft(ctx, ref.name));

    ClassRefDestroy(ref);
    return classy; /* ExpressionValue is just an enum extending bool... */
}

/**********************************************************************/

static char *EvalVarRef(ARG_UNUSED const char *varname, ARG_UNUSED VarRefType type, ARG_UNUSED void *param)
{
/*
 * There should be no unexpanded variables when we evaluate any kind of
 * logic expressions, until parsing of logic expression changes and they are
 * not pre-expanded before evaluation.
 */
    return NULL;
}

/**********************************************************************/

bool IsDefinedClass(const EvalContext *ctx, const char *context)
{
    ParseResult res;

    if (!context)
    {
        return true;
    }

    res = ParseExpression(context, 0, strlen(context));

    if (!res.result)
    {
        Log(LOG_LEVEL_ERR, "Unable to parse class expression '%s'", context);
        return false;
    }
    else
    {
        ExpressionValue r = EvalExpression(res.result,
                                           &EvalTokenAsClass, &EvalVarRef,
                                           (void *)ctx); // controlled cast. None of these should modify EvalContext

        FreeExpression(res.result);

        /* r is EvalResult which could be ERROR */
        return r == true;
    }
}

/**********************************************************************/

static ExpressionValue EvalTokenFromList(const char *token, void *param)
{
    StringSet *set = param;
    return StringSetContains(set, token);
}

/**********************************************************************/

static bool EvalWithTokenFromList(const char *expr, StringSet *token_set)
{
    ParseResult res = ParseExpression(expr, 0, strlen(expr));

    if (!res.result)
    {
        Log(LOG_LEVEL_ERR, "Syntax error in expression '%s'", expr);
        return false;           /* FIXME: return error */
    }
    else
    {
        ExpressionValue r = EvalExpression(res.result,
                                           &EvalTokenFromList,
                                           &EvalVarRef,
                                           token_set);

        FreeExpression(res.result);

        /* r is EvalResult which could be ERROR */
        return r == true;
    }
}

/**********************************************************************/

/* Process result expression */

bool EvalProcessResult(const char *process_result, StringSet *proc_attr)
{
    return EvalWithTokenFromList(process_result, proc_attr);
}

/**********************************************************************/

/* File result expressions */

bool EvalFileResult(const char *file_result, StringSet *leaf_attr)
{
    return EvalWithTokenFromList(file_result, leaf_attr);
}

/*****************************************************************************/


void EvalContextHeapPersistentSave(EvalContext *ctx, const char *name, unsigned int ttl_minutes,
                                   PersistentClassPolicy policy, const char *tags)
{
    assert(tags);

    time_t now = time(NULL);

    CF_DB *dbp;
    if (!OpenDB(&dbp, dbid_state))
    {
        char *db_path = DBIdToPath(GetWorkDir(), dbid_state);
        Log(LOG_LEVEL_ERR, "While persisting class, unable to open database at '%s' (OpenDB: %s)",
            db_path, GetErrorStr());
        free(db_path);
        return;
    }

    ClassRef ref = IDRefQualify(ctx, name);
    char *key = ClassRefToString(ref.ns, ref.name);
    ClassRefDestroy(ref);
    
    size_t tags_length = strlen(tags) + 1;
    size_t new_info_size = sizeof(PersistentClassInfo) + tags_length;

    PersistentClassInfo *new_info = xcalloc(1, new_info_size);

    new_info->expires = now + ttl_minutes * 60;
    new_info->policy = policy;
    strlcpy(new_info->tags, tags, tags_length);

    // first see if we have an existing record, and if we should bother to update
    {
        int existing_info_size = ValueSizeDB(dbp, key, strlen(key));
        if (existing_info_size > 0)
        {
            PersistentClassInfo *existing_info = xcalloc(existing_info_size, 1);
            if (ReadDB(dbp, key, existing_info, existing_info_size))
            {
                if (existing_info->policy == CONTEXT_STATE_POLICY_PRESERVE &&
                    now < existing_info->expires &&
                    strcmp(existing_info->tags, new_info->tags) == 0)
                {
                    Log(LOG_LEVEL_VERBOSE, "Persisent class '%s' is already in a preserved state --  %jd minutes to go",
                        key, (intmax_t)((existing_info->expires - now) / 60));
                    CloseDB(dbp);
                    free(key);
                    free(new_info);
                    return;
                }
            }
            else
            {
                Log(LOG_LEVEL_ERR, "While persisting class '%s', error reading existing value", key);
                CloseDB(dbp);
                free(key);
                free(new_info);
                return;
            }
        }
    }

    Log(LOG_LEVEL_VERBOSE, "Updating persistent class '%s'", key);

    WriteDB(dbp, key, new_info, new_info_size);

    CloseDB(dbp);
    free(key);
    free(new_info);
}

/*****************************************************************************/

void EvalContextHeapPersistentRemove(const char *context)
{
    CF_DB *dbp;

    if (!OpenDB(&dbp, dbid_state))
    {
        return;
    }

    DeleteDB(dbp, context);
    Log(LOG_LEVEL_DEBUG, "Deleted persistent class '%s'", context);
    CloseDB(dbp);
}

/*****************************************************************************/

void EvalContextHeapPersistentLoadAll(EvalContext *ctx)
{
    time_t now = time(NULL);

    Banner("Loading persistent classes");

    CF_DB *dbp;
    if (!OpenDB(&dbp, dbid_state))
    {
        return;
    }

    CF_DBC *dbcp;
    if (!NewDBCursor(dbp, &dbcp))
    {
        Log(LOG_LEVEL_INFO, "Unable to scan persistence cache");
        return;
    }

    const char *key;
    int key_size = 0;
    void *info_p;
    int info_size = 0;

    while (NextDB(dbcp, (char **)&key, &key_size, &info_p, &info_size))
    {
        Log(LOG_LEVEL_DEBUG, "Found key persistent class key '%s'", key);

        /* Info points to db-owned data, which is not aligned properly and
         * dereferencing might be slow or even cause SIGBUS! */
        PersistentClassInfo info = { 0 };
        memcpy(&info, info_p,
               info_size < sizeof(info) ? info_size : sizeof(info));

        const char *tags = NULL;
        if (info_size > sizeof(PersistentClassInfo))
        {
            /* This is char pointer, it can point to unaligned data. */
            tags = ((PersistentClassInfo *) info_p)->tags;
        }

        if (now > info.expires)
        {
            Log(LOG_LEVEL_VERBOSE, "Persistent class '%s' expired", key);
            DBCursorDeleteEntry(dbcp);
        }
        else
        {
            Log(LOG_LEVEL_VERBOSE, "Persistent class '%s' for %jd more minutes",
                key, (intmax_t) ((info.expires - now) / 60));
            Log(LOG_LEVEL_VERBOSE, "Adding persistent class '%s' to heap", key);

            ClassRef ref = ClassRefParse(key);
            EvalContextClassPut(ctx, ref.ns, ref.name, true, CONTEXT_SCOPE_NAMESPACE, tags);

            StringSet *tag_set = EvalContextClassTags(ctx, ref.ns, ref.name);
            assert(tag_set);

            StringSetAdd(tag_set, xstrdup("source=persistent"));

            ClassRefDestroy(ref);
        }
    }

    DeleteDBCursor(dbcp);
    CloseDB(dbp);

    Banner("Loaded persistent memory");
}

bool Abort(EvalContext *ctx)
{
    if (ctx->bundle_aborted)
    {
        ctx->bundle_aborted = false;
        return true;
    }

    return false;
}

bool BundleAborted(const EvalContext* ctx)
{
    return ctx->bundle_aborted;
}

void SetBundleAborted(EvalContext *ctx)
{
    ctx->bundle_aborted = true;
}

bool VarClassExcluded(const EvalContext *ctx, const Promise *pp, char **classes)
{
    Constraint *cp = PromiseGetConstraint(pp, "ifvarclass");
    if (!cp)
    {
        return false;
    }

    if (cp->rval.type == RVAL_TYPE_FNCALL)
    {
        return false;
    }

    *classes = PromiseGetConstraintAsRval(pp, "ifvarclass", RVAL_TYPE_SCALAR);

    if (*classes == NULL)
    {
        return true;
    }

    if (strchr(*classes, '$') || strchr(*classes, '@'))
    {
        Log(LOG_LEVEL_DEBUG, "Class expression did not evaluate");
        return true;
    }

    if (*classes && IsDefinedClass(ctx, *classes))
    {
        return false;
    }
    else
    {
        return true;
    }
}

bool EvalContextPromiseIsActive(const EvalContext *ctx, const Promise *pp)
{
    if (!IsDefinedClass(ctx, pp->classes))
    {
        return false;
    }
    else
    {
        char *classes = NULL;
        if (VarClassExcluded(ctx, pp, &classes))
        {
            return false;
        }
    }

    return true;
}

void EvalContextHeapAddAbort(EvalContext *ctx, const char *context, const char *activated_on_context)
{
    if (!IsItemIn(ctx->heap_abort, context))
    {
        AppendItem(&ctx->heap_abort, context, activated_on_context);
    }

    if (GetAgentAbortingContext(ctx))
    {
        FatalError(ctx, "cf-agent aborted on context '%s'", GetAgentAbortingContext(ctx));
    }
}

void EvalContextHeapAddAbortCurrentBundle(EvalContext *ctx, const char *context, const char *activated_on_context)
{
    if (!IsItemIn(ctx->heap_abort_current_bundle, context))
    {
        AppendItem(&ctx->heap_abort_current_bundle, context, activated_on_context);
    }
}

/*****************************************************************************/

bool MissingDependencies(EvalContext *ctx, const Promise *pp)
{
    const Rlist *dependenies = PromiseGetConstraintAsList(ctx, "depends_on", pp);
    if (RlistIsNullList(dependenies))
    {
        return false;
    }

    for (const Rlist *rp = PromiseGetConstraintAsList(ctx, "depends_on", pp); rp; rp = rp->next)
    {
        if (rp->val.type != RVAL_TYPE_SCALAR)
        {
            return true;
        }

        if (!StringSetContains(ctx->dependency_handles, RlistScalarValue(rp)))
        {
            if (LEGACY_OUTPUT)
            {
                Log(LOG_LEVEL_VERBOSE, "\n");
                Log(LOG_LEVEL_VERBOSE, ". . . . . . . . . . . . . . . . . . . . . . . . . . . . ");
                Log(LOG_LEVEL_VERBOSE, "Skipping whole next promise (%s), as promise dependency %s has not yet been kept",
                    pp->promiser, RlistScalarValue(rp));
                Log(LOG_LEVEL_VERBOSE, ". . . . . . . . . . . . . . . . . . . . . . . . . . . . ");
            }
            else
            {
                Log(LOG_LEVEL_VERBOSE, "Skipping next promise '%s', as promise dependency '%s' has not yet been kept",
                    pp->promiser, RlistScalarValue(rp));
            }

            return true;
        }
    }

    return false;
}

static void StackFrameBundleDestroy(StackFrameBundle frame)
{
    ClassTableDestroy(frame.classes);
    VariableTableDestroy(frame.vars);
}

static void StackFrameBodyDestroy(ARG_UNUSED StackFrameBody frame)
{
    VariableTableDestroy(frame.vars);
}

static void StackFramePromiseDestroy(StackFramePromise frame)
{
    VariableTableDestroy(frame.vars);
}

static void StackFramePromiseIterationDestroy(StackFramePromiseIteration frame)
{
    PromiseDestroy(frame.owner);
    RingBufferDestroy(frame.log_messages);
}

static void StackFrameDestroy(StackFrame *frame)
{
    if (frame)
    {
        switch (frame->type)
        {
        case STACK_FRAME_TYPE_BUNDLE:
            StackFrameBundleDestroy(frame->data.bundle);
            break;

        case STACK_FRAME_TYPE_BODY:
            StackFrameBodyDestroy(frame->data.body);
            break;

        case STACK_FRAME_TYPE_PROMISE_TYPE:
            break;

        case STACK_FRAME_TYPE_PROMISE:
            StackFramePromiseDestroy(frame->data.promise);
            break;

        case STACK_FRAME_TYPE_PROMISE_ITERATION:
            StackFramePromiseIterationDestroy(frame->data.promise_iteration);
            break;

        default:
            ProgrammingError("Unhandled stack frame type");
        }

        free(frame->path);
        free(frame);
    }
}

EvalContext *EvalContextNew(void)
{
    EvalContext *ctx = xmalloc(sizeof(EvalContext));

    ctx->eval_options = EVAL_OPTION_FULL;
    ctx->bundle_aborted = false;
    ctx->checksum_updates_default = false;
    ctx->ip_addresses = NULL;
    ctx->ignore_locks = false;

    ctx->heap_abort = NULL;
    ctx->heap_abort_current_bundle = NULL;

    ctx->stack = SeqNew(10, StackFrameDestroy);

    ctx->global_classes = ClassTableNew();

    ctx->global_variables = VariableTableNew();
    ctx->match_variables = VariableTableNew();

    ctx->dependency_handles = StringSetNew();

    ctx->uid = getuid();
    ctx->gid = getgid();
    ctx->pid = getpid();

#ifdef __MINGW32__
    ctx->ppid = 0;
#else
    ctx->ppid = getppid();
#endif

    ctx->promise_lock_cache = StringSetNew();
    ctx->function_cache = RBTreeNew(NULL, NULL, NULL,
                                    NULL, NULL, NULL);

    {
        LoggingPrivContext *pctx = LoggingPrivGetContext();
        assert(!pctx && "Logging context bound to something else");

        pctx = xcalloc(1, sizeof(LoggingPrivContext));
        pctx->param = ctx;
        pctx->log_hook = &LogHook;

        LoggingPrivSetContext(pctx);
    }

    ctx->launch_directory = NULL;

    return ctx;
}

void EvalContextDestroy(EvalContext *ctx)
{
    if (ctx)
    {
        free(ctx->launch_directory);

        {
            LoggingPrivContext *pctx = LoggingPrivGetContext();
            free(pctx);
            LoggingPrivSetContext(NULL);
        }

        EvalContextDeleteIpAddresses(ctx);

        DeleteItemList(ctx->heap_abort);
        DeleteItemList(ctx->heap_abort_current_bundle);

        SeqDestroy(ctx->stack);

        ClassTableDestroy(ctx->global_classes);
        VariableTableDestroy(ctx->global_variables);
        VariableTableDestroy(ctx->match_variables);

        StringSetDestroy(ctx->dependency_handles);
        StringSetDestroy(ctx->promise_lock_cache);

        {
            RBTreeIterator *it = RBTreeIteratorNew(ctx->function_cache);
            Rval *rval = NULL;
            while (RBTreeIteratorNext(it, NULL, (void **)&rval))
            {
                RvalDestroy(*rval);
                free(rval);
            }
            RBTreeIteratorDestroy(it);
            RBTreeDestroy(ctx->function_cache);
        }

        free(ctx);
    }
}

static bool EvalContextHeapContainsSoft(const EvalContext *ctx, const char *ns, const char *name)
{
    const Class *cls = ClassTableGet(ctx->global_classes, ns, name);
    return cls && cls->is_soft;
}

static bool EvalContextHeapContainsHard(const EvalContext *ctx, const char *name)
{
    const Class *cls = ClassTableGet(ctx->global_classes, NULL, name);
    return cls && !cls->is_soft;
}

bool StackFrameContainsSoftRecursive(const EvalContext *ctx, const char *context, size_t stack_index)
{
    StackFrame *frame = SeqAt(ctx->stack, stack_index);
    if (frame->type == STACK_FRAME_TYPE_BUNDLE && ClassTableGet(frame->data.bundle.classes, frame->data.bundle.owner->ns, context) != NULL)
    {
        return true;
    }
    else if (stack_index > 0 && frame->inherits_previous)
    {
        return StackFrameContainsSoftRecursive(ctx, context, stack_index - 1);
    }
    else
    {
        return false;
    }
}

static bool EvalContextStackFrameContainsSoft(const EvalContext *ctx, const char *context)
{
    if (SeqLength(ctx->stack) == 0)
    {
        return false;
    }

    size_t stack_index = SeqLength(ctx->stack) - 1;
    return StackFrameContainsSoftRecursive(ctx, context, stack_index);
}

bool EvalContextHeapRemoveSoft(EvalContext *ctx, const char *ns, const char *name)
{
    return ClassTableRemove(ctx->global_classes, ns, name);
}

bool EvalContextHeapRemoveHard(EvalContext *ctx, const char *name)
{
    return ClassTableRemove(ctx->global_classes, NULL, name);
}

void EvalContextClear(EvalContext *ctx)
{
    ClassTableClear(ctx->global_classes);
    EvalContextDeleteIpAddresses(ctx);
    VariableTableClear(ctx->global_variables, NULL, NULL, NULL);
    VariableTableClear(ctx->match_variables, NULL, NULL, NULL);
    StringSetClear(ctx->promise_lock_cache);
    SeqClear(ctx->stack);

    {
        RBTreeIterator *it = RBTreeIteratorNew(ctx->function_cache);
        Rval *rval = NULL;
        while (RBTreeIteratorNext(it, NULL, (void **)&rval))
        {
            RvalDestroy(*rval);
            free(rval);
        }
        RBTreeIteratorDestroy(it);
        RBTreeClear(ctx->function_cache);
    }

}

static StackFrame *StackFrameNew(StackFrameType type, bool inherit_previous)
{
    StackFrame *frame = xmalloc(sizeof(StackFrame));

    frame->type = type;
    frame->inherits_previous = inherit_previous;
    frame->path = NULL;

    return frame;
}

static StackFrame *StackFrameNewBundle(const Bundle *owner, bool inherit_previous)
{
    StackFrame *frame = StackFrameNew(STACK_FRAME_TYPE_BUNDLE, inherit_previous);

    frame->data.bundle.owner = owner;
    frame->data.bundle.classes = ClassTableNew();
    frame->data.bundle.vars = VariableTableNew();

    return frame;
}

static StackFrame *StackFrameNewBody(const Body *owner)
{
    StackFrame *frame = StackFrameNew(STACK_FRAME_TYPE_BODY, false);

    frame->data.body.owner = owner;
    frame->data.body.vars = VariableTableNew();

    return frame;
}

static StackFrame *StackFrameNewPromiseType(const PromiseType *owner)
{
    StackFrame *frame = StackFrameNew(STACK_FRAME_TYPE_PROMISE_TYPE, true);

    frame->data.promise_type.owner = owner;

    return frame;
}

static StackFrame *StackFrameNewPromise(const Promise *owner)
{
    StackFrame *frame = StackFrameNew(STACK_FRAME_TYPE_PROMISE, true);

    frame->data.promise.owner = owner;

    return frame;
}

static StackFrame *StackFrameNewPromiseIteration(Promise *owner, const PromiseIterator *iter_ctx, unsigned index)
{
    StackFrame *frame = StackFrameNew(STACK_FRAME_TYPE_PROMISE_ITERATION, true);

    frame->data.promise_iteration.owner = owner;
    frame->data.promise_iteration.iter_ctx = iter_ctx;
    frame->data.promise_iteration.index = index;
    frame->data.promise_iteration.log_messages = RingBufferNew(5, NULL, free);

    return frame;
}

void EvalContextStackFrameRemoveSoft(EvalContext *ctx, const char *context)
{
    StackFrame *frame = LastStackFrameByType(ctx, STACK_FRAME_TYPE_BUNDLE);
    assert(frame);

    ClassTableRemove(frame->data.bundle.classes, frame->data.bundle.owner->ns, context);
}

static void EvalContextStackPushFrame(EvalContext *ctx, StackFrame *frame)
{
    StackFrame *last_frame = LastStackFrame(ctx, 0);
    if (last_frame)
    {
        if (last_frame->type == STACK_FRAME_TYPE_PROMISE_ITERATION)
        {
            LoggingPrivSetLevels(LogGetGlobalLevel(), LogGetGlobalLevel());
        }
    }

    SeqAppend(ctx->stack, frame);

    assert(!frame->path);
    frame->path = EvalContextStackPath(ctx);
}

void EvalContextStackPushBundleFrame(EvalContext *ctx, const Bundle *owner, const Rlist *args, bool inherits_previous)
{
    assert(!LastStackFrame(ctx, 0) || LastStackFrame(ctx, 0)->type == STACK_FRAME_TYPE_PROMISE_ITERATION);

    EvalContextStackPushFrame(ctx, StackFrameNewBundle(owner, inherits_previous));

    if (RlistLen(args) > 0)
    {
        const Promise *caller = EvalContextStackCurrentPromise(ctx);
        if (caller)
        {
            VariableTable *table = LastStackFrameByType(ctx, STACK_FRAME_TYPE_BUNDLE)->data.bundle.vars;
            VariableTableClear(table, NULL, NULL, NULL);
        }

        ScopeAugment(ctx, owner, caller, args);
    }

    {
        VariableTableIterator *iter = VariableTableIteratorNew(ctx->global_variables, owner->ns, owner->name, NULL);
        Variable *var = NULL;
        while ((var = VariableTableIteratorNext(iter)))
        {
            Rval retval = ExpandPrivateRval(ctx, owner->ns, owner->name, var->rval.item, var->rval.type);
            RvalDestroy(var->rval);
            var->rval = retval;
        }
        VariableTableIteratorDestroy(iter);
    }
}

void EvalContextStackPushBodyFrame(EvalContext *ctx, const Promise *caller, const Body *body, const Rlist *args)
{
#ifndef NDEBUG
    StackFrame *last_frame = LastStackFrame(ctx, 0);
    if (last_frame)
    {
        assert(last_frame->type == STACK_FRAME_TYPE_PROMISE_TYPE);
    }
    else
    {
        assert(strcmp("control", body->name) == 0);
    }
#endif


    EvalContextStackPushFrame(ctx, StackFrameNewBody(body));

    if (RlistLen(body->args) != RlistLen(args))
    {
        if (caller)
        {
            Log(LOG_LEVEL_ERR,
                "Argument arity mismatch in body '%s' at line %llu "
                "in file '%s', expected %d, got %d",
                body->name, (unsigned long long)caller->offset.line,
                PromiseGetBundle(caller)->source_path, RlistLen(body->args),
                RlistLen(args));
        }
        else
        {
            assert(strcmp("control", body->name) == 0);
            ProgrammingError("Control body stack frame was pushed with arguments. This should have been caught before");
        }
        return;
    }
    else
    {
        ScopeMapBodyArgs(ctx, body, args);
    }
}

void EvalContextStackPushPromiseTypeFrame(EvalContext *ctx, const PromiseType *owner)
{
    assert(LastStackFrame(ctx, 0) && LastStackFrame(ctx, 0)->type == STACK_FRAME_TYPE_BUNDLE);

    StackFrame *frame = StackFrameNewPromiseType(owner);
    EvalContextStackPushFrame(ctx, frame);
}

void EvalContextStackPushPromiseFrame(EvalContext *ctx, const Promise *owner, bool copy_bundle_context)
{
    assert(LastStackFrame(ctx, 0));
    assert(LastStackFrame(ctx, 0)->type == STACK_FRAME_TYPE_PROMISE_TYPE);

    EvalContextVariableClearMatch(ctx);

    StackFrame *frame = StackFrameNewPromise(owner);

    EvalContextStackPushFrame(ctx, frame);

    if (copy_bundle_context)
    {
        frame->data.promise.vars = VariableTableCopyLocalized(ctx->global_variables,
                                                              EvalContextStackCurrentBundle(ctx)->ns,
                                                              EvalContextStackCurrentBundle(ctx)->name);
    }
    else
    {
        frame->data.promise.vars = VariableTableNew();
    }

    if (PromiseGetBundle(owner)->source_path)
    {
        char path[CF_BUFSIZE];
        if (!IsAbsoluteFileName(PromiseGetBundle(owner)->source_path) && ctx->launch_directory)
        {
            snprintf(path, CF_BUFSIZE, "%s%c%s", ctx->launch_directory, FILE_SEPARATOR, PromiseGetBundle(owner)->source_path);
        }
        else
        {
            strlcpy(path, PromiseGetBundle(owner)->source_path, CF_BUFSIZE);
        }

        EvalContextVariablePutSpecial(ctx, SPECIAL_SCOPE_THIS, "promise_filename", path, CF_DATA_TYPE_STRING, "source=promise");

        // We now make path just the directory name!
        DeleteSlash(path);
        ChopLastNode(path);

        EvalContextVariablePutSpecial(ctx, SPECIAL_SCOPE_THIS, "promise_dirname", path, CF_DATA_TYPE_STRING, "source=promise");
        char number[CF_SMALLBUF];
        snprintf(number, CF_SMALLBUF, "%llu", (unsigned long long)owner->offset.line);
        EvalContextVariablePutSpecial(ctx, SPECIAL_SCOPE_THIS, "promise_linenumber", number, CF_DATA_TYPE_STRING, "source=promise");
    }

    char v[PRINTSIZE(int)];
    sprintf(v, "%d", (int) ctx->uid);
    EvalContextVariablePutSpecial(ctx, SPECIAL_SCOPE_THIS, "promiser_uid", v, CF_DATA_TYPE_INT, "source=agent");
    sprintf(v, "%d", (int) ctx->gid);
    EvalContextVariablePutSpecial(ctx, SPECIAL_SCOPE_THIS, "promiser_gid", v, CF_DATA_TYPE_INT, "source=agent");
    sprintf(v, "%d", (int) ctx->pid);
    EvalContextVariablePutSpecial(ctx, SPECIAL_SCOPE_THIS, "promiser_pid", v, CF_DATA_TYPE_INT, "source=agent");
    sprintf(v, "%d", (int) ctx->ppid);
    EvalContextVariablePutSpecial(ctx, SPECIAL_SCOPE_THIS, "promiser_ppid", v, CF_DATA_TYPE_INT, "source=agent");

    EvalContextVariablePutSpecial(ctx, SPECIAL_SCOPE_THIS, "bundle", PromiseGetBundle(owner)->name, CF_DATA_TYPE_STRING, "source=promise");
    EvalContextVariablePutSpecial(ctx, SPECIAL_SCOPE_THIS, "namespace", PromiseGetNamespace(owner), CF_DATA_TYPE_STRING, "source=promise");
}

Promise *EvalContextStackPushPromiseIterationFrame(EvalContext *ctx, size_t iteration_index, const PromiseIterator *iter_ctx)
{
    assert(LastStackFrame(ctx, 0) && LastStackFrame(ctx, 0)->type == STACK_FRAME_TYPE_PROMISE);

    if (iter_ctx)
    {
        PromiseIteratorUpdateVariable(ctx, iter_ctx);
    }

    bool excluded = false;
    Promise *pexp = ExpandDeRefPromise(ctx, LastStackFrame(ctx, 0)->data.promise.owner, &excluded);
    if (excluded)
    {
        PromiseDestroy(pexp);
        return NULL;
    }

    EvalContextStackPushFrame(ctx, StackFrameNewPromiseIteration(pexp, iter_ctx, iteration_index));

    LoggingPrivSetLevels(CalculateLogLevel(pexp), CalculateReportLevel(pexp));

    return pexp;
}

void EvalContextStackPopFrame(EvalContext *ctx)
{
    assert(SeqLength(ctx->stack) > 0);

    StackFrame *last_frame = LastStackFrame(ctx, 0);
    StackFrameType last_frame_type = last_frame->type;

    switch (last_frame_type)
    {
    case STACK_FRAME_TYPE_BUNDLE:
        {
            const Bundle *bp = last_frame->data.bundle.owner;
            if (strcmp(bp->type, "edit_line") == 0 || strcmp(bp->type, "edit_xml") == 0)
            {
                VariableTableClear(last_frame->data.bundle.vars, "default", "edit", NULL);
            }
        }
        break;

    case STACK_FRAME_TYPE_PROMISE_ITERATION:
        LoggingPrivSetLevels(LogGetGlobalLevel(), LogGetGlobalLevel());
        break;

    default:
        break;
    }

    SeqRemove(ctx->stack, SeqLength(ctx->stack) - 1);

    last_frame = LastStackFrame(ctx, 0);
    if (last_frame)
    {
        if (last_frame->type == STACK_FRAME_TYPE_PROMISE_ITERATION)
        {
            const Promise *pp = EvalContextStackCurrentPromise(ctx);
            LoggingPrivSetLevels(CalculateLogLevel(pp), CalculateReportLevel(pp));
        }
    }
}

bool EvalContextClassRemove(EvalContext *ctx, const char *ns, const char *name)
{
    for (size_t i = 0; i < SeqLength(ctx->stack); i++)
    {
        StackFrame *frame = SeqAt(ctx->stack, i);
        if (frame->type != STACK_FRAME_TYPE_BUNDLE)
        {
            continue;
        }

        ClassTableRemove(frame->data.bundle.classes, ns, name);
    }

    return ClassTableRemove(ctx->global_classes, ns, name);
}

Class *EvalContextClassGet(const EvalContext *ctx, const char *ns, const char *name)
{
    StackFrame *frame = LastStackFrameByType(ctx, STACK_FRAME_TYPE_BUNDLE);
    if (frame)
    {
        Class *cls = ClassTableGet(frame->data.bundle.classes, ns, name);
        if (cls)
        {
            return cls;
        }
    }

    return ClassTableGet(ctx->global_classes, ns, name);
}

Class *EvalContextClassMatch(const EvalContext *ctx, const char *regex)
{
    StackFrame *frame = LastStackFrameByType(ctx, STACK_FRAME_TYPE_BUNDLE);
    if (frame)
    {
        Class *cls = ClassTableMatch(frame->data.bundle.classes, regex);
        if (cls)
        {
            return cls;
        }
    }

    return ClassTableMatch(ctx->global_classes, regex);
}

static bool EvalContextClassPut(EvalContext *ctx, const char *ns, const char *name, bool is_soft, ContextScope scope, const char *tags)
{
    {
        char context_copy[CF_MAXVARSIZE];
        char canonified_context[CF_MAXVARSIZE];

        strcpy(canonified_context, name);
        if (Chop(canonified_context, CF_EXPANDSIZE) == -1)
        {
            Log(LOG_LEVEL_ERR, "Chop was called on a string that seemed to have no terminator");
        }
        CanonifyNameInPlace(canonified_context);

        if (ns && strcmp(ns, "default") != 0)
        {
            snprintf(context_copy, CF_MAXVARSIZE, "%s:%s", ns, canonified_context);
        }
        else
        {
            strlcpy(context_copy, canonified_context, CF_MAXVARSIZE);
        }

        if (strlen(context_copy) == 0)
        {
            return false;
        }

        if (IsRegexItemIn(ctx, ctx->heap_abort_current_bundle, context_copy))
        {
            Log(LOG_LEVEL_ERR, "Bundle aborted on defined class '%s'", context_copy);
            SetBundleAborted(ctx);
        }

        if (IsRegexItemIn(ctx, ctx->heap_abort, context_copy))
        {
            FatalError(ctx, "cf-agent aborted on defined class '%s'", context_copy);
        }
    }

    Class *existing_class = EvalContextClassGet(ctx, ns, name);
    if (existing_class && existing_class->scope == scope)
    {
        return false;
    }

    switch (scope)
    {
    case CONTEXT_SCOPE_BUNDLE:
        {
            StackFrame *frame = LastStackFrameByType(ctx, STACK_FRAME_TYPE_BUNDLE);
            if (!frame)
            {
                ProgrammingError("Attempted to add bundle class '%s' while not evaluating a bundle", name);
            }
            ClassTablePut(frame->data.bundle.classes, ns, name, is_soft, scope, tags);
        }
        break;

    case CONTEXT_SCOPE_NAMESPACE:
        ClassTablePut(ctx->global_classes, ns, name, is_soft, scope, tags);
        break;

    case CONTEXT_SCOPE_NONE:
        ProgrammingError("Attempted to add a class without a set scope");
    }

    if (!BundleAborted(ctx))
    {
        for (const Item *ip = ctx->heap_abort_current_bundle; ip != NULL; ip = ip->next)
        {
            const char *class_expr = ip->name;

            if (IsDefinedClass(ctx, class_expr))
            {
                Log(LOG_LEVEL_ERR, "Setting abort for '%s' when setting class '%s'", ip->name, name);
                SetBundleAborted(ctx);
                break;
            }
        }
    }

    return true;
}

static const char *EvalContextCurrentNamespace(const EvalContext *ctx)
{
    for (int i = SeqLength(ctx->stack) - 1; i >= 0; i--)
    {
        StackFrame *frame = SeqAt(ctx->stack, i);
        switch (frame->type)
        {
        case STACK_FRAME_TYPE_BUNDLE:
            return frame->data.bundle.owner->ns;
        case STACK_FRAME_TYPE_BODY:
            return frame->data.body.owner->ns;
        default:
            break;
        }
    }

    return NULL;
}

bool EvalContextClassPutHard(EvalContext *ctx, const char *name, const char *tags)
{
    return EvalContextClassPut(ctx, NULL, name, false, CONTEXT_SCOPE_NAMESPACE, tags);
}

bool EvalContextClassPutSoft(EvalContext *ctx, const char *name, ContextScope scope, const char *tags)
{
    return EvalContextClassPut(ctx, EvalContextCurrentNamespace(ctx), name, true, scope, tags);
}


ClassTableIterator *EvalContextClassTableIteratorNewGlobal(const EvalContext *ctx, const char *ns, bool is_hard, bool is_soft)
{
    return ClassTableIteratorNew(ctx->global_classes, ns, is_hard, is_soft);
}

ClassTableIterator *EvalContextClassTableIteratorNewLocal(const EvalContext *ctx)
{
    StackFrame *frame = LastStackFrameByType(ctx, STACK_FRAME_TYPE_BUNDLE);
    if (!frame)
    {
        return NULL;
    }

    return ClassTableIteratorNew(frame->data.bundle.classes, frame->data.bundle.owner->ns, false, true);
}

const Promise *EvalContextStackCurrentPromise(const EvalContext *ctx)
{
    StackFrame *frame = LastStackFrameByType(ctx, STACK_FRAME_TYPE_PROMISE_ITERATION);
    return frame ? frame->data.promise_iteration.owner : NULL;
}

const Bundle *EvalContextStackCurrentBundle(const EvalContext *ctx)
{
    StackFrame *frame = LastStackFrameByType(ctx, STACK_FRAME_TYPE_BUNDLE);
    return frame ? frame->data.bundle.owner : NULL;
}

const RingBuffer *EvalContextStackCurrentMessages(const EvalContext *ctx)
{
    StackFrame *frame = LastStackFrameByType(ctx, STACK_FRAME_TYPE_PROMISE_ITERATION);
    return frame ? frame->data.promise_iteration.log_messages : NULL;
}

char *EvalContextStackPath(const EvalContext *ctx)
{
    Buffer *path = BufferNew();

    for (size_t i = 0; i < SeqLength(ctx->stack); i++)
    {
        StackFrame *frame = SeqAt(ctx->stack, i);
        switch (frame->type)
        {
        case STACK_FRAME_TYPE_BODY:
            BufferAppendChar(path, '/');
            BufferAppend(path, frame->data.body.owner->name, CF_BUFSIZE);
            break;

        case STACK_FRAME_TYPE_BUNDLE:
            BufferAppendChar(path, '/');
            BufferAppend(path, frame->data.bundle.owner->ns, CF_BUFSIZE);
            BufferAppendChar(path, '/');
            BufferAppend(path, frame->data.bundle.owner->name, CF_BUFSIZE);
            break;

        case STACK_FRAME_TYPE_PROMISE_TYPE:
            BufferAppendChar(path, '/');
            BufferAppend(path, frame->data.promise_type.owner->name, CF_BUFSIZE);

        case STACK_FRAME_TYPE_PROMISE:
            break;

        case STACK_FRAME_TYPE_PROMISE_ITERATION:
            BufferAppendChar(path, '/');
            BufferAppendChar(path, '\'');
            for (const char *ch = frame->data.promise_iteration.owner->promiser; *ch != '\0'; ch++)
            {
                switch (*ch)
                {
                case '*':
                    BufferAppendChar(path, ':');
                    break;

                case '#':
                    BufferAppendChar(path, '.');
                    break;

                default:
                    BufferAppendChar(path, *ch);
                    break;
                }
            }
            BufferAppendChar(path, '\'');
            if (i == SeqLength(ctx->stack) - 1)
            {
                BufferAppendF(path, "[%llu]",
                             (unsigned long long)frame->data.promise_iteration.index);
            }
            break;
        }
    }

    return BufferClose(path);
}

StringSet *EvalContextStackPromisees(const EvalContext *ctx)
{
    StringSet *promisees = StringSetNew();

    for (size_t i = 0; i < SeqLength(ctx->stack); i++)
    {
        StackFrame *frame = SeqAt(ctx->stack, i);
        if (frame->type != STACK_FRAME_TYPE_PROMISE_ITERATION)
        {
            continue;
        }

        Rval promisee = frame->data.promise_iteration.owner->promisee;

        switch (promisee.type)
        {
        case RVAL_TYPE_SCALAR:
            StringSetAdd(promisees, xstrdup(RvalScalarValue(promisee)));
            break;

        case RVAL_TYPE_LIST:
            {
                for (const Rlist *rp = RvalRlistValue(promisee); rp; rp = rp->next)
                {
                    if (rp->val.type == RVAL_TYPE_SCALAR)
                    {
                        StringSetAdd(promisees, xstrdup(RvalScalarValue(rp->val)));
                    }
                    else
                    {
                        assert(false && "Canary: promisee list contained non-scalar value");
                    }
                }
            }
            break;

        case RVAL_TYPE_NOPROMISEE:
            break;

        default:
            assert(false && "Canary: promisee not scalar or list");
        }
    }

    return promisees;
}

bool EvalContextVariablePutSpecial(EvalContext *ctx, SpecialScope scope, const char *lval, const void *value, DataType type, const char *tags)
{
    if (strchr(lval, '['))
    {
        // dealing with (legacy) array reference in lval, must parse
        VarRef *ref = VarRefParseFromScope(lval, SpecialScopeToString(scope));
        bool ret = EvalContextVariablePut(ctx, ref, value, type, tags);
        VarRefDestroy(ref);
        return ret;
    }
    else
    {
        // plain lval, skip parsing
        const VarRef ref = VarRefConst(NULL, SpecialScopeToString(scope), lval);
        return EvalContextVariablePut(ctx, &ref, value, type, tags);
    }
}

bool EvalContextVariableRemoveSpecial(const EvalContext *ctx, SpecialScope scope, const char *lval)
{
    switch (scope)
    {
    case SPECIAL_SCOPE_SYS:
    case SPECIAL_SCOPE_MON:
    case SPECIAL_SCOPE_CONST:
    case SPECIAL_SCOPE_EDIT:
    case SPECIAL_SCOPE_BODY:
    case SPECIAL_SCOPE_THIS:
        {
            VarRef *ref = VarRefParseFromScope(lval, SpecialScopeToString(scope));
            bool ret = EvalContextVariableRemove(ctx, ref);
            VarRefDestroy(ref);
            return ret;
        }

    case SPECIAL_SCOPE_NONE:
        assert(false && "Attempted to remove none-special variable");
        return false;

    default:
        assert(false && "Unhandled case in switch");
        return false;
    }
}

static VariableTable *GetVariableTableForScope(const EvalContext *ctx,
#ifdef NDEBUG
                                               ARG_UNUSED
#endif /* ns is only used in assertions ... */
                                               const char *ns,
                                               const char *scope)
{
    switch (SpecialScopeFromString(scope))
    {
    case SPECIAL_SCOPE_SYS:
    case SPECIAL_SCOPE_MON:
    case SPECIAL_SCOPE_CONST:
        assert(!ns || strcmp("default", ns) == 0);
        return ctx->global_variables;

    case SPECIAL_SCOPE_MATCH:
        assert(!ns || strcmp("default", ns) == 0);
        return ctx->match_variables;

    case SPECIAL_SCOPE_EDIT:
        assert(!ns || strcmp("default", ns) == 0);
        {
            StackFrame *frame = LastStackFrameByType(ctx, STACK_FRAME_TYPE_BUNDLE);
            assert(frame);
            return frame->data.bundle.vars;
        }

    case SPECIAL_SCOPE_BODY:
        assert(!ns || strcmp("default", ns) == 0);
        {
            StackFrame *frame = LastStackFrameByType(ctx, STACK_FRAME_TYPE_BODY);
            return frame ? frame->data.body.vars : NULL;
        }

    case SPECIAL_SCOPE_THIS:
        {
            StackFrame *frame = LastStackFrameByType(ctx, STACK_FRAME_TYPE_PROMISE);
            return frame ? frame->data.promise.vars : NULL;
        }

    case SPECIAL_SCOPE_NONE:
        return ctx->global_variables;

    default:
        assert(false && "Unhandled case in switch");
        return NULL;
    }
}

bool EvalContextVariableRemove(const EvalContext *ctx, const VarRef *ref)
{
    VariableTable *table = GetVariableTableForScope(ctx, ref->ns, ref->scope);
    return VariableTableRemove(table, ref);
}

static bool IsVariableSelfReferential(const VarRef *ref, const void *value, RvalType rval_type)
{
    switch (rval_type)
    {
    case RVAL_TYPE_SCALAR:
        if (StringContainsVar(value, ref->lval))
        {
            char *ref_str = VarRefToString(ref, true);
            Log(LOG_LEVEL_ERR, "The value of variable '%s' contains a reference to itself, '%s'", ref_str, (char *)value);
            free(ref_str);
            return true;
        }
        break;

    case RVAL_TYPE_LIST:
        for (const Rlist *rp = value; rp != NULL; rp = rp->next)
        {
            if (rp->val.type != RVAL_TYPE_SCALAR)
            {
                continue;
            }

            if (StringContainsVar(RlistScalarValue(rp), ref->lval))
            {
                char *ref_str = VarRefToString(ref, true);
                Log(LOG_LEVEL_ERR, "An item in list variable '%s' contains a reference to itself", ref_str);
                free(ref_str);
                return true;
            }
        }
        break;

    case RVAL_TYPE_FNCALL:
    case RVAL_TYPE_CONTAINER:
    case RVAL_TYPE_NOPROMISEE:
        break;
    }

    return false;
}

static void VarRefStackQualify(const EvalContext *ctx, VarRef *ref)
{
    StackFrame *last_frame = LastStackFrame(ctx, 0);
    assert(last_frame);

    switch (last_frame->type)
    {
    case STACK_FRAME_TYPE_BODY:
        VarRefQualify(ref, NULL, SpecialScopeToString(SPECIAL_SCOPE_BODY));
        break;

    case STACK_FRAME_TYPE_PROMISE_TYPE:
        {
            StackFrame *last_last_frame = LastStackFrame(ctx, 1);
            assert(last_last_frame);
            assert(last_last_frame->type == STACK_FRAME_TYPE_BUNDLE);
            VarRefQualify(ref,
                          last_last_frame->data.bundle.owner->ns,
                          last_last_frame->data.bundle.owner->name);
        }
        break;

    case STACK_FRAME_TYPE_BUNDLE:
        VarRefQualify(ref, last_frame->data.bundle.owner->ns, last_frame->data.bundle.owner->name);
        break;

    case STACK_FRAME_TYPE_PROMISE:
    case STACK_FRAME_TYPE_PROMISE_ITERATION:
        VarRefQualify(ref, NULL, SpecialScopeToString(SPECIAL_SCOPE_THIS));
        break;
    }
}

bool EvalContextVariablePut(EvalContext *ctx,
                            const VarRef *ref, const void *value,
                            DataType type, const char *tags)
{
    assert(type != CF_DATA_TYPE_NONE);
    assert(ref);
    assert(ref->lval);
    assert(value);
    if (!value)
    {
        return false;
    }

    if (strlen(ref->lval) > CF_MAXVARSIZE)
    {
        char *lval_str = VarRefToString(ref, true);
        Log(LOG_LEVEL_ERR, "Variable '%s'' cannot be added because "
            "its length exceeds the maximum length allowed ('%d' characters)",
            lval_str, CF_MAXVARSIZE);
        free(lval_str);
        return false;
    }

    if (strcmp(ref->scope, "body") != 0 &&
        IsVariableSelfReferential(ref, value, DataTypeToRvalType(type)))
    {
        return false;
    }

    Rval rval = (Rval) { (void *)value, DataTypeToRvalType(type) };

    VariableTable *table = GetVariableTableForScope(ctx, ref->ns, ref->scope);
    const Promise *pp = EvalContextStackCurrentPromise(ctx);
    VariableTablePut(table, ref, &rval, type, tags, pp ? pp->org_pp : pp);
    return true;
}

/*
 * Looks up a variable in the the context of the 'current scope'. This basically
 * means that an unqualified reference will be looked up in the context of the top
 * stack frame. Note that when evaluating a promise, this will qualify a reference
 * to the 'this' scope.
 *
 * Ideally, this function should resolve a variable by walking down the stack, but
 * this is pending rework in variable iteration.
 */
static Variable *VariableResolve(const EvalContext *ctx, const VarRef *ref)
{
    assert(ref->lval);

    if (!VarRefIsQualified(ref))
    {
        VarRef *qref = VarRefCopy(ref);
        VarRefStackQualify(ctx, qref);
        Variable *ret = VariableResolve(ctx, qref);
        VarRefDestroy(qref);
        return ret;
    }

    VariableTable *table = GetVariableTableForScope(ctx, ref->ns, ref->scope);
    if (table)
    {
        Variable *var = VariableTableGet(table, ref);
        if (var)
        {
            return var;
        }
        else if (ref->num_indices > 0)
        {
            VarRef *base_ref = VarRefCopyIndexless(ref);
            var = VariableTableGet(table, base_ref);
            VarRefDestroy(base_ref);

            if (var && var->type == CF_DATA_TYPE_CONTAINER)
            {
                return var;
            }
        }
    }

    return NULL;
}

const void *EvalContextVariableGet(const EvalContext *ctx, const VarRef *ref, DataType *type_out)
{
    Variable *var = VariableResolve(ctx, ref);
    if (var)
    {
        if (var->ref->num_indices == 0 && ref->num_indices > 0 && var->type == CF_DATA_TYPE_CONTAINER)
        {
            JsonElement *child = JsonSelect(RvalContainerValue(var->rval), ref->num_indices, ref->indices);
            if (child)
            {
                if (type_out)
                {
                    *type_out = CF_DATA_TYPE_CONTAINER;
                }
                return child;
            }
        }
        else
        {
            if (type_out)
            {
                *type_out = var->type;
            }
            return var->rval.item;
        }
    }
    else if (!VarRefIsQualified(ref))
    {
        /*
         * FALLBACK: Because VariableResolve currently does not walk the stack (rather, it looks at
         * only the top frame), we do an explicit retry here to qualify an unqualified reference to
         * the current bundle.
         *
         * This is overly complicated, and will go away as soon as VariableResolve can walk the stack
         * (which is pending rework in variable iteration).
         */
        const Bundle *bp = EvalContextStackCurrentBundle(ctx);
        if (bp)
        {
            VarRef *qref = VarRefCopy(ref);
            VarRefQualify(qref, bp->ns, bp->name);
            const void *ret = EvalContextVariableGet(ctx, qref, type_out);
            VarRefDestroy(qref);
            return ret;
        }
    }

    if (type_out)
    {
        *type_out = CF_DATA_TYPE_NONE;
    }
    return NULL;
}

const Promise *EvalContextVariablePromiseGet(const EvalContext *ctx, const VarRef *ref)
{
    Variable *var = VariableResolve(ctx, ref);
    return var ? var->promise : NULL;
}

StringSet *EvalContextClassTags(const EvalContext *ctx, const char *ns, const char *name)
{
    Class *cls = EvalContextClassGet(ctx, ns, name);
    if (!cls)
    {
        return NULL;
    }

    if (!cls->tags)
    {
        cls->tags = StringSetNew();
    }

    return cls->tags;
}

StringSet *EvalContextVariableTags(const EvalContext *ctx, const VarRef *ref)
{
    Variable *var = VariableResolve(ctx, ref);
    if (!var)
    {
        return NULL;
    }

    if (!var->tags)
    {
        var->tags = StringSetNew();
    }

    return var->tags;
}

bool EvalContextVariableClearMatch(EvalContext *ctx)
{
    return VariableTableClear(ctx->match_variables, NULL, NULL, NULL);
}

VariableTableIterator *EvalContextVariableTableIteratorNew(const EvalContext *ctx, const char *ns, const char *scope, const char *lval)
{
    VariableTable *table = scope ? GetVariableTableForScope(ctx, ns, scope) : ctx->global_variables;
    return table ? VariableTableIteratorNew(table, ns, scope, lval) : NULL;
}

const void *EvalContextVariableControlCommonGet(const EvalContext *ctx, CommonControl lval)
{
    if (lval >= COMMON_CONTROL_MAX)
    {
        return NULL;
    }

    VarRef *ref = VarRefParseFromScope(CFG_CONTROLBODY[lval].lval, "control_common");
    const void *ret = EvalContextVariableGet(ctx, ref, NULL);
    VarRefDestroy(ref);
    return ret;
}

static ClassRef IDRefQualify(const EvalContext *ctx, const char *id)
{
    // HACK: Because call reference names are equivalent to class names, we abuse ClassRef here
    ClassRef ref = ClassRefParse(id);
    if (!ClassRefIsQualified(ref))
    {
        const char *ns = EvalContextCurrentNamespace(ctx);
        if (ns)
        {
            ClassRefQualify(&ref, ns);
        }
        else
        {
            ClassRefQualify(&ref, NamespaceDefault());
        }
    }

    return ref;
}

const Bundle *EvalContextResolveBundleExpression(const EvalContext *ctx, const Policy *policy,
                                               const char *callee_reference, const char *callee_type)
{
    ClassRef ref = IDRefQualify(ctx, callee_reference);

    const Bundle *bp = NULL;
    for (size_t i = 0; i < SeqLength(policy->bundles); i++)
    {
        const Bundle *curr_bp = SeqAt(policy->bundles, i);
        if ((strcmp(curr_bp->type, callee_type) != 0) ||
            (strcmp(curr_bp->name, ref.name) != 0) ||
            !StringSafeEqual(curr_bp->ns, ref.ns))
        {
            continue;
        }

        bp = curr_bp;
        break;
    }

    ClassRefDestroy(ref);
    return bp;
}

const Body *EvalContextResolveBodyExpression(const EvalContext *ctx, const Policy *policy,
                                             const char *callee_reference, const char *callee_type)
{
    ClassRef ref = IDRefQualify(ctx, callee_reference);

    const Body *bp = NULL;
    for (size_t i = 0; i < SeqLength(policy->bodies); i++)
    {
        const Body *curr_bp = SeqAt(policy->bodies, i);
        if ((strcmp(curr_bp->type, callee_type) != 0) ||
            (strcmp(curr_bp->name, ref.name) != 0) ||
            !StringSafeEqual(curr_bp->ns, ref.ns))
        {
            continue;
        }

        bp = curr_bp;
        break;
    }

    ClassRefDestroy(ref);
    return bp;
}

bool EvalContextPromiseLockCacheContains(const EvalContext *ctx, const char *key)
{
    return StringSetContains(ctx->promise_lock_cache, key);
}

void EvalContextPromiseLockCachePut(EvalContext *ctx, const char *key)
{
    StringSetAdd(ctx->promise_lock_cache, xstrdup(key));
}

bool EvalContextFunctionCacheGet(const EvalContext *ctx, const FnCall *fp, const Rlist *args, Rval *rval_out)
{
    if (!(ctx->eval_options & EVAL_OPTION_CACHE_SYSTEM_FUNCTIONS))
    {
        return false;
    }

    size_t hash = RlistHash(args, FnCallHash(fp, 0, INT_MAX), INT_MAX);
    Rval *rval = RBTreeGet(ctx->function_cache, (void*)hash);
    if (rval)
    {
        if (rval_out)
        {
            *rval_out = *rval;
        }
        return true;
    }
    else
    {
        return false;
    }
}

void EvalContextFunctionCachePut(EvalContext *ctx, const FnCall *fp, const Rlist *args, const Rval *rval)
{
    if (!(ctx->eval_options & EVAL_OPTION_CACHE_SYSTEM_FUNCTIONS))
    {
        return;
    }

    size_t hash = RlistHash(args, FnCallHash(fp, 0, INT_MAX), INT_MAX);
    Rval *rval_copy = xmalloc(sizeof(Rval));
    *rval_copy = RvalCopy(*rval);
    RBTreePut(ctx->function_cache, (void*)hash, rval_copy);
}

/* cfPS and associated machinery */



/*
 * Internal functions temporarily used from logging implementation
 */

static const char *const NO_STATUS_TYPES[] =
    { "vars", "classes", "insert_lines", "delete_lines", "replace_patterns", "field_edits", NULL };
static const char *const NO_LOG_TYPES[] =
    { "vars", "classes", "insert_lines", "delete_lines", "replace_patterns", "field_edits", NULL };

/*
 * Vars, classes and similar promises which do not affect the system itself (but
 * just support evalution) do not need to be counted as repaired/failed, as they
 * may change every iteration and introduce lot of churn in reports without
 * giving any value.
 */
static bool IsPromiseValuableForStatus(const Promise *pp)
{
    return pp && (pp->parent_promise_type->name != NULL) && (!IsStrIn(pp->parent_promise_type->name, NO_STATUS_TYPES));
}

/*
 * Vars, classes and subordinate promises (like edit_line) do not need to be
 * logged, as they exist to support other promises.
 */

static bool IsPromiseValuableForLogging(const Promise *pp)
{
    return pp && (pp->parent_promise_type->name != NULL) && (!IsStrIn(pp->parent_promise_type->name, NO_LOG_TYPES));
}

static void AddAllClasses(EvalContext *ctx, const Rlist *list, unsigned int persistence_ttl,
                          PersistentClassPolicy policy, ContextScope context_scope)
{
    for (const Rlist *rp = list; rp != NULL; rp = rp->next)
    {
        char *classname = xstrdup(RlistScalarValue(rp));
        if (strcmp(classname, "a_class_global_from_command") == 0 || strcmp(classname, "xxx:a_class_global_from_command") == 0)
        {
            Log(LOG_LEVEL_ERR, "Hit '%s'", classname);
        }

        CanonifyNameInPlace(classname);

        if (EvalContextHeapContainsHard(ctx, classname))
        {
            Log(LOG_LEVEL_ERR, "You cannot use reserved hard class '%s' as post-condition class", classname);
            // TODO: ok.. but should we take any action? continue; maybe?
        }

        if (persistence_ttl > 0)
        {
            if (context_scope != CONTEXT_SCOPE_NAMESPACE)
            {
                Log(LOG_LEVEL_INFO, "Automatically promoting context scope for '%s' to namespace visibility, due to persistence", classname);
            }

            Log(LOG_LEVEL_VERBOSE, "Defining persistent promise result class '%s'", classname);
            EvalContextHeapPersistentSave(ctx, classname, persistence_ttl, policy, "");
            EvalContextClassPutSoft(ctx, classname, CONTEXT_SCOPE_NAMESPACE, "");
        }
        else
        {
            Log(LOG_LEVEL_VERBOSE, "Defining promise result class '%s'", classname);

            switch (context_scope)
            {
            case CONTEXT_SCOPE_BUNDLE:
                EvalContextStackFrameAddSoft(ctx, classname, "");
                break;

            case CONTEXT_SCOPE_NONE:
            case CONTEXT_SCOPE_NAMESPACE:
                EvalContextClassPutSoft(ctx, classname, CONTEXT_SCOPE_NAMESPACE, "");
                break;

            default:
                ProgrammingError("AddAllClasses: Unexpected context_scope %d!",
                                 context_scope);
            }
        }
        free(classname);
    }
}

static void DeleteAllClasses(EvalContext *ctx, const Rlist *list)
{
    for (const Rlist *rp = list; rp != NULL; rp = rp->next)
    {
        if (CheckParseContext(RlistScalarValue(rp), CF_IDRANGE) != SYNTAX_TYPE_MATCH_OK)
        {
            return; // TODO: interesting course of action, but why is the check there in the first place?
        }

        if (EvalContextHeapContainsHard(ctx, RlistScalarValue(rp)))
        {
            Log(LOG_LEVEL_ERR, "You cannot cancel a reserved hard class '%s' in post-condition classes",
                  RlistScalarValue(rp));
        }

        const char *string = RlistScalarValue(rp);

        Log(LOG_LEVEL_VERBOSE, "Cancelling class '%s'", string);

        EvalContextHeapPersistentRemove(string);

        {
            ClassRef ref = ClassRefParse(CanonifyName(string));
            EvalContextClassRemove(ctx, ref.ns, ref.name);
            ClassRefDestroy(ref);
        }
        EvalContextStackFrameRemoveSoft(ctx, CanonifyName(string));
    }
}

ENTERPRISE_VOID_FUNC_2ARG_DEFINE_STUB(void, TrackTotalCompliance, ARG_UNUSED PromiseResult, status, ARG_UNUSED const Promise *, pp)
{
}

static void SetPromiseOutcomeClasses(EvalContext *ctx, PromiseResult status, DefineClasses dc)
{
    Rlist *add_classes = NULL;
    Rlist *del_classes = NULL;

    switch (status)
    {
    case PROMISE_RESULT_CHANGE:
        add_classes = dc.change;
        del_classes = dc.del_change;
        break;

    case PROMISE_RESULT_TIMEOUT:
        add_classes = dc.timeout;
        del_classes = dc.del_notkept;
        break;

    case PROMISE_RESULT_WARN:
    case PROMISE_RESULT_FAIL:
    case PROMISE_RESULT_INTERRUPTED:
        add_classes = dc.failure;
        del_classes = dc.del_notkept;
        break;

    case PROMISE_RESULT_DENIED:
        add_classes = dc.denied;
        del_classes = dc.del_notkept;
        break;

    case PROMISE_RESULT_NOOP:
        add_classes = dc.kept;
        del_classes = dc.del_kept;
        break;

    default:
        ProgrammingError("Unexpected status '%c' has been passed to SetPromiseOutcomeClasses", status);
    }

    AddAllClasses(ctx, add_classes, dc.persist, dc.timer, dc.scope);
    DeleteAllClasses(ctx, del_classes);
}

static void UpdatePromiseComplianceStatus(PromiseResult status, const Promise *pp, const char *reason)
{
    if (!IsPromiseValuableForLogging(pp))
    {
        return;
    }

    char compliance_status;

    switch (status)
    {
    case PROMISE_RESULT_CHANGE:
        compliance_status = PROMISE_STATE_REPAIRED;
        break;

    case PROMISE_RESULT_WARN:
    case PROMISE_RESULT_TIMEOUT:
    case PROMISE_RESULT_FAIL:
    case PROMISE_RESULT_DENIED:
    case PROMISE_RESULT_INTERRUPTED:
        compliance_status = PROMISE_STATE_NOTKEPT;
        break;

    case PROMISE_RESULT_NOOP:
        compliance_status = PROMISE_STATE_ANY;
        break;

    default:
        ProgrammingError("Unknown status '%c' has been passed to UpdatePromiseComplianceStatus", status);
    }

    NotePromiseCompliance(pp, compliance_status, reason);
}

static void SummarizeTransaction(EvalContext *ctx, TransactionContext tc, const char *logname)
{
    if (logname && (tc.log_string))
    {
        Buffer *buffer = BufferNew();
        ExpandScalar(ctx, NULL, NULL, tc.log_string, buffer);

        if (strcmp(logname, "udp_syslog") == 0)
        {
            RemoteSysLog(tc.log_priority, BufferData(buffer));
        }
        else if (strcmp(logname, "stdout") == 0)
        {
            Log(LOG_LEVEL_INFO, "L: %s", BufferData(buffer));
        }
        else
        {
            struct stat dsb;

            // Does the file exist already?
            if (lstat(logname, &dsb) == -1)
            {
                mode_t filemode = 0600;     /* Mode for log file creation */
                int fd = creat(logname, filemode);
                if (fd >= 0)
                {
                    Log(LOG_LEVEL_VERBOSE, "Created log file '%s' with requested permissions %o", logname, filemode);
                    close(fd);
                }
            }

            FILE *fout = safe_fopen(logname, "a");

            if (fout == NULL)
            {
                Log(LOG_LEVEL_ERR, "Unable to open private log '%s'", logname);
                return;
            }

            Log(LOG_LEVEL_VERBOSE, "Logging string '%s' to '%s'", BufferData(buffer), logname);
            fprintf(fout, "%s\n", BufferData(buffer));

            fclose(fout);
        }

        BufferDestroy(buffer);
        tc.log_string = NULL;     /* To avoid repetition */
    }
}

static void DoSummarizeTransaction(EvalContext *ctx, PromiseResult status, const Promise *pp, TransactionContext tc)
{
    if (!IsPromiseValuableForLogging(pp))
    {
        return;
    }

    char *log_name = NULL;

    switch (status)
    {
    case PROMISE_RESULT_CHANGE:
        log_name = tc.log_repaired;
        break;

    case PROMISE_RESULT_WARN:
        /* FIXME: nothing? */
        return;

    case PROMISE_RESULT_TIMEOUT:
    case PROMISE_RESULT_FAIL:
    case PROMISE_RESULT_DENIED:
    case PROMISE_RESULT_INTERRUPTED:
        log_name = tc.log_failed;
        break;

    case PROMISE_RESULT_NOOP:
        log_name = tc.log_kept;
        break;

    default:
        ProgrammingError("Unexpected promise result status: %d", status);
    }

    SummarizeTransaction(ctx, tc, log_name);
}

void NotifyDependantPromises(EvalContext *ctx, const Promise *pp, PromiseResult result)
{
    switch (result)
    {
    case PROMISE_RESULT_CHANGE:
    case PROMISE_RESULT_NOOP:
        {
            const char *handle = PromiseGetHandle(pp);
            if (handle)
            {
                StringSetAdd(ctx->dependency_handles, xstrdup(handle));
            }
        }
        break;

    default:
        /* This promise is not yet done, don't mark it is as such */
        break;
    }
}

void ClassAuditLog(EvalContext *ctx, const Promise *pp, Attributes attr, PromiseResult status)
{
    if (IsPromiseValuableForStatus(pp))
    {
        TrackTotalCompliance(status, pp);
        UpdatePromiseCounters(status);
    }

    SetPromiseOutcomeClasses(ctx, status, attr.classes);
    DoSummarizeTransaction(ctx, status, pp, attr.transaction);
}

static void LogPromiseContext(const EvalContext *ctx, const Promise *pp)
{
    Writer *w = StringWriter();
    WriterWrite(w, "Additional promise info:");
    if (PromiseGetHandle(pp))
    {
        WriterWriteF(w, " handle '%s'", PromiseGetHandle(pp));
    }

    {
        const char *version = EvalContextVariableControlCommonGet(ctx, COMMON_CONTROL_VERSION);
        if (version)
        {
            WriterWriteF(w, " version '%s'", version);
        }
    }

    if (PromiseGetBundle(pp)->source_path)
    {
        WriterWriteF(w, " source path '%s' at line %llu",
                     PromiseGetBundle(pp)->source_path,
                     (unsigned long long)pp->offset.line);
    }

    switch (pp->promisee.type)
    {
    case RVAL_TYPE_SCALAR:
        WriterWriteF(w, " promisee '%s'", RvalScalarValue(pp->promisee));
        break;

    case RVAL_TYPE_LIST:
        WriterWrite(w, " promisee ");
        RlistWrite(w, pp->promisee.item);
        break;
    default:
        break;
    }

    if (pp->comment)
    {
        WriterWriteF(w, " comment '%s'", pp->comment);
    }

    Log(LOG_LEVEL_VERBOSE, "%s", StringWriterData(w));
    WriterClose(w);
}

void cfPS(EvalContext *ctx, LogLevel level, PromiseResult status, const Promise *pp, Attributes attr, const char *fmt, ...)
{
    /*
     * This stub implementation of cfPS delegates to the new logging backend.
     *
     * Due to the fact very little of the code has been converted, this code
     * does a full initialization and shutdown of logging subsystem for each
     * cfPS.
     *
     * Instead, LoggingInit should be called at the moment EvalContext is
     * created, LoggingPromiseEnter/LoggingPromiseFinish should be called around
     * ExpandPromise and LoggingFinish should be called when EvalContext is
     * going to be destroyed.
     *
     * But it requires all calls to cfPS to be eliminated.
     */

    /* FIXME: Ensure that NULL pp is never passed into cfPS */

    assert(pp);

    if (level >= LOG_LEVEL_VERBOSE)
    {
        LogPromiseContext(ctx, pp);
    }

    va_list ap;
    va_start(ap, fmt);
    char *msg = NULL;
    xvasprintf(&msg, fmt, ap);
    Log(level, "%s", msg);
    va_end(ap);

    /* Now complete the exits status classes and auditing */

    ClassAuditLog(ctx, pp, attr, status);
    UpdatePromiseComplianceStatus(status, pp, msg);
    free(msg);
}

void SetChecksumUpdatesDefault(EvalContext *ctx, bool enabled)
{
    ctx->checksum_updates_default = enabled;
}

bool GetChecksumUpdatesDefault(const EvalContext *ctx)
{
    return ctx->checksum_updates_default;
}

void EvalContextAddIpAddress(EvalContext *ctx, const char *ip_address)
{
    AppendItem(&ctx->ip_addresses, ip_address, "");
}

void EvalContextDeleteIpAddresses(EvalContext *ctx)
{
    DeleteItemList(ctx->ip_addresses);
    ctx->ip_addresses = NULL;
}

Item *EvalContextGetIpAddresses(const EvalContext *ctx)
{
    return ctx->ip_addresses;
}

void EvalContextSetEvalOption(EvalContext *ctx, EvalContextOption option, bool value)
{
    if (value)
    {
        ctx->eval_options |= option;
    }
    else
    {
        ctx->eval_options &= ~option;
    }
}

bool EvalContextGetEvalOption(EvalContext *ctx, EvalContextOption option)
{
    return !!(ctx->eval_options & option);
}

void EvalContextSetLaunchDirectory(EvalContext *ctx, const char *path)
{
    free(ctx->launch_directory);
    ctx->launch_directory = xstrdup(path);
}

void EvalContextSetIgnoreLocks(EvalContext *ctx, bool ignore)
{
    ctx->ignore_locks = ignore;
}

bool EvalContextIsIgnoringLocks(const EvalContext *ctx)
{
    return ctx->ignore_locks;
}<|MERGE_RESOLUTION|>--- conflicted
+++ resolved
@@ -221,67 +221,6 @@
     return NULL;
 }
 
-<<<<<<< HEAD
-=======
-void EvalContextHeapAddSoft(EvalContext *ctx, const char *context, const char *ns, const char *tags)
-{
-    char context_copy[CF_MAXVARSIZE];
-    char canonified_context[CF_MAXVARSIZE];
-
-    strcpy(canonified_context, context);
-    if (Chop(canonified_context, CF_EXPANDSIZE) == -1)
-    {
-        Log(LOG_LEVEL_ERR, "Chop was called on a string that seemed to have no terminator");
-    }
-    CanonifyNameInPlace(canonified_context);
-
-    if (ns && strcmp(ns, "default") != 0)
-    {
-        snprintf(context_copy, CF_MAXVARSIZE, "%s:%s", ns, canonified_context);
-    }
-    else
-    {
-        strlcpy(context_copy, canonified_context, CF_MAXVARSIZE);
-    }
-
-    if (strlen(context_copy) == 0)
-    {
-        return;
-    }
-
-    if (IsRegexItemIn(ctx, ctx->heap_abort_current_bundle, context_copy))
-    {
-        Log(LOG_LEVEL_ERR, "Bundle aborted on defined class '%s'", context_copy);
-        SetBundleAborted(ctx);
-    }
-
-    if (IsRegexItemIn(ctx, ctx->heap_abort, context_copy))
-    {
-        FatalError(ctx, "cf-agent aborted on defined class '%s'", context_copy);
-    }
-
-    if (EvalContextHeapContainsSoft(ctx, ns, canonified_context))
-    {
-        return;
-    }
-
-    ClassTablePut(ctx->global_classes, ns, canonified_context, true, CONTEXT_SCOPE_NAMESPACE, tags);
-
-    if (!BundleAborted(ctx))
-    {
-        for (const Item *ip = ctx->heap_abort_current_bundle; ip != NULL; ip = ip->next)
-        {
-            if (IsDefinedClass(ctx, ip->name))
-            {
-                Log(LOG_LEVEL_ERR, "Setting abort for '%s' when setting '%s'", ip->name, context_copy);
-                SetBundleAborted(ctx);
-                break;
-            }
-        }
-    }
-}
-
->>>>>>> bc86ae45
 static void EvalContextStackFrameAddSoft(EvalContext *ctx, const char *context, const char *tags)
 {
     assert(SeqLength(ctx->stack) > 0);
