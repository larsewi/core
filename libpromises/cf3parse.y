--- conflicted
+++ resolved
@@ -1166,13 +1166,8 @@
 
         if (P.error_count > 12)
         {
-<<<<<<< HEAD
             fprintf(stderr, "Too many errors\n");
-            exit(1);
-=======
-            fprintf(stderr, "Too many errors");
             exit(EXIT_FAILURE);
->>>>>>> a5838670
         }
     }
 
@@ -1232,13 +1227,8 @@
 
     if (P.error_count > 12)
     {
-<<<<<<< HEAD
         fprintf(stderr, "Too many errors\n");
-        exit(1);
-=======
-        fprintf(stderr, "Too many errors");
         exit(EXIT_FAILURE);
->>>>>>> a5838670
     }
 }
 
