/*
   Copyright (C) CFEngine AS

   This file is part of CFEngine 3 - written and maintained by CFEngine AS.

   This program is free software; you can redistribute it and/or modify it
   under the terms of the GNU General Public License as published by the
   Free Software Foundation; version 3.

   This program is distributed in the hope that it will be useful,
   but WITHOUT ANY WARRANTY; without even the implied warranty of
   MERCHANTABILITY or FITNESS FOR A PARTICULAR PURPOSE.  See the
   GNU General Public License for more details.

  You should have received a copy of the GNU General Public License
  along with this program; if not, write to the Free Software
  Foundation, Inc., 59 Temple Place - Suite 330, Boston, MA  02111-1307, USA

  To the extent this program is licensed as part of the Enterprise
  versions of CFEngine, the applicable Commerical Open Source License
  (COSL) may apply to this file if you as a licensee so wish it. See
  included file COSL.txt.
*/

<<<<<<< HEAD
#include <env_context.h>

#include <files_names.h>
#include <logic_expressions.h>
#include <syntax.h>
#include <item_lib.h>
#include <ornaments.h>
#include <expand.h>
#include <matching.h>
#include <string_lib.h>
#include <misc_lib.h>
#include <assoc.h>
#include <scope.h>
#include <vars.h>
#include <syslog_client.h>
#include <audit.h>
#include <promise_logging.h>
#include <rlist.h>
#include <buffer.h>

#ifdef HAVE_ENTERPRISE
# include <cf.enterprise.h>
=======
#include "env_context.h"

#include "files_names.h"
#include "logic_expressions.h"
#include "syntax.h"
#include "item_lib.h"
#include "ornaments.h"
#include "expand.h"
#include "matching.h"
#include "string_lib.h"
#include "misc_lib.h"
#include "assoc.h"
#include "scope.h"
#include "vars.h"
#include "syslog_client.h"
#include "audit.h"
#include "promise_logging.h"
#include "rlist.h"
#include "buffer.h"
#include "promises.h"

#ifdef HAVE_NOVA
# include "cf.nova.h"
>>>>>>> 97c9af0d
#endif


static bool EvalContextStackFrameContainsNegated(const EvalContext *ctx, const char *context);

static bool ABORTBUNDLE = false;

static StackFrame *LastStackFrame(const EvalContext *ctx, size_t offset)
{
    if (SeqLength(ctx->stack) <= offset)
    {
        return NULL;
    }
    return SeqAt(ctx->stack, SeqLength(ctx->stack) - 1 - offset);
}

static StackFrame *LastStackFrameByType(const EvalContext *ctx, StackFrameType type)
{
    for (size_t i = 0; i < SeqLength(ctx->stack); i++)
    {
        StackFrame *frame = LastStackFrame(ctx, i);
        if (frame->type == type)
        {
            return frame;
        }
    }

    return NULL;
}

static const char *GetAgentAbortingContext(const EvalContext *ctx)
{
    for (const Item *ip = ctx->heap_abort; ip != NULL; ip = ip->next)
    {
        if (IsDefinedClass(ctx, ip->name, NULL))
        {
            return ip->name;
        }
    }
    return NULL;
}

void EvalContextHeapAddSoft(EvalContext *ctx, const char *context, const char *ns)
{
    char context_copy[CF_MAXVARSIZE];
    char canonified_context[CF_MAXVARSIZE];

    strcpy(canonified_context, context);
    if (Chop(canonified_context, CF_EXPANDSIZE) == -1)
    {
        Log(LOG_LEVEL_ERR, "Chop was called on a string that seemed to have no terminator");
    }
    CanonifyNameInPlace(canonified_context);

    if (ns && strcmp(ns, "default") != 0)
    {
        snprintf(context_copy, CF_MAXVARSIZE, "%s:%s", ns, canonified_context);
    }
    else
    {
        strncpy(context_copy, canonified_context, CF_MAXVARSIZE);
    }

    if (strlen(context_copy) == 0)
    {
        return;
    }

    if (IsRegexItemIn(ctx, ctx->heap_abort_current_bundle, context_copy))
    {
        Log(LOG_LEVEL_ERR, "Bundle aborted on defined class '%s'", context_copy);
        ABORTBUNDLE = true;
    }

    if (IsRegexItemIn(ctx, ctx->heap_abort, context_copy))
    {
        FatalError(ctx, "cf-agent aborted on defined class '%s'", context_copy);
    }

    if (EvalContextHeapContainsSoft(ctx, context_copy))
    {
        return;
    }

    StringSetAdd(ctx->heap_soft, xstrdup(context_copy));

    if (!ABORTBUNDLE)
    {
        for (const Item *ip = ctx->heap_abort_current_bundle; ip != NULL; ip = ip->next)
        {
            if (IsDefinedClass(ctx, ip->name, ns))
            {
                Log(LOG_LEVEL_ERR, "Setting abort for '%s' when setting '%s'", ip->name, context_copy);
                ABORTBUNDLE = true;
                break;
            }
        }
    }
}

/*******************************************************************/

void EvalContextHeapAddHard(EvalContext *ctx, const char *context)
{
    char context_copy[CF_MAXVARSIZE];

    strcpy(context_copy, context);
    if (Chop(context_copy, CF_EXPANDSIZE) == -1)
    {
        Log(LOG_LEVEL_ERR, "Chop was called on a string that seemed to have no terminator");
    }
    CanonifyNameInPlace(context_copy);

    if (strlen(context_copy) == 0)
    {
        return;
    }

    if (IsRegexItemIn(ctx, ctx->heap_abort_current_bundle, context_copy))
    {
        Log(LOG_LEVEL_ERR, "Bundle aborted on defined class '%s'", context_copy);
        ABORTBUNDLE = true;
    }

    if (IsRegexItemIn(ctx, ctx->heap_abort, context_copy))
    {
        FatalError(ctx, "cf-agent aborted on defined class '%s'", context_copy);
    }

    if (EvalContextHeapContainsHard(ctx, context_copy))
    {
        return;
    }

    StringSetAdd(ctx->heap_hard, xstrdup(context_copy));

    if (!ABORTBUNDLE)
    {
        for (const Item *ip = ctx->heap_abort_current_bundle; ip != NULL; ip = ip->next)
        {
            if (IsDefinedClass(ctx, ip->name, NULL))
            {
                Log(LOG_LEVEL_ERR, "Setting abort for '%s' when setting '%s'", ip->name, context_copy);
                ABORTBUNDLE = true;
                break;
            }
        }
    }
}

void EvalContextStackFrameAddSoft(EvalContext *ctx, const char *context)
{
    assert(SeqLength(ctx->stack) > 0);

    StackFrameBundle frame;
    {
        StackFrame *last_frame = LastStackFrameByType(ctx, STACK_FRAME_TYPE_BUNDLE);
        if (!last_frame)
        {
            ProgrammingError("Attempted to add a soft class on the stack, but stack had no bundle frame");
        }
        frame = last_frame->data.bundle;
    }

    char copy[CF_BUFSIZE];
    if (strcmp(frame.owner->ns, "default") != 0)
    {
         snprintf(copy, CF_MAXVARSIZE, "%s:%s", frame.owner->ns, context);
    }
    else
    {
         strncpy(copy, context, CF_MAXVARSIZE);
    }

    if (Chop(copy, CF_EXPANDSIZE) == -1)
    {
        Log(LOG_LEVEL_ERR, "Chop was called on a string that seemed to have no terminator");
    }

    if (strlen(copy) == 0)
    {
        return;
    }

    if (EvalContextHeapContainsSoft(ctx, copy))
    {
        Log(LOG_LEVEL_WARNING, "Private class '%s' in bundle '%s' shadows a global class - you should choose a different name to avoid conflicts",
              copy, frame.owner->name);
    }

    if (IsRegexItemIn(ctx, ctx->heap_abort_current_bundle, copy))
    {
        Log(LOG_LEVEL_ERR, "Bundle aborted on defined class '%s'", copy);
        ABORTBUNDLE = true;
    }

    if (IsRegexItemIn(ctx, ctx->heap_abort, copy))
    {
        FatalError(ctx, "cf-agent aborted on defined class '%s'", copy);
    }

    if (EvalContextStackFrameContainsSoft(ctx, copy))
    {
        return;
    }

    StringSetAdd(frame.contexts, xstrdup(copy));

    if (!ABORTBUNDLE)
    {
        for (const Item *ip = ctx->heap_abort_current_bundle; ip != NULL; ip = ip->next)
        {
            if (IsDefinedClass(ctx, ip->name, frame.owner->ns))
            {
                Log(LOG_LEVEL_ERR, "Setting abort for '%s' when setting '%s'", ip->name, context);
                ABORTBUNDLE = true;
                break;
            }
        }
    }
}

typedef struct
{
    const EvalContext *ctx;
    const char *ns;
} EvalTokenAsClassContext;

static ExpressionValue EvalTokenAsClass(const char *classname, void *param)
{
    const EvalContext *ctx = ((EvalTokenAsClassContext *)param)->ctx;
    const char *ns = ((EvalTokenAsClassContext *)param)->ns;

    char qualified_class[CF_MAXVARSIZE];

    if (strcmp(classname, "any") == 0)
       {
       return true;
       }
    
    if (strchr(classname, ':'))
    {
        if (strncmp(classname, "default:", strlen("default:")) == 0)
        {
            snprintf(qualified_class, CF_MAXVARSIZE, "%s", classname + strlen("default:"));
        }
        else
        {
            snprintf(qualified_class, CF_MAXVARSIZE, "%s", classname);
        }
    }
    else if (ns != NULL && strcmp(ns, "default") != 0)
    {
        snprintf(qualified_class, CF_MAXVARSIZE, "%s:%s", ns, (char *)classname);
    }
    else
    {
        snprintf(qualified_class, CF_MAXVARSIZE, "%s", classname);
    }

    if (EvalContextHeapContainsNegated(ctx, qualified_class))
    {
        return false;
    }
    if (EvalContextStackFrameContainsNegated(ctx, qualified_class))
    {
        return false;
    }
    if (EvalContextHeapContainsHard(ctx, classname))  // Hard classes are always unqualified
    {
        return true;
    }
    if (EvalContextHeapContainsSoft(ctx, qualified_class))
    {
        return true;
    }
    if (EvalContextStackFrameContainsSoft(ctx, qualified_class))
    {
        return true;
    }
    return false;
}

/**********************************************************************/

static char *EvalVarRef(ARG_UNUSED const char *varname, ARG_UNUSED VarRefType type, ARG_UNUSED void *param)
{
/*
 * There should be no unexpanded variables when we evaluate any kind of
 * logic expressions, until parsing of logic expression changes and they are
 * not pre-expanded before evaluation.
 */
    return NULL;
}

/**********************************************************************/

bool IsDefinedClass(const EvalContext *ctx, const char *context, const char *ns)
{
    ParseResult res;

    if (!context)
    {
        return true;
    }

    res = ParseExpression(context, 0, strlen(context));

    if (!res.result)
    {
        Log(LOG_LEVEL_ERR, "Unable to parse class expression '%s'", context);
        return false;
    }
    else
    {
        EvalTokenAsClassContext etacc = {
            .ctx = ctx,
            .ns = ns
        };

        ExpressionValue r = EvalExpression(res.result,
                                           &EvalTokenAsClass, &EvalVarRef,
                                           &etacc);

        FreeExpression(res.result);

        /* r is EvalResult which could be ERROR */
        return r == true;
    }
}

/**********************************************************************/

static ExpressionValue EvalTokenFromList(const char *token, void *param)
{
    StringSet *set = param;
    return StringSetContains(set, token);
}

/**********************************************************************/

static bool EvalWithTokenFromList(const char *expr, StringSet *token_set)
{
    ParseResult res = ParseExpression(expr, 0, strlen(expr));

    if (!res.result)
    {
        Log(LOG_LEVEL_ERR, "Syntax error in expression '%s'", expr);
        return false;           /* FIXME: return error */
    }
    else
    {
        ExpressionValue r = EvalExpression(res.result,
                                           &EvalTokenFromList,
                                           &EvalVarRef,
                                           token_set);

        FreeExpression(res.result);

        /* r is EvalResult which could be ERROR */
        return r == true;
    }
}

/**********************************************************************/

/* Process result expression */

bool EvalProcessResult(const char *process_result, StringSet *proc_attr)
{
    return EvalWithTokenFromList(process_result, proc_attr);
}

/**********************************************************************/

/* File result expressions */

bool EvalFileResult(const char *file_result, StringSet *leaf_attr)
{
    return EvalWithTokenFromList(file_result, leaf_attr);
}

/*****************************************************************************/

void EvalContextHeapPersistentSave(const char *context, const char *ns, unsigned int ttl_minutes, ContextStatePolicy policy)
{
    CF_DB *dbp;
    CfState state;
    time_t now = time(NULL);
    char name[CF_BUFSIZE];

    if (!OpenDB(&dbp, dbid_state))
    {
        return;
    }

    snprintf(name, CF_BUFSIZE, "%s%c%s", ns, CF_NS, context);
    
    if (ReadDB(dbp, name, &state, sizeof(state)))
    {
        if (state.policy == CONTEXT_STATE_POLICY_PRESERVE)
        {
            if (now < state.expires)
            {
                Log(LOG_LEVEL_VERBOSE, "Persisent state '%s' is already in a preserved state --  %jd minutes to go",
                      name, (intmax_t)((state.expires - now) / 60));
                CloseDB(dbp);
                return;
            }
        }
    }
    else
    {
        Log(LOG_LEVEL_VERBOSE, "New persistent state '%s'", name);
    }

    state.expires = now + ttl_minutes * 60;
    state.policy = policy;

    WriteDB(dbp, name, &state, sizeof(state));
    CloseDB(dbp);
}

/*****************************************************************************/

void EvalContextHeapPersistentRemove(const char *context)
{
    CF_DB *dbp;

    if (!OpenDB(&dbp, dbid_state))
    {
        return;
    }

    DeleteDB(dbp, context);
    Log(LOG_LEVEL_DEBUG, "Deleted persistent class '%s'", context);
    CloseDB(dbp);
}

/*****************************************************************************/

void EvalContextHeapPersistentLoadAll(EvalContext *ctx)
{
    CF_DB *dbp;
    CF_DBC *dbcp;
    int ksize, vsize;
    char *key;
    void *value;
    time_t now = time(NULL);
    CfState q;

    if (LOOKUP)
    {
        return;
    }

    Banner("Loading persistent classes");

    if (!OpenDB(&dbp, dbid_state))
    {
        return;
    }

/* Acquire a cursor for the database. */

    if (!NewDBCursor(dbp, &dbcp))
    {
        Log(LOG_LEVEL_INFO, "Unable to scan persistence cache");
        return;
    }

    while (NextDB(dbcp, &key, &ksize, &value, &vsize))
    {
        memcpy((void *) &q, value, sizeof(CfState));

        Log(LOG_LEVEL_DEBUG, "Found key persistent class key '%s'", key);

        if (now > q.expires)
        {
            Log(LOG_LEVEL_VERBOSE, "Persistent class '%s' expired", key);
            DBCursorDeleteEntry(dbcp);
        }
        else
        {
            Log(LOG_LEVEL_VERBOSE, "Persistent class '%s' for %jd more minutes", key, (intmax_t)((q.expires - now) / 60));
            Log(LOG_LEVEL_VERBOSE, "Adding persistent class '%s' to heap", key);
            if (strchr(key, CF_NS))
               {
               char ns[CF_MAXVARSIZE], name[CF_MAXVARSIZE];
               ns[0] = '\0';
               name[0] = '\0';
               sscanf(key, "%[^:]:%[^\n]", ns, name);
               EvalContextHeapAddSoft(ctx, name, ns);
               }
            else
               {
               EvalContextHeapAddSoft(ctx, key, NULL);
               }
        }
    }

    DeleteDBCursor(dbcp);
    CloseDB(dbp);

    Banner("Loaded persistent memory");
}

/***************************************************************************/

int Abort()
{
    if (ABORTBUNDLE)
    {
        ABORTBUNDLE = false;
        return true;
    }

    return false;
}

/*****************************************************************************/

int VarClassExcluded(EvalContext *ctx, Promise *pp, char **classes)
{
    Constraint *cp = PromiseGetConstraint(ctx, pp, "ifvarclass");

    if (cp == NULL)
    {
        return false;
    }

    *classes = (char *) ConstraintGetRvalValue(ctx, "ifvarclass", pp, RVAL_TYPE_SCALAR);

    if (*classes == NULL)
    {
        return true;
    }

    if (strchr(*classes, '$') || strchr(*classes, '@'))
    {
        Log(LOG_LEVEL_DEBUG, "Class expression did not evaluate");
        return true;
    }

    if (*classes && IsDefinedClass(ctx, *classes, PromiseGetNamespace(pp)))
    {
        return false;
    }
    else
    {
        return true;
    }
}

void EvalContextHeapAddAbort(EvalContext *ctx, const char *context, const char *activated_on_context)
{
    if (!IsItemIn(ctx->heap_abort, context))
    {
        AppendItem(&ctx->heap_abort, context, activated_on_context);
    }
}

void EvalContextHeapAddAbortCurrentBundle(EvalContext *ctx, const char *context, const char *activated_on_context)
{
    if (!IsItemIn(ctx->heap_abort_current_bundle, context))
    {
        AppendItem(&ctx->heap_abort_current_bundle, context, activated_on_context);
    }
}

/*****************************************************************************/

void MarkPromiseHandleDone(EvalContext *ctx, const Promise *pp)
{
    char name[CF_BUFSIZE];
    const char *handle = PromiseGetHandle(pp);

    if (handle == NULL)
    {
       return;
    }

    snprintf(name, CF_BUFSIZE, "%s:%s", PromiseGetNamespace(pp), handle);
    StringSetAdd(ctx->dependency_handles, xstrdup(name));
}

/*****************************************************************************/

int MissingDependencies(EvalContext *ctx, const Promise *pp)
{
    if (pp == NULL)
    {
        return false;
    }

    char name[CF_BUFSIZE], *d;
    Rlist *rp, *deps = PromiseGetConstraintAsList(ctx, "depends_on", pp);
    
    for (rp = deps; rp != NULL; rp = rp->next)
    {
        if (strchr(rp->item, ':'))
        {
            d = (char *)rp->item;
        }
        else
        {
            snprintf(name, CF_BUFSIZE, "%s:%s", PromiseGetNamespace(pp), (char *)rp->item);
            d = name;
        }

        if (!StringSetContains(ctx->dependency_handles, d))
        {
            if (LEGACY_OUTPUT)
            {
                Log(LOG_LEVEL_VERBOSE, "\n");
                Log(LOG_LEVEL_VERBOSE, ". . . . . . . . . . . . . . . . . . . . . . . . . . . . ");
                Log(LOG_LEVEL_VERBOSE, "Skipping whole next promise (%s), as promise dependency %s has not yet been kept", pp->promiser, d);
                Log(LOG_LEVEL_VERBOSE, ". . . . . . . . . . . . . . . . . . . . . . . . . . . . ");
            }
            else
            {
                Log(LOG_LEVEL_VERBOSE, "Skipping next promise '%s', as promise dependency '%s' has not yet been kept", pp->promiser, d);
            }

            return true;
        }
    }

    return false;
}

static void StackFrameBundleDestroy(StackFrameBundle frame)
{
    StringSetDestroy(frame.contexts);
    StringSetDestroy(frame.contexts_negated);

    VariableTableDestroy(frame.vars);
}

static void StackFrameBodyDestroy(ARG_UNUSED StackFrameBody frame)
{
    VariableTableDestroy(frame.vars);
}

static void StackFramePromiseDestroy(StackFramePromise frame)
{
    VariableTableDestroy(frame.vars);
}

static void StackFramePromiseIterationDestroy(ARG_UNUSED StackFramePromiseIteration frame)
{
    return;
}

static void StackFrameDestroy(StackFrame *frame)
{
    if (frame)
    {
        switch (frame->type)
        {
        case STACK_FRAME_TYPE_BUNDLE:
            StackFrameBundleDestroy(frame->data.bundle);
            break;

        case STACK_FRAME_TYPE_BODY:
            StackFrameBodyDestroy(frame->data.body);
            break;

        case STACK_FRAME_TYPE_PROMISE:
            StackFramePromiseDestroy(frame->data.promise);
            break;

        case STACK_FRAME_TYPE_PROMISE_ITERATION:
            StackFramePromiseIterationDestroy(frame->data.promise_iteration);
            break;

        default:
            ProgrammingError("Unhandled stack frame type");
        }

        free(frame);
    }
}

static unsigned PointerHashFn(const void *p, ARG_UNUSED unsigned int seed, unsigned int max)
{
    return ((unsigned)(uintptr_t)p) % max;
}

static bool PointerEqualFn(const void *key1, const void *key2)
{
    return key1 == key2;
}

TYPED_SET_DEFINE(Promise, const Promise *, &PointerHashFn, &PointerEqualFn, NULL)

EvalContext *EvalContextNew(void)
{
    EvalContext *ctx = xmalloc(sizeof(EvalContext));

    ctx->heap_soft = StringSetNew();
    ctx->heap_hard = StringSetNew();
    ctx->heap_negated = StringSetNew();
    ctx->heap_abort = NULL;
    ctx->heap_abort_current_bundle = NULL;

    ctx->stack = SeqNew(10, StackFrameDestroy);

    ctx->global_variables = VariableTableNew();
    ctx->match_variables = VariableTableNew();

    ctx->dependency_handles = StringSetNew();

    ctx->promises_done = PromiseSetNew();

    return ctx;
}

void EvalContextDestroy(EvalContext *ctx)
{
    if (ctx)
    {
        StringSetDestroy(ctx->heap_soft);
        StringSetDestroy(ctx->heap_hard);
        StringSetDestroy(ctx->heap_negated);
        DeleteItemList(ctx->heap_abort);
        DeleteItemList(ctx->heap_abort_current_bundle);

        SeqDestroy(ctx->stack);

        VariableTableDestroy(ctx->global_variables);
        VariableTableDestroy(ctx->match_variables);

        StringSetDestroy(ctx->dependency_handles);

        PromiseSetDestroy(ctx->promises_done);

        free(ctx);
    }
}

void EvalContextHeapAddNegated(EvalContext *ctx, const char *context)
{
    StringSetAdd(ctx->heap_negated, xstrdup(context));
}

void EvalContextStackFrameAddNegated(EvalContext *ctx, const char *context)
{
    StackFrame *frame = LastStackFrameByType(ctx, STACK_FRAME_TYPE_BUNDLE);
    assert(frame);

    StringSetAdd(frame->data.bundle.contexts_negated, xstrdup(context));
}

bool EvalContextHeapContainsSoft(const EvalContext *ctx, const char *context)
{
    return StringSetContains(ctx->heap_soft, context);
}

bool EvalContextHeapContainsHard(const EvalContext *ctx, const char *context)
{
    return StringSetContains(ctx->heap_hard, context);
}

bool EvalContextHeapContainsNegated(const EvalContext *ctx, const char *context)
{
    return StringSetContains(ctx->heap_negated, context);
}

bool StackFrameContainsSoftRecursive(const EvalContext *ctx, const char *context, size_t stack_index)
{
    StackFrame *frame = SeqAt(ctx->stack, stack_index);
    if (frame->type == STACK_FRAME_TYPE_BUNDLE && StringSetContains(frame->data.bundle.contexts, context))
    {
        return true;
    }
    else if (stack_index > 0 && frame->inherits_previous)
    {
        return StackFrameContainsSoftRecursive(ctx, context, stack_index - 1);
    }
    else
    {
        return false;
    }
}

bool EvalContextStackFrameContainsSoft(const EvalContext *ctx, const char *context)
{
    if (SeqLength(ctx->stack) == 0)
    {
        return false;
    }

    size_t stack_index = SeqLength(ctx->stack) - 1;
    return StackFrameContainsSoftRecursive(ctx, context, stack_index);
}

bool StackFrameContainsNegatedRecursive(const EvalContext *ctx, const char *context, size_t stack_index)
{
    StackFrame *frame = SeqAt(ctx->stack, stack_index);
    if (frame->type == STACK_FRAME_TYPE_BUNDLE && StringSetContains(frame->data.bundle.contexts_negated, context))
    {
        return true;
    }
    else if (stack_index > 0 && frame->inherits_previous)
    {
        return StackFrameContainsNegatedRecursive(ctx, context, stack_index - 1);
    }
    else
    {
        return false;
    }
}

static bool EvalContextStackFrameContainsNegated(const EvalContext *ctx, const char *context)
{
    if (SeqLength(ctx->stack) == 0)
    {
        return false;
    }

    size_t stack_index = SeqLength(ctx->stack) - 1;
    return StackFrameContainsNegatedRecursive(ctx, context, stack_index);
}

bool EvalContextHeapRemoveSoft(EvalContext *ctx, const char *context)
{
    return StringSetRemove(ctx->heap_soft, context);
}

bool EvalContextHeapRemoveHard(EvalContext *ctx, const char *context)
{
    return StringSetRemove(ctx->heap_hard, context);
}

void EvalContextClear(EvalContext *ctx)
{
    StringSetClear(ctx->heap_soft);
    StringSetClear(ctx->heap_hard);
    StringSetClear(ctx->heap_negated);

    VariableTableClear(ctx->global_variables, NULL, NULL, NULL);
    VariableTableClear(ctx->match_variables, NULL, NULL, NULL);
    SeqClear(ctx->stack);
}

static size_t StringSetMatchCount(StringSet *set, const char *regex)
{
    size_t count = 0;
    StringSetIterator it = StringSetIteratorInit(set);
    const char *context = NULL;
    while ((context = SetIteratorNext(&it)))
    {
        if (StringMatchFull(regex, context))
        {
            count++;
        }
    }
    return count;
}

size_t EvalContextHeapMatchCountSoft(const EvalContext *ctx, const char *context_regex)
{
    return StringSetMatchCount(ctx->heap_soft, context_regex);
}

size_t EvalContextHeapMatchCountHard(const EvalContext *ctx, const char *context_regex)
{
    return StringSetMatchCount(ctx->heap_hard, context_regex);
}

size_t EvalContextStackFrameMatchCountSoft(const EvalContext *ctx, const char *context_regex)
{
    if (SeqLength(ctx->stack) == 0)
    {
        return 0;
    }

    const StackFrame *frame = LastStackFrameByType(ctx, STACK_FRAME_TYPE_BUNDLE);
    assert(frame);

    return StringSetMatchCount(frame->data.bundle.contexts, context_regex);
}

StringSet *StringSetAddAllMatchingIterator(StringSet* base, StringSetIterator it, const char *filter_regex)
{
    const char *element = NULL;
    while ((element = SetIteratorNext(&it)))
    {
        if (StringMatch(filter_regex, element))
        {
            StringSetAdd(base, xstrdup(element));
        }
    }
    return base;
}

StringSet *StringSetAddAllMatching(StringSet* base, const StringSet* filtered, const char *filter_regex)
{
    return StringSetAddAllMatchingIterator(base, StringSetIteratorInit((StringSet*)filtered), filter_regex);
}

StringSet *EvalContextHeapAddMatchingSoft(const EvalContext *ctx, StringSet* base, const char *context_regex)
{
    return StringSetAddAllMatching(base, ctx->heap_soft, context_regex);
}

StringSet *EvalContextHeapAddMatchingHard(const EvalContext *ctx, StringSet* base, const char *context_regex)
{
    return StringSetAddAllMatching(base, ctx->heap_hard, context_regex);
}

StringSet *EvalContextStackFrameAddMatchingSoft(const EvalContext *ctx, StringSet* base, const char *context_regex)
{
    if (SeqLength(ctx->stack) == 0)
    {
        return base;
    }

    return StringSetAddAllMatchingIterator(base, EvalContextStackFrameIteratorSoft(ctx), context_regex);
}

StringSetIterator EvalContextHeapIteratorSoft(const EvalContext *ctx)
{
    return StringSetIteratorInit(ctx->heap_soft);
}

StringSetIterator EvalContextHeapIteratorHard(const EvalContext *ctx)
{
    return StringSetIteratorInit(ctx->heap_hard);
}

StringSetIterator EvalContextHeapIteratorNegated(const EvalContext *ctx)
{
    return StringSetIteratorInit(ctx->heap_negated);
}

static StackFrame *StackFrameNew(StackFrameType type, bool inherit_previous)
{
    StackFrame *frame = xmalloc(sizeof(StackFrame));

    frame->type = type;
    frame->inherits_previous = inherit_previous;

    return frame;
}

static StackFrame *StackFrameNewBundle(const Bundle *owner, bool inherit_previous)
{
    StackFrame *frame = StackFrameNew(STACK_FRAME_TYPE_BUNDLE, inherit_previous);

    frame->data.bundle.owner = owner;
    frame->data.bundle.contexts = StringSetNew();
    frame->data.bundle.contexts_negated = StringSetNew();
    frame->data.bundle.vars = VariableTableNew();

    return frame;
}

static StackFrame *StackFrameNewBody(const Body *owner)
{
    StackFrame *frame = StackFrameNew(STACK_FRAME_TYPE_BODY, false);

    frame->data.body.owner = owner;
    frame->data.body.vars = VariableTableNew();

    return frame;
}

static StackFrame *StackFrameNewPromise(const Promise *owner)
{
    StackFrame *frame = StackFrameNew(STACK_FRAME_TYPE_PROMISE, true);

    frame->data.promise.owner = owner;
    frame->data.promise.vars = VariableTableNew();

    return frame;
}

static StackFrame *StackFrameNewPromiseIteration(const Rlist *iteration_context)
{
    StackFrame *frame = StackFrameNew(STACK_FRAME_TYPE_PROMISE_ITERATION, true);

    frame->data.promise_iteration.iteration_context = iteration_context;

    return frame;
}

void EvalContextStackFrameRemoveSoft(EvalContext *ctx, const char *context)
{
    StackFrame *frame = LastStackFrameByType(ctx, STACK_FRAME_TYPE_BUNDLE);
    assert(frame);

    StringSetRemove(frame->data.bundle.contexts, context);
}

static void EvalContextStackPushFrame(EvalContext *ctx, StackFrame *frame)
{
    SeqAppend(ctx->stack, frame);
}

void EvalContextStackPushBundleFrame(EvalContext *ctx, const Bundle *owner, const Rlist *args, bool inherits_previous)
{
    assert(!LastStackFrame(ctx, 0) || LastStackFrame(ctx, 0)->type == STACK_FRAME_TYPE_PROMISE_ITERATION);

    EvalContextStackPushFrame(ctx, StackFrameNewBundle(owner, inherits_previous));

    if (RlistLen(args) > 0)
    {
        const Promise *caller = EvalContextStackCurrentPromise(ctx);
        if (caller)
        {
            VariableTable *table = LastStackFrameByType(ctx, STACK_FRAME_TYPE_BUNDLE)->data.bundle.vars;
            VariableTableClear(table, NULL, NULL, NULL);
        }

        ScopeAugment(ctx, owner, caller, args);
    }

    {
        VariableTableIterator *iter = VariableTableIteratorNew(ctx->global_variables, owner->ns, owner->name, NULL);
        Variable *var = NULL;
        while ((var = VariableTableIteratorNext(iter)))
        {
            Rval retval = ExpandPrivateRval(ctx, owner->ns, owner->name, var->rval);
            RvalDestroy(var->rval);
            var->rval = retval;
        }
    }
}

void EvalContextStackPushBodyFrame(EvalContext *ctx, const Body *owner, Rlist *args)
{
    assert((!LastStackFrame(ctx, 0) && strcmp("control", owner->name) == 0) || LastStackFrame(ctx, 0)->type == STACK_FRAME_TYPE_BUNDLE);

    EvalContextStackPushFrame(ctx, StackFrameNewBody(owner));

    if (RlistLen(owner->args) != RlistLen(args))
    {
        const Promise *caller = EvalContextStackCurrentPromise(ctx);
        assert(caller);

        Log(LOG_LEVEL_ERR, "Argument arity mismatch in body '%s' at line %zu in file '%s', expected %d, got %d",
            owner->name, caller->offset.line, PromiseGetBundle(caller)->source_path, RlistLen(owner->args), RlistLen(args));
        return;
    }
    else
    {
        ScopeMapBodyArgs(ctx, owner, args);
    }
}

void EvalContextStackPushPromiseFrame(EvalContext *ctx, const Promise *owner, bool copy_bundle_context)
{
    assert(LastStackFrame(ctx, 0) && LastStackFrame(ctx, 0)->type == STACK_FRAME_TYPE_BUNDLE);

    EvalContextVariableClearMatch(ctx);

    StackFrame *frame = StackFrameNewPromise(owner);

    EvalContextStackPushFrame(ctx, frame);

    if (copy_bundle_context)
    {
        frame->data.promise.vars = VariableTableCopyLocalized(ctx->global_variables,
                                                              EvalContextStackCurrentBundle(ctx)->ns,
                                                              EvalContextStackCurrentBundle(ctx)->name);
    }
    else
    {
        frame->data.promise.vars = VariableTableNew();
    }
}

void EvalContextStackPushPromiseIterationFrame(EvalContext *ctx, const Rlist *iteration_context)
{
    assert(LastStackFrame(ctx, 0) && LastStackFrame(ctx, 0)->type == STACK_FRAME_TYPE_PROMISE);

    EvalContextStackPushFrame(ctx, StackFrameNewPromiseIteration(iteration_context));

    if (RlistLen(iteration_context) > 0)
    {
        StackFrame *promise_frame = LastStackFrameByType(ctx, STACK_FRAME_TYPE_PROMISE);
        VariableTableIterator *iter = VariableTableIteratorNew(promise_frame->data.promise.vars, NULL, NULL, NULL);

        Variable *var = NULL;
        while ((var = VariableTableIteratorNext(iter)))
        {
            for (const Rlist *rp = iteration_context; rp != NULL; rp = rp->next)
            {
                CfAssoc *cplist = rp->item;

                char *legacy_lval = VarRefToString(var->ref, false);

                if (strcmp(cplist->lval, legacy_lval) == 0)
                {
                    /* Link up temp hash to variable lol */

                    if (rp->state_ptr == NULL || rp->state_ptr->type == RVAL_TYPE_FNCALL)
                    {
                        /* Unexpanded function, or blank variable must be skipped. */
                        return;
                    }

                    if (rp->state_ptr)
                    {
                        // must first free existing rval in scope, then allocate new (should always be string)
                        RvalDestroy(var->rval);

                        // avoids double free - borrowing value from lol (freed in DeleteScope())
                        var->rval.item = xstrdup(rp->state_ptr->item);
                    }

                    switch (var->type)
                    {
                    case DATA_TYPE_STRING_LIST:
                        var->type = DATA_TYPE_STRING;
                        var->rval.type = RVAL_TYPE_SCALAR;
                        break;
                    case DATA_TYPE_INT_LIST:
                        var->type = DATA_TYPE_INT;
                        var->rval.type = RVAL_TYPE_SCALAR;
                        break;
                    case DATA_TYPE_REAL_LIST:
                        var->type = DATA_TYPE_REAL;
                        var->rval.type = RVAL_TYPE_SCALAR;
                        break;
                    default:
                        /* Only lists need to be converted */
                        break;
                    }
                }

                free(legacy_lval);
            }
        }
    }
}

void EvalContextStackPopFrame(EvalContext *ctx)
{
    assert(SeqLength(ctx->stack) > 0);

    StackFrame *last_frame = LastStackFrame(ctx, 0);
    switch (last_frame->type)
    {
    case STACK_FRAME_TYPE_BUNDLE:
        {
            const Bundle *bp = last_frame->data.bundle.owner;
            if (strcmp(bp->type, "edit_line") == 0 || strcmp(bp->type, "edit_xml") == 0)
            {
                VariableTableClear(last_frame->data.bundle.vars, "default", "edit", NULL);
            }
        }
        break;

    default:
        break;
    }

    SeqRemove(ctx->stack, SeqLength(ctx->stack) - 1);

    if (GetAgentAbortingContext(ctx))
    {
        FatalError(ctx, "cf-agent aborted on context '%s'", GetAgentAbortingContext(ctx));
    }
}

StringSetIterator EvalContextStackFrameIteratorSoft(const EvalContext *ctx)
{
    StackFrame *frame = LastStackFrameByType(ctx, STACK_FRAME_TYPE_BUNDLE);
    assert(frame);

    return StringSetIteratorInit(frame->data.bundle.contexts);
}

const Promise *EvalContextStackCurrentPromise(const EvalContext *ctx)
{
    StackFrame *frame = LastStackFrameByType(ctx, STACK_FRAME_TYPE_PROMISE);
    return frame ? frame->data.promise.owner : NULL;
}

const Bundle *EvalContextStackCurrentBundle(const EvalContext *ctx)
{
    StackFrame *frame = LastStackFrameByType(ctx, STACK_FRAME_TYPE_BUNDLE);
    return frame ? frame->data.bundle.owner : NULL;
}


char *EvalContextStackPath(const EvalContext *ctx)
{
    Writer *path = StringWriter();

    for (size_t i = 0; i < SeqLength(ctx->stack); i++)
    {
        StackFrame *frame = SeqAt(ctx->stack, i);
        switch (frame->type)
        {
        case STACK_FRAME_TYPE_BODY:
            WriterWriteF(path, "/%s", frame->data.body.owner->name);
            break;

        case STACK_FRAME_TYPE_BUNDLE:
            WriterWriteF(path, "/%s", frame->data.bundle.owner->name);
            break;

        case STACK_FRAME_TYPE_PROMISE:
            WriterWriteF(path, "/%s", frame->data.promise.owner->parent_promise_type->name);
            WriterWriteF(path, "/'%s'", frame->data.promise.owner->promiser);
            break;

        case STACK_FRAME_TYPE_PROMISE_ITERATION:
            break;
        }
    }

    return StringWriterClose(path);
}

bool EvalContextVariablePutSpecial(EvalContext *ctx, SpecialScope scope, const char *lval, const void *value, DataType type)
{
    switch (scope)
    {
    case SPECIAL_SCOPE_SYS:
    case SPECIAL_SCOPE_MON:
    case SPECIAL_SCOPE_CONST:
    case SPECIAL_SCOPE_EDIT:
    case SPECIAL_SCOPE_BODY:
    case SPECIAL_SCOPE_THIS:
    case SPECIAL_SCOPE_MATCH:
        {
            VarRef *ref = VarRefParseFromScope(lval, SpecialScopeToString(scope));
            Rval rval = (Rval) { value, DataTypeToRvalType(type) };
            bool ret = EvalContextVariablePut(ctx, ref, rval, type);
            VarRefDestroy(ref);
            return ret;
        }

    default:
        assert(false);
        return false;
    }
}

bool EvalContextVariableRemoveSpecial(const EvalContext *ctx, SpecialScope scope, const char *lval)
{
    switch (scope)
    {
    case SPECIAL_SCOPE_SYS:
    case SPECIAL_SCOPE_MON:
    case SPECIAL_SCOPE_CONST:
    case SPECIAL_SCOPE_EDIT:
    case SPECIAL_SCOPE_BODY:
    case SPECIAL_SCOPE_THIS:
        {
            VarRef *ref = VarRefParseFromScope(lval, SpecialScopeToString(scope));
            bool ret = EvalContextVariableRemove(ctx, ref);
            VarRefDestroy(ref);
            return ret;
        }

    case SPECIAL_SCOPE_NONE:
        assert(false && "Attempted to remove none-special variable");
        return false;

    default:
        assert(false && "Unhandled case in switch");
        return false;
    }
}

static VariableTable *GetVariableTableForVarRef(const EvalContext *ctx, const VarRef *ref)
{

    switch (SpecialScopeFromString(ref->scope))
    {
    case SPECIAL_SCOPE_SYS:
    case SPECIAL_SCOPE_MON:
    case SPECIAL_SCOPE_CONST:
        assert(!ref->ns || strcmp("default", ref->ns) == 0);
        return ctx->global_variables;

    case SPECIAL_SCOPE_MATCH:
        assert(!ref->ns || strcmp("default", ref->ns) == 0);
        return ctx->match_variables;

    case SPECIAL_SCOPE_EDIT:
        assert(!ref->ns || strcmp("default", ref->ns) == 0);
        {
            StackFrame *frame = LastStackFrameByType(ctx, STACK_FRAME_TYPE_BUNDLE);
            assert(frame);
            return frame->data.bundle.vars;
        }

    case SPECIAL_SCOPE_BODY:
        assert(!ref->ns || strcmp("default", ref->ns) == 0);
        {
            StackFrame *frame = LastStackFrameByType(ctx, STACK_FRAME_TYPE_BODY);
            return frame ? frame->data.body.vars : NULL;
        }

    case SPECIAL_SCOPE_THIS:
        assert(!ref->ns || strcmp("default", ref->ns) == 0);
        {
            StackFrame *frame = LastStackFrameByType(ctx, STACK_FRAME_TYPE_PROMISE);
            return frame ? frame->data.promise.vars : NULL;
        }

    case SPECIAL_SCOPE_NONE:
        return ctx->global_variables;

    default:
        assert(false && "Unhandled case in switch");
        return NULL;
    }
}

bool EvalContextVariableRemove(const EvalContext *ctx, const VarRef *ref)
{
    VariableTable *table = GetVariableTableForVarRef(ctx, ref);
    return VariableTableRemove(table, ref);
}

bool EvalContextVariablePut(EvalContext *ctx, const VarRef *ref, Rval rval, DataType type)
{
    assert(type != DATA_TYPE_NONE);
    assert(ref);
    assert(ref->lval);

    if (rval.item == NULL)
    {
        return false;
    }

    if (strlen(ref->lval) > CF_MAXVARSIZE)
    {
        char *lval_str = VarRefToString(ref, true);
        Log(LOG_LEVEL_ERR, "Variable '%s'' cannot be added because its length exceeds the maximum length allowed '%d' characters", lval_str, CF_MAXVARSIZE);
        free(lval_str);
        return false;
    }

    // If we are not expanding a body template, check for recursive singularities
    if (strcmp(ref->scope, "body") != 0)
    {
        switch (rval.type)
        {
        case RVAL_TYPE_SCALAR:
            if (StringContainsVar((char *) rval.item, ref->lval))
            {
                Log(LOG_LEVEL_ERR, "Scalar variable '%s.%s' contains itself (non-convergent), value '%s'", ref->scope, ref->lval,
                      (char *) rval.item);
                return false;
            }
            break;

        case RVAL_TYPE_LIST:
            for (const Rlist *rp = rval.item; rp != NULL; rp = rp->next)
            {
                if (StringContainsVar(rp->item, ref->lval))
                {
                    Log(LOG_LEVEL_ERR, "List variable '%s' contains itself (non-convergent)", ref->lval);
                    return false;
                }
            }
            break;

        default:
            break;
        }
    }

    // Look for outstanding lists in variable rvals
    if (THIS_AGENT_TYPE == AGENT_TYPE_COMMON)
    {
        Rlist *listvars = NULL;
        Rlist *scalars = NULL; // TODO what do we do with scalars?

        StackFrame *last_frame = LastStackFrame(ctx, 0);

        if (last_frame && (last_frame->type != STACK_FRAME_TYPE_PROMISE && last_frame->type != STACK_FRAME_TYPE_PROMISE_ITERATION))
        {
            MapIteratorsFromRval(ctx, NULL, &listvars, &scalars, rval);

            if (listvars != NULL)
            {
                Log(LOG_LEVEL_ERR, "Redefinition of variable '%s' (embedded list in RHS)", ref->lval);
            }

            RlistDestroy(listvars);
            RlistDestroy(scalars);
        }
    }

    if (strcmp("this", ref->scope) == 0)
    {
        assert(!ref->ns);
        assert(STACK_FRAME_TYPE_PROMISE == LastStackFrame(ctx, 0)->type || STACK_FRAME_TYPE_PROMISE_ITERATION == LastStackFrame(ctx, 0)->type);
        VariableTable *table = GetVariableTableForVarRef(ctx, ref);
        VariableTablePut(table, ref, &rval, type);
        return true;
    }
    else if (strcmp("match", ref->scope) == 0)
    {
        assert(!ref->ns);
        VariableTable *table = GetVariableTableForVarRef(ctx, ref);
        VariableTablePut(table, ref, &rval, type);
        return true;
    }
    else if (strcmp("body", ref->scope) == 0)
    {
        assert(!ref->ns);
        assert(STACK_FRAME_TYPE_BODY == LastStackFrame(ctx, 0)->type);

        VariableTable *table = GetVariableTableForVarRef(ctx, ref);
        VariableTablePut(table, ref, &rval, type);
        return true;
    }
    else if (strcmp("edit", ref->scope) == 0)
    {
        assert(!ref->ns);
        StackFrame *frame = LastStackFrameByType(ctx, STACK_FRAME_TYPE_BUNDLE);
        assert(frame && "Attempted to add an edit variable outside of any bundle evaluation");

        VariableTable *table = GetVariableTableForVarRef(ctx, ref);
        VariableTablePut(table, ref, &rval, type);
        return true;
    }
    else if (strcmp("const", ref->scope) == 0 || strcmp("sys", ref->scope) == 0 || strcmp("mon", ref->scope) == 0)
    {
        assert(!ref->ns);
        VariableTable *table = GetVariableTableForVarRef(ctx, ref);
        VariableTablePut(table, ref, &rval, type);
        return true;
    }
    else
    {
        VariableTable *table = GetVariableTableForVarRef(ctx, ref);
        VariableTablePut(table, ref, &rval, type);
        return true;
    }

    assert(false && "unknown scope");
    return false;
}

bool EvalContextVariableGet(const EvalContext *ctx, const VarRef *ref, Rval *rval_out, DataType *type_out)
{
    assert(ref);

    if (!ref->lval)
    {
        if (rval_out)
        {
            *rval_out = (Rval) {NULL, RVAL_TYPE_SCALAR };
        }
        if (type_out)
        {
            *type_out = DATA_TYPE_NONE;
        }
        return false;
    }

    if (VarRefIsQualified(ref))
    {
        VariableTable *table = GetVariableTableForVarRef(ctx, ref);
        if (!table)
        {
            if (rval_out)
            {
                *rval_out = (Rval) {NULL, RVAL_TYPE_SCALAR };
            }
            if (type_out)
            {
                *type_out = DATA_TYPE_NONE;
            }
            return false;
        }

        Variable *var = VariableTableGet(table, ref);
        if (var)
        {
            if (rval_out)
            {
                *rval_out = var->rval;
            }
            if (type_out)
            {
                *type_out = var->type;
            }
            return true;
        }
        else
        {
            if (rval_out)
            {
                *rval_out = (Rval) {NULL, RVAL_TYPE_SCALAR };
            }
            if (type_out)
            {
                *type_out = DATA_TYPE_NONE;
            }
            return false;
        }
    }
    else
    {
        StackFrame *last_frame = LastStackFrame(ctx, 0);
        assert(last_frame && "Attempted to push unqualified variable to empty stack");

        switch (last_frame->type)
        {
        case STACK_FRAME_TYPE_BODY:
            {
                VarRef *qref = VarRefCopy(ref);
                qref->scope = xstrdup("body");
                bool ret = EvalContextVariableGet(ctx, qref, rval_out, type_out);
                VarRefDestroy(qref);
                return ret;
            }
            break;

        case STACK_FRAME_TYPE_BUNDLE:
            {
                VarRef *qref = VarRefCopy(ref);
                qref->ns = xstrdup(last_frame->data.bundle.owner->ns);
                qref->scope = xstrdup(last_frame->data.bundle.owner->name);
                bool ret = EvalContextVariableGet(ctx, qref, rval_out, type_out);
                VarRefDestroy(qref);
                return ret;
            }
            break;

        case STACK_FRAME_TYPE_PROMISE:
        case STACK_FRAME_TYPE_PROMISE_ITERATION:
            {
                VarRef *qref = VarRefCopy(ref);
                VarRefQualify(qref, NULL, "this");
                bool ret = EvalContextVariableGet(ctx, qref, rval_out, type_out);
                VarRefDestroy(qref);
                return ret;
            }
            break;
        }
    }

    assert(false);
    return false;
}

bool EvalContextVariableClearMatch(EvalContext *ctx)
{
    return VariableTableClear(ctx->match_variables, NULL, NULL, NULL);
}

VariableTableIterator *EvalContextVariableTableIteratorNew(const EvalContext *ctx, const VarRef *ref)
{
    VariableTable *table = GetVariableTableForVarRef(ctx, ref);
    return table ? VariableTableIteratorNew(table, ref->ns, ref->scope, ref->lval) : NULL;
}

VariableTableIterator *EvalContextVariableTableIteratorNewGlobals(const EvalContext *ctx, const char *ns, const char *scope)
{
    return VariableTableIteratorNew(ctx->global_variables, ns, scope, NULL);
}

bool EvalContextVariableControlCommonGet(const EvalContext *ctx, CommonControl lval, Rval *rval_out)
{
    if (lval == COMMON_CONTROL_NONE)
    {
        return false;
    }

    VarRef *ref = VarRefParseFromScope(CFG_CONTROLBODY[lval].lval, "control_common");
    bool ret = EvalContextVariableGet(ctx, ref, rval_out, NULL);
    VarRefDestroy(ref);
    return ret;
}

bool EvalContextPromiseIsDone(const EvalContext *ctx, const Promise *pp)
{
    return PromiseSetContains(ctx->promises_done, pp);
}

void EvalContextMarkPromiseDone(EvalContext *ctx, const Promise *pp)
{
    PromiseSetAdd(ctx->promises_done, pp->org_pp);
}

void EvalContextMarkPromiseNotDone(EvalContext *ctx, const Promise *pp)
{
    PromiseSetRemove(ctx->promises_done, pp->org_pp);
}



/* cfPS and associated machinery */



/*
 * Internal functions temporarily used from logging implementation
 */

static const char *NO_STATUS_TYPES[] =
    { "vars", "classes", "insert_lines", "delete_lines", "replace_patterns", "field_edits", NULL };
static const char *NO_LOG_TYPES[] =
    { "vars", "classes", "insert_lines", "delete_lines", "replace_patterns", "field_edits", NULL };

/*
 * Vars, classes and similar promises which do not affect the system itself (but
 * just support evalution) do not need to be counted as repaired/failed, as they
 * may change every iteration and introduce lot of churn in reports without
 * giving any value.
 */
static bool IsPromiseValuableForStatus(const Promise *pp)
{
    return pp && (pp->parent_promise_type->name != NULL) && (!IsStrIn(pp->parent_promise_type->name, NO_STATUS_TYPES));
}

/*
 * Vars, classes and subordinate promises (like edit_line) do not need to be
 * logged, as they exist to support other promises.
 */

static bool IsPromiseValuableForLogging(const Promise *pp)
{
    return pp && (pp->parent_promise_type->name != NULL) && (!IsStrIn(pp->parent_promise_type->name, NO_LOG_TYPES));
}

static void AddAllClasses(EvalContext *ctx, const char *ns, const Rlist *list, unsigned int persistence_ttl, ContextStatePolicy policy, ContextScope context_scope)
{
    for (const Rlist *rp = list; rp != NULL; rp = rp->next)
    {
        char *classname = xstrdup(rp->item);

        CanonifyNameInPlace(classname);

        if (EvalContextHeapContainsHard(ctx, classname))
        {
            Log(LOG_LEVEL_ERR, "You cannot use reserved hard class '%s' as post-condition class", classname);
            // TODO: ok.. but should we take any action? continue; maybe?
        }

        if (persistence_ttl > 0)
        {
            if (context_scope != CONTEXT_SCOPE_NAMESPACE)
            {
                Log(LOG_LEVEL_INFO, "Automatically promoting context scope for '%s' to namespace visibility, due to persistence", classname);
            }

            Log(LOG_LEVEL_VERBOSE, "Defining persistent promise result class '%s'", classname);
            EvalContextHeapPersistentSave(CanonifyName(rp->item), ns, persistence_ttl, policy);
            EvalContextHeapAddSoft(ctx, classname, ns);
        }
        else
        {
            Log(LOG_LEVEL_VERBOSE, "Defining promise result class '%s'", classname);

            switch (context_scope)
            {
            case CONTEXT_SCOPE_BUNDLE:
                EvalContextStackFrameAddSoft(ctx, classname);
                break;

            default:
            case CONTEXT_SCOPE_NAMESPACE:
                EvalContextHeapAddSoft(ctx, classname, ns);
                break;
            }
        }
    }
}

static void DeleteAllClasses(EvalContext *ctx, const Rlist *list)
{
    for (const Rlist *rp = list; rp != NULL; rp = rp->next)
    {
        if (CheckParseContext((char *) rp->item, CF_IDRANGE) != SYNTAX_TYPE_MATCH_OK)
        {
            return; // TODO: interesting course of action, but why is the check there in the first place?
        }

        if (EvalContextHeapContainsHard(ctx, (char *) rp->item))
        {
            Log(LOG_LEVEL_ERR, "You cannot cancel a reserved hard class '%s' in post-condition classes",
                  RlistScalarValue(rp));
        }

        const char *string = (char *) (rp->item);

        Log(LOG_LEVEL_VERBOSE, "Cancelling class '%s'", string);

        EvalContextHeapPersistentRemove(string);

        EvalContextHeapRemoveSoft(ctx, CanonifyName(string));

        EvalContextStackFrameAddNegated(ctx, CanonifyName(string));
    }
}

#ifdef HAVE_ENTERPRISE
static void TrackTotalCompliance(PromiseResult status, const Promise *pp)
{
    char nova_status;

    switch (status)
    {
    case PROMISE_RESULT_CHANGE:
        nova_status = 'r';
        break;

    case PROMISE_RESULT_WARN:
    case PROMISE_RESULT_TIMEOUT:
    case PROMISE_RESULT_FAIL:
    case PROMISE_RESULT_DENIED:
    case PROMISE_RESULT_INTERRUPTED:
        nova_status = 'n';
        break;

    case PROMISE_RESULT_NOOP:
        nova_status = 'c';
        break;

    default:
        ProgrammingError("Unexpected status '%c' has been passed to TrackTotalCompliance", status);
    }

    EnterpriseTrackTotalCompliance(pp, nova_status);
}
#endif


static void SetPromiseOutcomeClasses(PromiseResult status, EvalContext *ctx, const Promise *pp, DefineClasses dc)
{
    Rlist *add_classes = NULL;
    Rlist *del_classes = NULL;

    switch (status)
    {
    case PROMISE_RESULT_CHANGE:
        add_classes = dc.change;
        del_classes = dc.del_change;
        break;

    case PROMISE_RESULT_TIMEOUT:
        add_classes = dc.timeout;
        del_classes = dc.del_notkept;
        break;

    case PROMISE_RESULT_WARN:
    case PROMISE_RESULT_FAIL:
        add_classes = dc.failure;
        del_classes = dc.del_notkept;
        break;

    case PROMISE_RESULT_DENIED:
        add_classes = dc.denied;
        del_classes = dc.del_notkept;
        break;

    case PROMISE_RESULT_INTERRUPTED:
        add_classes = dc.interrupt;
        del_classes = dc.del_notkept;
        break;

    case PROMISE_RESULT_NOOP:
        add_classes = dc.kept;
        del_classes = dc.del_kept;
        break;

    default:
        ProgrammingError("Unexpected status '%c' has been passed to SetPromiseOutcomeClasses", status);
    }

    AddAllClasses(ctx, PromiseGetNamespace(pp), add_classes, dc.persist, dc.timer, dc.scope);
    DeleteAllClasses(ctx, del_classes);
}

static void UpdatePromiseComplianceStatus(PromiseResult status, const Promise *pp, char *reason)
{
    if (!IsPromiseValuableForLogging(pp))
    {
        return;
    }

    char compliance_status;

    switch (status)
    {
    case PROMISE_RESULT_CHANGE:
        compliance_status = PROMISE_STATE_REPAIRED;
        break;

    case PROMISE_RESULT_WARN:
    case PROMISE_RESULT_TIMEOUT:
    case PROMISE_RESULT_FAIL:
    case PROMISE_RESULT_DENIED:
    case PROMISE_RESULT_INTERRUPTED:
        compliance_status = PROMISE_STATE_NOTKEPT;
        break;

    case PROMISE_RESULT_NOOP:
        compliance_status = PROMISE_STATE_ANY;
        break;

    default:
        ProgrammingError("Unknown status '%c' has been passed to UpdatePromiseComplianceStatus", status);
    }

    NotePromiseCompliance(pp, compliance_status, reason);
}

static void SummarizeTransaction(EvalContext *ctx, TransactionContext tc, const char *logname)
{
    if (logname && (tc.log_string))
    {
        char buffer[CF_EXPANDSIZE];

        ExpandScalar(ctx, NULL, NULL, tc.log_string, buffer);

        if (strcmp(logname, "udp_syslog") == 0)
        {
            RemoteSysLog(tc.log_priority, buffer);
        }
        else if (strcmp(logname, "stdout") == 0)
        {
            Log(LOG_LEVEL_INFO, "L: %s", buffer);
        }
        else
        {
            struct stat dsb;

            // Does the file exist already?
            if (lstat(logname, &dsb) == -1)
            {
                mode_t filemode = 0600;     /* Mode for log file creation */
                int fd = creat(logname, filemode);
                if (fd >= 0)
                {
                    Log(LOG_LEVEL_VERBOSE, "Created log file '%s' with requested permissions %o", logname, filemode);
                    close(fd);
                }
            }

            FILE *fout = fopen(logname, "a");

            if (fout == NULL)
            {
                Log(LOG_LEVEL_ERR, "Unable to open private log '%s'", logname);
                return;
            }

            Log(LOG_LEVEL_VERBOSE, "Logging string '%s' to '%s'", buffer, logname);
            fprintf(fout, "%s\n", buffer);

            fclose(fout);
        }

        tc.log_string = NULL;     /* To avoid repetition */
    }
}

static void DoSummarizeTransaction(EvalContext *ctx, PromiseResult status, const Promise *pp, TransactionContext tc)
{
    if (!IsPromiseValuableForLogging(pp))
    {
        return;
    }

    char *log_name;

    switch (status)
    {
    case PROMISE_RESULT_CHANGE:
        log_name = tc.log_repaired;
        break;

    case PROMISE_RESULT_WARN:
        /* FIXME: nothing? */
        return;

    case PROMISE_RESULT_TIMEOUT:
    case PROMISE_RESULT_FAIL:
    case PROMISE_RESULT_DENIED:
    case PROMISE_RESULT_INTERRUPTED:
        log_name = tc.log_failed;
        break;

    case PROMISE_RESULT_NOOP:
        log_name = tc.log_kept;
        break;
    }

    SummarizeTransaction(ctx, tc, log_name);
}

static void NotifyDependantPromises(PromiseResult status, EvalContext *ctx, const Promise *pp)
{
    switch (status)
    {
    case PROMISE_RESULT_CHANGE:
    case PROMISE_RESULT_NOOP:
        MarkPromiseHandleDone(ctx, pp);
        break;

    default:
        /* This promise is not yet done, don't mark it is as such */
        break;
    }
}

void ClassAuditLog(EvalContext *ctx, const Promise *pp, Attributes attr, PromiseResult status)
{
    if (IsPromiseValuableForStatus(pp))
    {
#ifdef HAVE_ENTERPRISE
        TrackTotalCompliance(status, pp);
#endif
        UpdatePromiseCounters(status, attr.transaction);
    }

    SetPromiseOutcomeClasses(status, ctx, pp, attr.classes);
    NotifyDependantPromises(status, ctx, pp);
    DoSummarizeTransaction(ctx, status, pp, attr.transaction);
}

static void LogPromiseContext(const EvalContext *ctx, const Promise *pp)
{
    Writer *w = StringWriter();
    WriterWrite(w, "Additional promise info:");
    if (PromiseGetHandle(pp))
    {
        WriterWriteF(w, " handle '%s'", PromiseGetHandle(pp));
    }

    {

        Rval retval;
        if (EvalContextVariableControlCommonGet(ctx, COMMON_CONTROL_VERSION, &retval))
        {
            WriterWriteF(w, " version '%s'", RvalScalarValue(retval));
        }
    }

    if (PromiseGetBundle(pp)->source_path)
    {
        WriterWriteF(w, " source path '%s' at line %zu", PromiseGetBundle(pp)->source_path, pp->offset.line);
    }

    switch (pp->promisee.type)
    {
    case RVAL_TYPE_SCALAR:
        WriterWriteF(w, " promisee '%s'", RvalScalarValue(pp->promisee));
        break;

    case RVAL_TYPE_LIST:
        WriterWrite(w, " promisee ");
        RlistWrite(w, pp->promisee.item);
        break;
    default:
        break;
    }

    if (pp->comment)
    {
        WriterWriteF(w, " comment '%s'", pp->comment);
    }

    Log(LOG_LEVEL_VERBOSE, "%s", StringWriterData(w));
    WriterClose(w);
}

void cfPS(EvalContext *ctx, LogLevel level, PromiseResult status, const Promise *pp, Attributes attr, const char *fmt, ...)
{
    /*
     * This stub implementation of cfPS delegates to the new logging backend.
     *
     * Due to the fact very little of the code has been converted, this code
     * does a full initialization and shutdown of logging subsystem for each
     * cfPS.
     *
     * Instead, LoggingInit should be called at the moment EvalContext is
     * created, LoggingPromiseEnter/LoggingPromiseFinish should be called around
     * ExpandPromise and LoggingFinish should be called when EvalContext is
     * going to be destroyed.
     *
     * But it requires all calls to cfPS to be eliminated.
     */

    /* FIXME: Ensure that NULL pp is never passed into cfPS */

    if (pp)
    {
        PromiseLoggingInit(ctx);
        PromiseLoggingPromiseEnter(ctx, pp);

        if (level >= LOG_LEVEL_VERBOSE)
        {
            LogPromiseContext(ctx, pp);
        }
    }

    va_list ap;
    va_start(ap, fmt);
    VLog(level, fmt, ap);
    va_end(ap);

    if (pp)
    {
        char *last_msg = PromiseLoggingPromiseFinish(ctx, pp);
        PromiseLoggingFinish(ctx);

        /* Now complete the exits status classes and auditing */

        ClassAuditLog(ctx, pp, attr, status);
        UpdatePromiseComplianceStatus(status, pp, last_msg);

        free(last_msg);
    }
}<|MERGE_RESOLUTION|>--- conflicted
+++ resolved
@@ -22,7 +22,6 @@
   included file COSL.txt.
 */
 
-<<<<<<< HEAD
 #include <env_context.h>
 
 #include <files_names.h>
@@ -42,34 +41,10 @@
 #include <promise_logging.h>
 #include <rlist.h>
 #include <buffer.h>
+#include <promises.h>
 
 #ifdef HAVE_ENTERPRISE
 # include <cf.enterprise.h>
-=======
-#include "env_context.h"
-
-#include "files_names.h"
-#include "logic_expressions.h"
-#include "syntax.h"
-#include "item_lib.h"
-#include "ornaments.h"
-#include "expand.h"
-#include "matching.h"
-#include "string_lib.h"
-#include "misc_lib.h"
-#include "assoc.h"
-#include "scope.h"
-#include "vars.h"
-#include "syslog_client.h"
-#include "audit.h"
-#include "promise_logging.h"
-#include "rlist.h"
-#include "buffer.h"
-#include "promises.h"
-
-#ifdef HAVE_NOVA
-# include "cf.nova.h"
->>>>>>> 97c9af0d
 #endif
 
 
