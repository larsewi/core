--- conflicted
+++ resolved
@@ -1936,11 +1936,8 @@
 
     config->bundlesequence = NULL;
     config->input_file = NULL;
-<<<<<<< HEAD
     config->check_not_writable_by_others = agent_type != AGENT_TYPE_COMMON;
-=======
     GenericAgentConfigTTYInteractive(config);
->>>>>>> 70162310
 
     return config;
 }
