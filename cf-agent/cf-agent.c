--- conflicted
+++ resolved
@@ -266,13 +266,8 @@
         StringSetIterator hard_iter = EvalContextHeapIteratorHard(ctx);
         NoteClassUsage(hard_iter, true);
     }
-<<<<<<< HEAD
 #ifdef HAVE_ENTERPRISE
-    Nova_NoteVarUsageDB();
-=======
-#ifdef HAVE_NOVA
     Nova_NoteVarUsageDB(ctx);
->>>>>>> 97c9af0d
     Nova_TrackExecution(config->input_file);
 #endif
     PurgeLocks();
