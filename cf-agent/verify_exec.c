--- conflicted
+++ resolved
@@ -354,11 +354,7 @@
 
             if (a.module)
             {
-<<<<<<< HEAD
-                ModuleProtocol(ctx, cmdline, line, !a.contain.nooutput, module_context);
-=======
-                ModuleProtocol(ctx, cmdline, line, !a.contain.nooutput, PromiseGetNamespace(pp), module_context, &module_tags);
->>>>>>> 4cdc7956
+                ModuleProtocol(ctx, cmdline, line, !a.contain.nooutput, module_context, &module_tags);
             }
             else if ((!a.contain.nooutput) && (!EmptyString(line)))
             {
