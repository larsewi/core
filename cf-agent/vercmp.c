--- conflicted
+++ resolved
@@ -138,56 +138,42 @@
 
 VersionCmpResult CompareVersions(EvalContext *ctx, const char *v1, const char *v2, Attributes a, Promise *pp, PromiseResult *result)
 {
-    VersionCmpResult result;
+    VersionCmpResult cmp_result;
     const char *cmp_operator = "";
     switch (a.packages.package_select)
     {
     case PACKAGE_VERSION_COMPARATOR_EQ:
     case PACKAGE_VERSION_COMPARATOR_NONE:
-<<<<<<< HEAD
-        result = CompareVersionsEqual(ctx, v1, v2, a, pp);
+        cmp_result = CompareVersionsEqual(ctx, v1, v2, a, pp, result);
         cmp_operator = "==";
         break;
     case PACKAGE_VERSION_COMPARATOR_NEQ:
-        result = InvertResult(CompareVersionsEqual(ctx, v1, v2, a, pp));
+        cmp_result = InvertResult(CompareVersionsEqual(ctx, v1, v2, a, pp, result));
         cmp_operator = "!=";
         break;
     case PACKAGE_VERSION_COMPARATOR_LT:
-        result = CompareVersionsLess(ctx, v1, v2, a, pp);
+        cmp_result = CompareVersionsLess(ctx, v1, v2, a, pp, result);
         cmp_operator = "<";
         break;
     case PACKAGE_VERSION_COMPARATOR_GT:
-        result = CompareVersionsLess(ctx, v2, v1, a, pp);
+        cmp_result = CompareVersionsLess(ctx, v2, v1, a, pp, result);
         cmp_operator = ">";
         break;
     case PACKAGE_VERSION_COMPARATOR_GE:
-        result = InvertResult(CompareVersionsLess(ctx, v1, v2, a, pp));
+        cmp_result = InvertResult(CompareVersionsLess(ctx, v1, v2, a, pp, result));
         cmp_operator = ">=";
         break;
     case PACKAGE_VERSION_COMPARATOR_LE:
-        result = InvertResult(CompareVersionsLess(ctx, v2, v1, a, pp));
+        cmp_result = InvertResult(CompareVersionsLess(ctx, v2, v1, a, pp, result));
         cmp_operator = "<=";
         break;
-=======
-        return CompareVersionsEqual(ctx, v1, v2, a, pp, result);
-    case PACKAGE_VERSION_COMPARATOR_NEQ:
-        return InvertResult(CompareVersionsEqual(ctx, v1, v2, a, pp, result));
-    case PACKAGE_VERSION_COMPARATOR_LT:
-        return CompareVersionsLess(ctx, v1, v2, a, pp, result);
-    case PACKAGE_VERSION_COMPARATOR_GT:
-        return CompareVersionsLess(ctx, v2, v1, a, pp, result);
-    case PACKAGE_VERSION_COMPARATOR_GE:
-        return InvertResult(CompareVersionsLess(ctx, v1, v2, a, pp, result));
-    case PACKAGE_VERSION_COMPARATOR_LE:
-        return InvertResult(CompareVersionsLess(ctx, v2, v1, a, pp, result));
->>>>>>> e1da13a1
     default:
         ProgrammingError("Unexpected comparison value: %d", a.packages.package_select);
         break;
     }
 
     const char *text_result;
-    switch (result)
+    switch (cmp_result)
     {
     case VERCMP_NO_MATCH:
         text_result = "no";
@@ -202,5 +188,5 @@
 
     Log(LOG_LEVEL_VERBOSE, "Checking whether package version %s %s %s: %s", v1, cmp_operator, v2, text_result);
 
-    return result;
+    return cmp_result;
 }