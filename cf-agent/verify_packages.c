/*
   Copyright (C) CFEngine AS

   This file is part of CFEngine 3 - written and maintained by CFEngine AS.

   This program is free software; you can redistribute it and/or modify it
   under the terms of the GNU General Public License as published by the
   Free Software Foundation; version 3.

   This program is distributed in the hope that it will be useful,
   but WITHOUT ANY WARRANTY; without even the implied warranty of
   MERCHANTABILITY or FITNESS FOR A PARTICULAR PURPOSE.  See the
   GNU General Public License for more details.

  You should have received a copy of the GNU General Public License
  along with this program; if not, write to the Free Software
  Foundation, Inc., 59 Temple Place - Suite 330, Boston, MA  02111-1307, USA

  To the extent this program is licensed as part of the Enterprise
  versions of CFEngine, the applicable Commercial Open Source License
  (COSL) may apply to this file if you as a licensee so wish it. See
  included file COSL.txt.
*/

#include <verify_packages.h>

#include <actuator.h>
#include <promises.h>
#include <dir.h>
#include <files_names.h>
#include <files_interfaces.h>
#include <file_lib.h>
#include <vars.h>
#include <conversion.h>
#include <expand.h>
#include <scope.h>
#include <vercmp.h>
#include <matching.h>
#include <match_scope.h>
#include <attributes.h>
#include <string_lib.h>
#include <pipes.h>
#include <locks.h>
#include <exec_tools.h>
#include <policy.h>
#include <misc_lib.h>
#include <rlist.h>
#include <ornaments.h>
#include <eval_context.h>
#include <retcode.h>
#include <known_dirs.h>
#include <csv_writer.h>
#include <cf-agent-enterprise-stubs.h>
#include <cf-windows-functions.h>

/* Called structure:

   Top-level: cf-agent calls...

   * CleanScheduledPackages

   * VerifyPackagesPromise -> all the Verify* functions that schedule operation

   * ExecuteScheduledPackages -> all the Execute* functions to run operations

 */

/** Entry points from VerifyPackagesPromise **/

#define REPORT_THIS_PROMISE(__pp) (strncmp(__pp->promiser, "cfe_internal_", 13) != 0)

#define cfPS_HELPER_0ARG(__ctx, __log_level, __result, __pp, __a, __str) \
    if (REPORT_THIS_PROMISE(__pp)) \
    { \
        cfPS(__ctx, __log_level, __result, __pp, __a, __str); \
    }
#define cfPS_HELPER_1ARG(__ctx, __log_level, __result, __pp, __a, __str, __arg1) \
    if (REPORT_THIS_PROMISE(__pp)) \
    { \
        cfPS(__ctx, __log_level, __result, __pp, __a, __str, __arg1); \
    }
#define cfPS_HELPER_2ARG(__ctx, __log_level, __result, __pp, __a, __str, __arg1, __arg2) \
    if (REPORT_THIS_PROMISE(__pp)) \
    { \
        cfPS(__ctx, __log_level, __result, __pp, __a, __str, __arg1, __arg2); \
    }
#define cfPS_HELPER_3ARG(__ctx, __log_level, __result, __pp, __a, __str, __arg1, __arg2, __arg3) \
    if (REPORT_THIS_PROMISE(__pp)) \
    { \
        cfPS(__ctx, __log_level, __result, __pp, __a, __str, __arg1, __arg2, __arg3); \
    }

#define PromiseResultUpdate_HELPER(__pp, __prior, __evidence) \
    REPORT_THIS_PROMISE(__pp) ? PromiseResultUpdate(__prior, __evidence) : __evidence

static int PackageSanityCheck(EvalContext *ctx, Attributes a, const Promise *pp);

static int VerifyInstalledPackages(EvalContext *ctx, PackageManager **alllists, const char *default_arch, Attributes a, const Promise *pp, PromiseResult *result);

static PromiseResult VerifyPromisedPackage(EvalContext *ctx, Attributes a, const Promise *pp);
static PromiseResult VerifyPromisedPatch(EvalContext *ctx, Attributes a, const Promise *pp);

/** Utils **/

static char *GetDefaultArch(const char *command);

static bool ExecPackageCommand(EvalContext *ctx, char *command, int verify, int setCmdClasses, Attributes a, const Promise *pp, PromiseResult *result);

static int PrependPatchItem(EvalContext *ctx, PackageItem ** list, char *item, PackageItem * chklist, const char *default_arch, Attributes a, const Promise *pp);
static int PrependMultiLinePackageItem(EvalContext *ctx, PackageItem ** list, char *item, int reset, const char *default_arch, Attributes a, const Promise *pp);
static int PrependListPackageItem(EvalContext *ctx, PackageItem ** list, char *item, const char *default_arch, Attributes a, const Promise *pp);

static PackageManager *GetPackageManager(PackageManager **lists, char *mgr, PackageAction pa, PackageActionPolicy x);
static void DeletePackageManagers(PackageManager *morituri);

static const char *PrefixLocalRepository(const Rlist *repositories, const char *package);

ENTERPRISE_VOID_FUNC_1ARG_DEFINE_STUB(void, ReportPatches, ARG_UNUSED PackageManager *, list)
{
    Log(LOG_LEVEL_VERBOSE, "Patch reporting feature is only available in the enterprise version");
}

/*****************************************************************************/

PackageManager *PACKAGE_SCHEDULE = NULL; /* GLOBAL_X */
PackageManager *INSTALLED_PACKAGE_LISTS = NULL; /* GLOBAL_X */

#define PACKAGE_LIST_COMMAND_WINAPI "/Windows_API"

/*****************************************************************************/

#define PACKAGE_IGNORED_CFE_INTERNAL "cfe_internal_non_existing_package"

/**
   @brief Verifies a single packages promise

   Called by cf-agent.

   * checks "name", "version", "arch", "firstrepo" variables from the "this" context
   * gets the package attributes into a
   * on Windows, if the package_list_command is not defined, use the hard-coded PACKAGE_LIST_COMMAND_WINAPI
   * do a package sanity check on the promise
   * print promise banner
   * reset to root directory (Yum bugfix)
   * get the default architecture from a.packages.package_default_arch_command into default_arch
   * call VerifyInstalledPackages with default_arch
   * if the package action is "patch", call VerifyPromisedPatch and return its result through PromiseResultUpdate_HELPER
   * for all other package actions, call VerifyPromisedPackage and return its result through PromiseResultUpdate_HELPER

   @param ctx [in] The evaluation context
   @param pp [in] the Promise for this operation
   @returns the promise result
*/
PromiseResult VerifyPackagesPromise(EvalContext *ctx, const Promise *pp)
{
    CfLock thislock;
    char lockname[CF_BUFSIZE];
    PromiseResult result = PROMISE_RESULT_NOOP;

    const char *reserved_vars[] = { "name", "version", "arch", "firstrepo", NULL };
    for (int c = 0; reserved_vars[c]; c++)
    {
        const char *reserved = reserved_vars[c];
        VarRef *var_ref = VarRefParseFromScope(reserved, "this");
        if (EvalContextVariableGet(ctx, var_ref, NULL))
        {
            Log(LOG_LEVEL_WARNING, "$(%s) variable has a special meaning in packages promises. "
                "Things may not work as expected if it is already defined.", reserved);
        }
        VarRefDestroy(var_ref);
    }

    Attributes a = GetPackageAttributes(ctx, pp);

#ifdef __MINGW32__

    if(!a.packages.package_list_command)
    {
        a.packages.package_list_command = PACKAGE_LIST_COMMAND_WINAPI;
    }

#endif

    if (!PackageSanityCheck(ctx, a, pp))
    {
        Log(LOG_LEVEL_VERBOSE, "Package promise %s failed sanity check", pp->promiser);
        result = PROMISE_RESULT_FAIL;
        goto end;
    }

    PromiseBanner(pp);

// Now verify the package itself

    snprintf(lockname, CF_BUFSIZE - 1, "package-%s-%s", pp->promiser, a.packages.package_list_command);

    thislock = AcquireLock(ctx, lockname, VUQNAME, CFSTARTTIME, a.transaction, pp, false);
    if (thislock.lock == NULL)
    {
        result = PROMISE_RESULT_SKIPPED;
        goto end;
    }

// Start by reseting the root directory in case yum tries to glob regexs(!)

    if (safe_chdir("/") != 0)
    {
        Log(LOG_LEVEL_ERR, "Failed to chdir into '/'");
    }

    char *default_arch = GetDefaultArch(a.packages.package_default_arch_command);

    if (default_arch == NULL)
    {
        cfPS_HELPER_0ARG(ctx, LOG_LEVEL_ERR, PROMISE_RESULT_FAIL, pp, a, "Unable to obtain default architecture for package manager - aborting");
        YieldCurrentLock(thislock);
        result = PROMISE_RESULT_FAIL;
        goto end;
    }

    Log(LOG_LEVEL_VERBOSE, "Default package architecture for promise %s is '%s'", pp->promiser, default_arch);
    if (!VerifyInstalledPackages(ctx, &INSTALLED_PACKAGE_LISTS, default_arch, a, pp, &result))
    {
        cfPS_HELPER_0ARG(ctx, LOG_LEVEL_ERR, PROMISE_RESULT_FAIL, pp, a, "Unable to obtain a list of installed packages - aborting");
        free(default_arch);
        YieldCurrentLock(thislock);
        result = PROMISE_RESULT_FAIL;
        goto end;
    }

    free(default_arch);

    switch (a.packages.package_policy)
    {
    case PACKAGE_ACTION_PATCH:
        Log(LOG_LEVEL_VERBOSE, "Verifying patch action for promise %s", pp->promiser);
        result = PromiseResultUpdate_HELPER(pp, result, VerifyPromisedPatch(ctx, a, pp));
        break;

    default:
        Log(LOG_LEVEL_VERBOSE, "Verifying action for promise %s", pp->promiser);
        result = PromiseResultUpdate_HELPER(pp, result, VerifyPromisedPackage(ctx, a, pp));
        break;
    }

    YieldCurrentLock(thislock);

end:
    if (!REPORT_THIS_PROMISE(pp))
    {
        // This will not be reported elsewhere, so give it kept outcome.
        result = PROMISE_RESULT_NOOP;
        cfPS(ctx, LOG_LEVEL_DEBUG, result, pp, a, "Giving dummy package kept outcome");
    }

    return result;
}

/**
   @brief Pre-check of promise contents

   Called by VerifyPackagesPromise.  Does many sanity checks on the
   promise attributes and semantics.

   @param ctx [in] The evaluation context
   @param a [in] the promise Attributes for this operation
   @param pp [in] the Promise for this operation
   @returns the promise result
*/

static int PackageSanityCheck(EvalContext *ctx, Attributes a, const Promise *pp)
{
#ifndef __MINGW32__  // Windows may use Win32 API for listing and parsing

    if (a.packages.package_list_name_regex == NULL)
    {
        cfPS_HELPER_0ARG(ctx, LOG_LEVEL_ERR, PROMISE_RESULT_FAIL, pp, a,
             "You must supply a method for determining the name of existing packages e.g. use the standard library generic package_method");
        return false;
    }

    if (a.packages.package_list_version_regex == NULL)
    {
        cfPS_HELPER_0ARG(ctx, LOG_LEVEL_ERR, PROMISE_RESULT_FAIL, pp, a,
             "You must supply a method for determining the version of existing packages e.g. use the standard library generic package_method");
        return false;
    }

    if ((!a.packages.package_commands_useshell) && (a.packages.package_list_command) && (!IsExecutable(CommandArg0(a.packages.package_list_command))))
    {
        cfPS_HELPER_1ARG(ctx, LOG_LEVEL_ERR, PROMISE_RESULT_FAIL, pp, a,
             "The proposed package list command '%s' was not executable",
             a.packages.package_list_command);
        return false;
    }


#endif /* !__MINGW32__ */


    if ((a.packages.package_list_command == NULL) && (a.packages.package_file_repositories == NULL))
    {
        cfPS_HELPER_0ARG(ctx, LOG_LEVEL_ERR, PROMISE_RESULT_FAIL, pp, a,
             "You must supply a method for determining the list of existing packages (a command or repository list) e.g. use the standard library generic package_method");
        return false;
    }

    if (a.packages.package_file_repositories)
    {
        Rlist *rp;

        for (rp = a.packages.package_file_repositories; rp != NULL; rp = rp->next)
        {
            if (strlen(RlistScalarValue(rp)) > CF_MAXVARSIZE - 1)
            {
                cfPS_HELPER_1ARG(ctx, LOG_LEVEL_ERR, PROMISE_RESULT_FAIL, pp, a, "The repository path '%s' is too long", RlistScalarValue(rp));
                return false;
            }
        }
    }

    if ((a.packages.package_name_regex) || (a.packages.package_version_regex) || (a.packages.package_arch_regex))
    {
        if (a.packages.package_name_regex == NULL)
        {
            cfPS_HELPER_0ARG(ctx, LOG_LEVEL_ERR, PROMISE_RESULT_FAIL, pp, a, "You must supply name regex if you supplied version or arch regex for parsing promiser string");
            return false;
        }
        if ((a.packages.package_name_regex) && (a.packages.package_version_regex) && (a.packages.package_arch_regex))
        {
            if ((a.packages.package_version) || (a.packages.package_architectures))
            {
                cfPS_HELPER_0ARG(ctx, LOG_LEVEL_ERR, PROMISE_RESULT_FAIL, pp, a,
                     "You must either supply all regexs for (name,version,arch) or a separate version number and architecture");
                return false;
            }
        }
        else
        {
            if ((a.packages.package_version) && (a.packages.package_architectures))
            {
                cfPS_HELPER_0ARG(ctx, LOG_LEVEL_ERR, PROMISE_RESULT_FAIL, pp, a,
                     "You must either supply all regexs for (name,version,arch) or a separate version number and architecture");
                return false;
            }
        }

        if ((a.packages.package_version_regex) && (a.packages.package_version))
        {
            cfPS_HELPER_0ARG(ctx, LOG_LEVEL_ERR, PROMISE_RESULT_FAIL, pp, a,
                 "You must either supply version regex or a separate version number");
            return false;
        }

        if ((a.packages.package_arch_regex) && (a.packages.package_architectures))
        {
            cfPS_HELPER_0ARG(ctx, LOG_LEVEL_ERR, PROMISE_RESULT_FAIL, pp, a,
                 "You must either supply arch regex or a separate architecture");
            return false;
        }
    }

    if (!a.packages.package_installed_regex)
    {
        cfPS_HELPER_0ARG(ctx, LOG_LEVEL_ERR, PROMISE_RESULT_FAIL, pp, a, "!! Package installed regex undefined");
        return false;
    }

    if (a.packages.package_policy == PACKAGE_ACTION_VERIFY)
    {
        if (!a.packages.package_verify_command)
        {
            cfPS_HELPER_0ARG(ctx, LOG_LEVEL_ERR, PROMISE_RESULT_FAIL, pp, a,
                 "!! Package verify policy is used, but no package_verify_command is defined");
            return false;
        }
        else if ((a.packages.package_noverify_returncode == CF_NOINT) && (a.packages.package_noverify_regex == NULL))
        {
            cfPS_HELPER_0ARG(ctx, LOG_LEVEL_ERR, PROMISE_RESULT_FAIL, pp, a,
                 "!! Package verify policy is used, but no definition of verification failiure is set (package_noverify_returncode or packages.package_noverify_regex)");
            return false;
        }
    }

    if ((a.packages.package_noverify_returncode != CF_NOINT) && (a.packages.package_noverify_regex))
    {
        cfPS_HELPER_0ARG(ctx, LOG_LEVEL_ERR, PROMISE_RESULT_FAIL, pp, a,
             "!! Both package_noverify_returncode and package_noverify_regex are defined, pick one of them");
        return false;
    }

    /* Dependency checks */
    if (!a.packages.package_delete_command)
    {
        if (a.packages.package_delete_convention)
        {
            cfPS_HELPER_0ARG(ctx, LOG_LEVEL_ERR, PROMISE_RESULT_FAIL, pp, a,
                 "!! Dependency conflict: package_delete_command is not used, but package_delete_convention is defined.");
            return false;
        }
    }
    if (!a.packages.package_list_command)
    {
        if (a.packages.package_installed_regex)
        {
            cfPS_HELPER_0ARG(ctx, LOG_LEVEL_ERR, PROMISE_RESULT_FAIL, pp, a,
                 "!! Dependency conflict: package_list_command is not used, but package_installed_regex is defined.");
            return false;
        }
        if (a.packages.package_list_arch_regex)
        {
            cfPS_HELPER_0ARG(ctx, LOG_LEVEL_ERR, PROMISE_RESULT_FAIL, pp, a,
                 "!! Dependency conflict: package_list_command is not used, but package_arch_regex is defined.");
            return false;
        }
        if (a.packages.package_list_name_regex)
        {
            cfPS_HELPER_0ARG(ctx, LOG_LEVEL_ERR, PROMISE_RESULT_FAIL, pp, a,
                 "!! Dependency conflict: package_list_command is not used, but package_name_regex is defined.");
            return false;
        }
        if (a.packages.package_list_version_regex)
        {
            cfPS_HELPER_0ARG(ctx, LOG_LEVEL_ERR, PROMISE_RESULT_FAIL, pp, a,
                 "!! Dependency conflict: package_list_command is not used, but package_version_regex is defined.");
            return false;
        }
    }
    if (!a.packages.package_patch_command)
    {
        if (a.packages.package_patch_arch_regex)
        {
            cfPS_HELPER_0ARG(ctx, LOG_LEVEL_ERR, PROMISE_RESULT_FAIL, pp, a,
                 "!! Dependency conflict: package_patch_command is not used, but package_patch_arch_regex is defined.");
            return false;
        }
        if (a.packages.package_patch_name_regex)
        {
            cfPS_HELPER_0ARG(ctx, LOG_LEVEL_ERR, PROMISE_RESULT_FAIL, pp, a,
                 "!! Dependency conflict: package_patch_command is not used, but package_patch_name_regex is defined.");
            return false;
        }
        if (a.packages.package_patch_version_regex)
        {
            cfPS_HELPER_0ARG(ctx, LOG_LEVEL_ERR, PROMISE_RESULT_FAIL, pp, a,
                 "!! Dependency conflict: package_patch_command is not used, but package_patch_version_regex is defined.");
            return false;
        }
    }
    if (!a.packages.package_patch_list_command)
    {
        if (a.packages.package_patch_installed_regex)
        {
            cfPS_HELPER_0ARG(ctx, LOG_LEVEL_ERR, PROMISE_RESULT_FAIL, pp, a,
                 "!! Dependency conflict: package_patch_list_command is not used, but package_patch_installed_regex is defined.");
            return false;
        }
    }
    if (!a.packages.package_verify_command)
    {
        if (a.packages.package_noverify_regex)
        {
            cfPS_HELPER_0ARG(ctx, LOG_LEVEL_ERR, PROMISE_RESULT_FAIL, pp, a,
                 "!! Dependency conflict: package_verify_command is not used, but package_noverify_regex is defined.");
            return false;
        }
        if (a.packages.package_noverify_returncode != CF_NOINT)
        {
            cfPS_HELPER_0ARG(ctx, LOG_LEVEL_ERR, PROMISE_RESULT_FAIL, pp, a,
                 "!! Dependency conflict: package_verify_command is not used, but package_noverify_returncode is defined.");
            return false;
        }
    }
    return true;
}

/**
   @brief Generates the list of installed packages

   Called by VerifyInstalledPackages

   * calls a.packages.package_list_update_command if $(sys.workdir)/state/software_update_timestamp_<manager>
     is older than the interval specified in package_list_update_ifelapsed.
   * assembles the package list from a.packages.package_list_command
   * respects a.packages.package_commands_useshell (boolean)
   * parses with a.packages.package_multiline_start and if successful, calls PrependMultiLinePackageItem
   * else, parses with a.packages.package_installed_regex and if successful, calls PrependListPackageItem

   @param ctx [in] The evaluation context
   @param installed_list [in] a list of PackageItems
   @param default_arch [in] the default architecture
   @param a [in] the promise Attributes for this operation
   @param pp [in] the Promise for this operation
   @param result [inout] the PromiseResult for this operation
   @returns boolean pass/fail of command run
*/
static bool PackageListInstalledFromCommand(EvalContext *ctx,
                                            PackageItem **installed_list,
                                            const char *default_arch,
                                            Attributes a, const Promise *pp,
                                            PromiseResult *result)
{
    if (a.packages.package_list_update_command != NULL)
    {
        time_t horizon = 24 * 60, now = time(NULL);
        bool call_update = true;
        struct stat sb;
        char update_timestamp_file[PATH_MAX];

        snprintf(update_timestamp_file, sizeof(update_timestamp_file), "%s%cstate%csoftware_update_timestamp_%s",
                 GetWorkDir(), FILE_SEPARATOR, FILE_SEPARATOR,
                 ReadLastNode(RealPackageManager(a.packages.package_add_command)));

        if (stat(update_timestamp_file, &sb) != -1)
        {
            if (a.packages.package_list_update_ifelapsed != CF_NOINT)
            {
                horizon = a.packages.package_list_update_ifelapsed;
            }

            char *rel, *action;
            if (now - sb.st_mtime < horizon * 60)
            {
                rel = "less";
                action = "Not updating";
                call_update = false;
            }
            else
            {
                rel = "more";
                action = "Updating";
            }
            Log(LOG_LEVEL_VERBOSE, "'%s' is %s than %i minutes old. %s package list.",
                update_timestamp_file, rel, a.packages.package_list_update_ifelapsed, action);
        }
        else
        {
            Log(LOG_LEVEL_VERBOSE, "'%s' does not exist. Updating package list.", update_timestamp_file);
        }

        if (call_update)
        {
            Log(LOG_LEVEL_VERBOSE, "Calling package list update command: '%s'", a.packages.package_list_update_command);
            ExecPackageCommand(ctx, a.packages.package_list_update_command, false, false, a, pp, result);

            // Touch timestamp file.
            int err = utime(update_timestamp_file, NULL);
            if (err < 0)
            {
                if (errno == ENOENT)
                {
                    int fd = open(update_timestamp_file, O_WRONLY | O_CREAT, 0600);
                    if (fd >= 0)
                    {
                        close(fd);
                    }
                    else
                    {
                        Log(LOG_LEVEL_ERR, "Could not create timestamp file '%s'. (open: '%s')",
                            update_timestamp_file, GetErrorStr());
                    }
                }
                else
                {
                    Log(LOG_LEVEL_ERR, "Could not update timestamp file '%s'. (utime: '%s')",
                        update_timestamp_file, GetErrorStr());
                }
            }
        }
    }

    if (LEGACY_OUTPUT)
    {
        Log(LOG_LEVEL_VERBOSE, " ???????????????????????????????????????????????????????????????");
        Log(LOG_LEVEL_VERBOSE, "   Reading package list from %s", CommandArg0(a.packages.package_list_command));
        Log(LOG_LEVEL_VERBOSE, " ???????????????????????????????????????????????????????????????");
    }
    else
    {
        Log(LOG_LEVEL_VERBOSE, "Reading package list from '%s'", CommandArg0(a.packages.package_list_command));
    }

    FILE *fin;

    if (a.packages.package_commands_useshell)
    {
        if ((fin = cf_popen_sh(a.packages.package_list_command, "r")) == NULL)
        {
            Log(LOG_LEVEL_ERR, "Couldn't open the package list with command '%s'. (cf_popen_sh: %s)",
                  a.packages.package_list_command, GetErrorStr());
            return false;
        }
    }
    else if ((fin = cf_popen(a.packages.package_list_command, "r", true)) == NULL)
    {
        Log(LOG_LEVEL_ERR, "Couldn't open the package list with command '%s'. (cf_popen: %s)",
            a.packages.package_list_command, GetErrorStr());
        return false;
    }

    const int reset = true, update = false;

    size_t buf_size = CF_BUFSIZE;
    char *buf = xmalloc(buf_size);

    for (;;)
    {
        ssize_t res = CfReadLine(&buf, &buf_size, fin);
        if (res == -1)
        {
            if (!feof(fin))
            {
                Log(LOG_LEVEL_ERR, "Unable to read list of packages from command '%s'. (fread: %s)",
                      a.packages.package_list_command, GetErrorStr());
                cf_pclose(fin);
                free(buf);
                return false;
            }
            else
            {
                break;
            }
        }

        if (a.packages.package_multiline_start)
        {
            if (FullTextMatch(ctx, a.packages.package_multiline_start, buf))
            {
                PrependMultiLinePackageItem(ctx, installed_list, buf, reset, default_arch, a, pp);
            }
            else
            {
                PrependMultiLinePackageItem(ctx, installed_list, buf, update, default_arch, a, pp);
            }
        }
        else
        {
            if (!FullTextMatch(ctx, a.packages.package_installed_regex, buf))
            {
                Log(LOG_LEVEL_VERBOSE, "Package line '%s' did not match the package_installed_regex pattern", buf);
                continue;
            }

            if (!PrependListPackageItem(ctx, installed_list, buf, default_arch, a, pp))
            {
                Log(LOG_LEVEL_VERBOSE, "Package line '%s' did not match one of the package_list_(name|version|arch)_regex patterns", buf);
                continue;
            }

        }
    }

    if (a.packages.package_multiline_start)
    {
        PrependMultiLinePackageItem(ctx, installed_list, buf, reset, default_arch, a, pp);
    }

    free(buf);
    return cf_pclose(fin) == 0;
}

/**
   @brief Writes the software inventory

   Called by VerifyInstalledPackages

   * calls GetSoftwareCacheFilename to get the inventory CSV filename
   * for each PackageManager in the list
   *  * for each PackageItem in the PackageManager's list
   *  * write name, version, architecture, manager name

   @param ctx [in] The evaluation context
   @param list [in] a list of PackageManagers
*/
static void ReportSoftware(PackageManager *list)
{
    FILE *fout;
    PackageManager *mp = NULL;
    PackageItem *pi;
    char name[CF_BUFSIZE];

    GetSoftwareCacheFilename(name);

    if ((fout = fopen(name, "w")) == NULL)
    {
        Log(LOG_LEVEL_ERR, "Cannot open the destination file '%s'. (fopen: %s)",
            name, GetErrorStr());
        return;
    }

    Writer *writer_installed = FileWriter(fout);

    CsvWriter *c = CsvWriterOpen(writer_installed);
    if (c)
    {
        for (mp = list; mp != NULL; mp = mp->next)
        {
            for (pi = mp->pack_list; pi != NULL; pi = pi->next)
            {
                CsvWriterField(c, pi->name);
                CsvWriterField(c, pi->version);
                CsvWriterField(c, pi->arch);
                CsvWriterField(c, ReadLastNode(RealPackageManager(mp->manager)));
                CsvWriterNewRecord(c);
            }
        }

        CsvWriterClose(c);
    }
    else
    {
        Log(LOG_LEVEL_ERR, "Cannot write CSV to file '%s'", name);
    }

    WriterClose(writer_installed);
}

/**
   @brief Invalidates the software inventory

   Called by ExecuteSchedule and ExecutePatch

   * calls GetSoftwareCacheFilename to get the inventory CSV filename
   * sets atime and mtime on that file to 0
*/
static void InvalidateSoftwareCache(void)
{
    char name[CF_BUFSIZE];
    struct utimbuf epoch = { 0, 0 };

    GetSoftwareCacheFilename(name);

    if (utime(name, &epoch) != 0)
    {
        if (errno != ENOENT)
        {
            Log(LOG_LEVEL_ERR, "Cannot mark software cache as invalid. (utimes: %s)", GetErrorStr());
        }
    }
}

/**
   @brief Gets the cached list of installed packages from file

   Called by VerifyInstalledPackages

   * calls GetSoftwareCacheFilename to get the inventory CSV filename
   * respects a.packages.package_list_update_ifelapsed, returns NULL if file is too old
   * parses the CSV out of the file (name, version, arch, manager) with each limited to 250 chars
   * for each line
   * * if architecture is "default", replace it with default_arch
   * * if the package manager name matches, call PrependPackageItem

   @param ctx [in] The evaluation context
   @param manager [in] the PackageManager we want
   @param default_arch [in] the default architecture
   @param a [in] the promise Attributes for this operation
   @param pp [in] the Promise for this operation
   @returns list of PackageItems
*/
static PackageItem *GetCachedPackageList(EvalContext *ctx, PackageManager *manager, const char *default_arch, Attributes a,
                                         const Promise *pp)
{
    PackageItem *list = NULL;
    char name[CF_MAXVARSIZE], version[CF_MAXVARSIZE], arch[CF_MAXVARSIZE], mgr[CF_MAXVARSIZE], line[CF_BUFSIZE];
    char thismanager[CF_MAXVARSIZE];
    FILE *fin;
    time_t horizon = 24 * 60, now = time(NULL);
    struct stat sb;

    GetSoftwareCacheFilename(name);

    if (stat(name, &sb) == -1)
    {
        return NULL;
    }

    if (a.packages.package_list_update_ifelapsed != CF_NOINT)
    {
        horizon = a.packages.package_list_update_ifelapsed;
    }

    if (now - sb.st_mtime < horizon * 60)
    {
        Log(LOG_LEVEL_VERBOSE,
            "Cache file '%s' exists and is sufficiently fresh according to (package_list_update_ifelapsed)", name);
    }
    else
    {
        Log(LOG_LEVEL_VERBOSE, "Cache file '%s' exists, but it is out of date (package_list_update_ifelapsed)", name);
        return NULL;
    }

    if ((fin = fopen(name, "r")) == NULL)
    {
        Log(LOG_LEVEL_INFO, "Cannot open the source log '%s' - you need to run a package discovery promise to create it in cf-agent. (fopen: %s)",
              name, GetErrorStr());
        return NULL;
    }

/* Max 2016 entries - at least a week */

    snprintf(thismanager, CF_MAXVARSIZE - 1, "%s", ReadLastNode(CommandArg0(manager->manager)));

    int linenumber = 0;
    for(;;)
    {
        if (fgets(line, sizeof(line), fin) == NULL)
        {
            if (ferror(fin))
            {
                UnexpectedError("Failed to read line %d from stream '%s'", linenumber+1, name);
                break;
            }
            else /* feof */
            {
                break;
            }
        }
        ++linenumber;
        int scancount = sscanf(line, "%250[^,],%250[^,],%250[^,],%250[^\n]", name, version, arch, mgr);
        if (scancount != 4)
        {
            Log(LOG_LEVEL_VERBOSE, "Could only read %d values from line %d in '%s'", scancount, linenumber, name);
        }

        /*
         * Transition to explicit default architecture, if package manager
         * supports it.
         *
         * If old cache contains entries with 'default' architecture, and
         * package method is updated to detect this architecture, on next
         * execution update this architecture to the real one.
         */
        if (!strcmp(arch, "default"))
        {
            strlcpy(arch, default_arch, CF_MAXVARSIZE);
        }

        if (strcmp(thismanager, mgr) == 0)
        {
            PrependPackageItem(ctx, &list, name, version, arch, pp);
        }
    }

    fclose(fin);
    return list;
}

/**
   @brief Verifies installed packages for a single Promise

   Called by VerifyPackagesPromise

   * from all_mgrs, gets the package manager matching a.packages.package_list_command
   * populate manager->pack_list with GetCachedPackageList
   * on Windows, use NovaWin_PackageListInstalledFromAPI if a.packages.package_list_command is set to PACKAGE_LIST_COMMAND_WINAPI
   * on other platforms, use PackageListInstalledFromCommand
   * call ReportSoftware to save the installed packages inventory
   * if a.packages.package_patch_list_command is set, use it and parse each line with a.packages.package_patch_installed_regex; if it matches, call PrependPatchItem
   * call ReportPatches to save the available updates inventory (Enterprise only)

   @param ctx [in] The evaluation context
   @param all_mgrs [in] a list of PackageManagers
   @param default_arch [in] the default architecture
   @param a [in] the promise Attributes for this operation
   @param pp [in] the Promise for this operation
   @param result [inout] the PromiseResult for this operation
   @returns boolean pass/fail of verification
*/
static int VerifyInstalledPackages(EvalContext *ctx, PackageManager **all_mgrs, const char *default_arch,
                                   Attributes a, const Promise *pp, PromiseResult *result)
{
    PackageManager *manager = GetPackageManager(all_mgrs, a.packages.package_list_command, PACKAGE_ACTION_NONE, PACKAGE_ACTION_POLICY_NONE);

    if (manager == NULL)
    {
        Log(LOG_LEVEL_ERR, "Can't create a package manager envelope for '%s'", a.packages.package_list_command);
        return false;
    }

    if (manager->pack_list != NULL)
    {
        Log(LOG_LEVEL_VERBOSE, "Already have a package list for this manager");
        return true;
    }

    manager->pack_list = GetCachedPackageList(ctx, manager, default_arch, a, pp);

    if (manager->pack_list != NULL)
    {
        Log(LOG_LEVEL_VERBOSE, "Already have a (cached) package list for this manager ");
        return true;
    }

    if (a.packages.package_list_command == NULL)
    {
        /* skip */
    }
#ifdef __MINGW32__
    else if (strcmp(a.packages.package_list_command, PACKAGE_LIST_COMMAND_WINAPI) == 0)
    {
        if (!NovaWin_PackageListInstalledFromAPI(ctx, &(manager->pack_list), a, pp))
        {
            Log(LOG_LEVEL_ERR, "Could not get list of installed packages");
            return false;
        }
    }
#endif /* !__MINGW32__ */
    else
    {
        if (!PackageListInstalledFromCommand(ctx, &(manager->pack_list), default_arch, a, pp, result))
        {
            Log(LOG_LEVEL_ERR, "Could not get list of installed packages");
            return false;
        }
    }

    ReportSoftware(INSTALLED_PACKAGE_LISTS);

/* Now get available updates */

    if (a.packages.package_patch_list_command != NULL)
    {
        if (LEGACY_OUTPUT)
        {
            Log(LOG_LEVEL_VERBOSE, " ???????????????????????????????????????????????????????????????");
            Log(LOG_LEVEL_VERBOSE, "   Reading patches from %s", CommandArg0(a.packages.package_patch_list_command));
            Log(LOG_LEVEL_VERBOSE, " ???????????????????????????????????????????????????????????????");
        }
        else
        {
            Log(LOG_LEVEL_VERBOSE, "Reading patches from '%s'", CommandArg0(a.packages.package_patch_list_command));
        }

        if ((!a.packages.package_commands_useshell) && (!IsExecutable(CommandArg0(a.packages.package_patch_list_command))))
        {
            Log(LOG_LEVEL_ERR, "The proposed patch list command '%s' was not executable",
                  a.packages.package_patch_list_command);
            return false;
        }

        FILE *fin;

        if (a.packages.package_commands_useshell)
        {
            if ((fin = cf_popen_sh(a.packages.package_patch_list_command, "r")) == NULL)
            {
                Log(LOG_LEVEL_ERR, "Couldn't open the patch list with command '%s'. (cf_popen_sh: %s)",
                      a.packages.package_patch_list_command, GetErrorStr());
                return false;
            }
        }
        else if ((fin = cf_popen(a.packages.package_patch_list_command, "r", true)) == NULL)
        {
            Log(LOG_LEVEL_ERR, "Couldn't open the patch list with command '%s'. (cf_popen: %s)",
                  a.packages.package_patch_list_command, GetErrorStr());
            return false;
        }

        size_t vbuff_size = CF_BUFSIZE;
        char *vbuff = xmalloc(vbuff_size);

        for (;;)
        {
            ssize_t res = CfReadLine(&vbuff, &vbuff_size, fin);
            if (res == -1)
            {
                if (!feof(fin))
                {
                    Log(LOG_LEVEL_ERR, "Unable to read list of patches from command '%s'. (fread: %s)",
                          a.packages.package_patch_list_command, GetErrorStr());
                    cf_pclose(fin);
                    free(vbuff);
                    return false;
                }
                else
                {
                    break;
                }
            }

            // assume patch_list_command lists available patches/updates by default
            if ((a.packages.package_patch_installed_regex == NULL)
                || (!FullTextMatch(ctx, a.packages.package_patch_installed_regex, vbuff)))
            {
                PrependPatchItem(ctx, &(manager->patch_avail), vbuff, manager->patch_list, default_arch, a, pp);
                continue;
            }

            if (!PrependPatchItem(ctx, &(manager->patch_list), vbuff, manager->patch_list, default_arch, a, pp))
            {
                continue;
            }
        }

        cf_pclose(fin);
        free(vbuff);
    }

    if (a.packages.package_patch_list_command != NULL)
    {
        ReportPatches(INSTALLED_PACKAGE_LISTS); // Enterprise only
    }

    if (LEGACY_OUTPUT)
    {
        Log(LOG_LEVEL_VERBOSE, " ???????????????????????????????????????????????????????????????");
        Log(LOG_LEVEL_VERBOSE, "  Done checking packages and patches ");
        Log(LOG_LEVEL_VERBOSE, " ???????????????????????????????????????????????????????????????");
    }
    else
    {
        Log(LOG_LEVEL_VERBOSE, "Done checking packages and patches");
    }

    return true;
}


/** Evaluate what needs to be done **/

/**
   @brief Finds the largest version of a package available in a file repository

   Called by SchedulePackageOp

   * match = false
   * for each directory in repositories
   * * try to match refAnyVer against each file
   * * if it matches and CompareVersions says it's the biggest found so far, copy the matched version and name into matchName and matchVers and set match to true
   * return match

   @param ctx [in] The evaluation context
   @param matchName [inout] the matched package name (written on match)
   @param matchVers [inout] the matched package version (written on match)
   @param refAnyVer [in] the regex to match against the filename to extract a version
   @param ver [in] the version sought
   @param repositories [in] the list of directories (file repositories)
   @param a [in] the promise Attributes for this operation
   @param pp [in] the Promise for this operation
   @param result [inout] the PromiseResult for this operation
   @returns boolean pass/fail of search
*/
int FindLargestVersionAvail(EvalContext *ctx, char *matchName, char *matchVers, const char *refAnyVer, const char *ver,
                            Rlist *repositories, Attributes a, const Promise *pp, PromiseResult *result)
/* Returns true if a version gt/ge ver is found in local repos, false otherwise */
{
    int match = false;

    // match any version
    if (!ver[0] || strcmp(ver, "*") == 0)
    {
        matchVers[0] = '\0';
    }
    else
    {
        strlcpy(matchVers, ver, CF_MAXVARSIZE);
    }

    for (Rlist *rp = repositories; rp != NULL; rp = rp->next)
    {
        Dir *dirh = DirOpen(RlistScalarValue(rp));
        if (dirh == NULL)
        {
            Log(LOG_LEVEL_ERR, "Can't open local directory '%s'. (opendir: %s)",
                RlistScalarValue(rp), GetErrorStr());
            continue;
        }

        const struct dirent *dirp;
        while (NULL != (dirp = DirRead(dirh)))
        {
            if (FullTextMatch(ctx, refAnyVer, dirp->d_name))
            {
                char *matchVer = ExtractFirstReference(refAnyVer, dirp->d_name);

                // check if match is largest so far
                if (CompareVersions(ctx, matchVer, matchVers, a, pp, result) == VERCMP_MATCH)
                {
                    strlcpy(matchVers, matchVer, CF_MAXVARSIZE);
                    strlcpy(matchName, dirp->d_name, CF_MAXVARSIZE);
                    match = true;
                }
            }
        }

        DirClose(dirh);
    }

    Log(LOG_LEVEL_DEBUG, "FindLargestVersionAvail: largest version of '%s' is '%s' (match=%d)",
        matchName, matchVers, match);

    return match;
}

/**
   @brief Returns true if a package (n,v,a) is installed and v is larger than the installed version

   Called by SchedulePackageOp

   * for each known PackageManager, compare to attr.packages.package_list_command
   * bail out if no manager was found
   * for each PackageItem pi in the manager's package list
   * * if pi->name equals n and (a is "*" or a equals pi->arch)
   * * * record instV and instA
   * * * copy attr into attr2 and override the attr2.packages.package_select to PACKAGE_VERSION_COMPARATOR_LT
   * * * return CompareVersions of the new monster
   * return false if the above found no matches

   @param ctx [in] The evaluation context
   @param n [in] the specific name
   @param v [in] the specific version
   @param a [in] the specific architecture
   @param instV [inout] the matched package version (written on match)
   @param instA [inout] the matched package architecture (written on match)
   @param attr [in] the promise Attributes for this operation
   @param pp [in] the Promise for this operation
   @param result [inout] the PromiseResult for this operation
   @returns boolean if given (n,v,a) is newer than known packages
*/
static int IsNewerThanInstalled(EvalContext *ctx, const char *n, const char *v, const char *a, char *instV, char *instA, Attributes attr,
                                const Promise *pp, PromiseResult *result)
{
    PackageManager *mp = INSTALLED_PACKAGE_LISTS;
    while (mp != NULL)
    {
        if (strcmp(mp->manager, attr.packages.package_list_command) == 0)
        {
            break;
        }
        mp = mp->next;
    }

    if (NULL == mp)
    {
        Log(LOG_LEVEL_VERBOSE, "Found no package manager matching attr.packages.package_list_command '%s'",
            attr.packages.package_list_command == NULL ? "[empty]" : attr.packages.package_list_command);
        return false;
    }

    Log(LOG_LEVEL_VERBOSE, "Looking for an installed package older than (%s,%s,%s) [name,version,arch]", n, v, a);

    for (PackageItem *pi = mp->pack_list; pi != NULL; pi = pi->next)
    {
        if (strcmp(n, pi->name) == 0 &&
            (strcmp(a, "*") == 0 || strcmp(a, pi->arch) == 0))
        {
            Log(LOG_LEVEL_VERBOSE,
                "Found installed package (%s,%s,%s) [name,version,arch]",
                pi->name, pi->version, pi->arch);

            strlcpy(instV, pi->version, CF_MAXVARSIZE);
            strlcpy(instA, pi->arch, CF_MAXVARSIZE);

            /* Horrible */
            Attributes attr2 = attr;
            attr2.packages.package_select = PACKAGE_VERSION_COMPARATOR_LT;

            return CompareVersions(ctx, pi->version, v, attr2, pp, result) == VERCMP_MATCH;
        }
    }

    Log(LOG_LEVEL_VERBOSE, "Package (%s,%s) [name,arch] is not installed", n, a);
    return false;
}

/**
   @brief Returns string version of a PackageAction

   @param pa [in] The PackageAction
   @returns string representation of pa or a ProgrammingError
*/
static const char *PackageAction2String(PackageAction pa)
{
    switch (pa)
    {
    case PACKAGE_ACTION_ADD:
        return "installing";
    case PACKAGE_ACTION_DELETE:
        return "uninstalling";
    case PACKAGE_ACTION_REINSTALL:
        return "reinstalling";
    case PACKAGE_ACTION_UPDATE:
        return "updating";
    case PACKAGE_ACTION_ADDUPDATE:
        return "installing/updating";
    case PACKAGE_ACTION_PATCH:
        return "patching";
    case PACKAGE_ACTION_VERIFY:
        return "verifying";
    default:
        ProgrammingError("CFEngine: internal error: illegal package action");
    }
}

/**
   @brief Adds a specific package (name,version,arch) as specified by Attributes a to the scheduled operations

   Called by SchedulePackageOp.

   Either warn or fix, based on a->transaction.action.

   To fix, calls GetPackageManager and enqueues the desired operation and package with the returned manager

   @param ctx [in] The evaluation context
   @param a [in] the Attributes specifying how to compare
   @param mgr [in] the specific manager name
   @param pa [in] the PackageAction to enqueue
   @param name [in] the specific name
   @param version [in] the specific version
   @param arch [in] the specific architecture
   @param pp [in] the Promise for this operation
   @returns the promise result
*/
static PromiseResult AddPackageToSchedule(EvalContext *ctx, const Attributes *a, char *mgr, PackageAction pa,
                                          const char *name, const char *version, const char *arch,
                                          const Promise *pp)
{
    switch (a->transaction.action)
    {
    case cfa_warn:

        cfPS_HELPER_3ARG(ctx, LOG_LEVEL_ERR, PROMISE_RESULT_WARN, pp, *a, "Need to repair promise '%s' by '%s' package '%s'",
             pp->promiser, PackageAction2String(pa), name);
        return PROMISE_RESULT_WARN;

    case cfa_fix:
    {
        PackageManager *manager = GetPackageManager(&PACKAGE_SCHEDULE, mgr, pa, a->packages.package_changes);

        if (NULL == manager)
        {
            ProgrammingError("AddPackageToSchedule: Null package manager found!!!");
        }

        PrependPackageItem(ctx, &(manager->pack_list), name, version, arch, pp);
        return PROMISE_RESULT_CHANGE;
    }
    default:
        ProgrammingError("CFEngine: internal error: illegal file action");
    }
}

/**
   @brief Adds a specific patch (name,version,arch) as specified by Attributes a to the scheduled operations

   Called by SchedulePackageOp.

   Either warn or fix, based on a->transaction.action.

   To fix, calls GetPackageManager and enqueues the desired operation and package with the returned manager

   @param ctx [in] The evaluation context
   @param a [in] the Attributes specifying how to compare
   @param mgr [in] the specific manager name
   @param pa [in] the PackageAction to enqueue
   @param name [in] the specific name
   @param version [in] the specific version
   @param arch [in] the specific architecture
   @param pp [in] the Promise for this operation
   @returns the promise result
*/
static PromiseResult AddPatchToSchedule(EvalContext *ctx, const Attributes *a, char *mgr, PackageAction pa,
                                        const char *name, const char *version, const char *arch,
                                        const Promise *pp)
{
    switch (a->transaction.action)
    {
    case cfa_warn:

        cfPS_HELPER_3ARG(ctx, LOG_LEVEL_ERR, PROMISE_RESULT_WARN, pp, *a, "Need to repair promise '%s' by '%s' package '%s'",
             pp->promiser, PackageAction2String(pa), name);
        return PROMISE_RESULT_WARN;

    case cfa_fix:
    {
        PackageManager *manager = GetPackageManager(&PACKAGE_SCHEDULE, mgr, pa, a->packages.package_changes);

        if (NULL == manager)
        {
            ProgrammingError("AddPatchToSchedule: Null package manager found!!!");
        }

        PrependPackageItem(ctx, &(manager->patch_list), name, version, arch, pp);
        return PROMISE_RESULT_CHANGE;
    }
    default:
        ProgrammingError("Illegal file action");
    }
}

/**
   @brief Schedules a package operation based on the action, package state, and everything else.

   Called by VerifyPromisedPatch and CheckPackageState.

   This function has a complexity metric of 3 Googols.

   * if package_delete_convention or package_name_convention are given and apply to the operation, construct the package name from them (from PACKAGES_CONTEXT)
   * else, just use the given package name
   * warn about "*" in the package name
   * set package_select_in_range with magic
   * create PackageAction policy from the package_policy and then split ADDUPDATE into ADD or UPDATE based on "installed"
   * result starts as NOOP
   * switch(policy)

   * * case ADD and "installed":
   * * * if we have package_file_repositories
   * * * * use the package_name_convention to build the package name (from PACKAGES_CONTEXT_ANYVER, setting version to "*")
   * * * * if FindLargestVersionAvail finds the latest package version in the file repos, use that as the package name
   * * * AddPackageToSchedule package_add_command, ADD, package name, etc.

   * * case DELETE and (matched AND package_select_in_range) OR (installed AND no_version_specified):
   * * * fail promise unless package_delete_command
   * * * if we have package_file_repositories
   * * * * clean up the name string from any "repo" references and add the right file repo
   * * * AddPackageToSchedule package_delete_command, DELETE, package name, etc.

   * * case REINSTALL:
   * * * fail promise unless package_delete_command
   * * * fail promise if no_version_specified
   * * * if (matched AND package_select_in_range) OR (installed AND no_version_specified) do AddPackageToSchedule package_delete_command, DELETE, package name, etc.
   * * * AddPackageToSchedule package_add_command, ADD, package name, etc.

   * * case UPDATE:
   * * * if we have package_file_repositories
   * * * * use the package_name_convention to build the package name (from PACKAGES_CONTEXT_ANYVER, setting version to "*")
   * * * * if FindLargestVersionAvail finds the latest package version in the file repos, use that as the package name
   * * * if installed, IsNewerThanInstalled is checked, and if it returns false we don't update an up-to-date package
   * * * if installed or (matched AND package_select_in_range AND !no_version_specified) (this is the main update condition)
   * * * * if package_update_command is not given
   * * * * * if package_delete_convention is given, use it to build id_del (from PACKAGES_CONTEXT)
   * * * * * fail promise if package_update_command and package_add_command are not given
   * * * * * AddPackageToSchedule with package_delete_command, DELETE, id_del, etc
   * * * * * AddPackageToSchedule with package_add_command, ADD, package name, etc
   * * * * else we have package_update_command, so AddPackageToSchedule with package_update_command, UPDATE, package name, etc
   * * * else the package is not updateable: no match or not installed, fail promise

   * * case PATCH:
   * * * if matched and not installed, AddPatchToSchedule with package_patch_command, PATCH, package name, etc.

   * * case VERIFY:
   * * * if (matched and package_select_in_range) OR (installed AND no_version_specified), AddPatchToSchedule with package_verify_command, VERIFY, package name, etc.

   @param ctx [in] The evaluation context
   @param name [in] the specific name
   @param version [in] the specific version
   @param arch [in] the specific architecture
   @param installed [in] is the package installed?
   @param matched [in] is the package matched in the available list?
   @param no_version_specified [in] no version was specified in the promise
   @param a [in] the Attributes specifying how to compare
   @param pp [in] the Promise for this operation
   @returns the promise result
*/
static PromiseResult SchedulePackageOp(EvalContext *ctx, const char *name, const char *version, const char *arch, int installed, int matched,
                                       int no_version_specified, Attributes a, const Promise *pp)
{
    char refAnyVerEsc[CF_EXPANDSIZE];
    char largestVerAvail[CF_MAXVARSIZE];
    char largestPackAvail[CF_MAXVARSIZE];
    char id[CF_EXPANDSIZE];

    Log(LOG_LEVEL_VERBOSE,
        "Checking if package (%s,%s,%s) [name,version,arch] "
        "is at the desired state (installed=%d,matched=%d)",
        name, version, arch, installed, matched);

/* Now we need to know the name-convention expected by the package manager */

    Buffer *expanded = BufferNew();
    if ((a.packages.package_name_convention) || (a.packages.package_delete_convention))
    {
        VarRef *ref_name = VarRefParseFromScope("name", PACKAGES_CONTEXT);
        EvalContextVariablePut(ctx, ref_name, name, CF_DATA_TYPE_STRING, "source=promise");

        VarRef *ref_version = VarRefParseFromScope("version", PACKAGES_CONTEXT);
        EvalContextVariablePut(ctx, ref_version, version, CF_DATA_TYPE_STRING, "source=promise");

        VarRef *ref_arch = VarRefParseFromScope("arch", PACKAGES_CONTEXT);
        EvalContextVariablePut(ctx, ref_arch, arch, CF_DATA_TYPE_STRING, "source=promise");

        if ((a.packages.package_delete_convention) && (a.packages.package_policy == PACKAGE_ACTION_DELETE))
        {
            ExpandScalar(ctx, NULL, PACKAGES_CONTEXT, a.packages.package_delete_convention, expanded);
            strlcpy(id, BufferData(expanded), CF_EXPANDSIZE);
        }
        else if (a.packages.package_name_convention)
        {
            ExpandScalar(ctx, NULL, PACKAGES_CONTEXT, a.packages.package_name_convention, expanded);
            strlcpy(id, BufferData(expanded), CF_EXPANDSIZE);
        }
        else
        {
            strlcpy(id, name, CF_EXPANDSIZE);
        }

        EvalContextVariableRemove(ctx, ref_name);
        VarRefDestroy(ref_name);

        EvalContextVariableRemove(ctx, ref_version);
        VarRefDestroy(ref_version);

        EvalContextVariableRemove(ctx, ref_arch);
        VarRefDestroy(ref_arch);
    }
    else
    {
        strlcpy(id, name, CF_EXPANDSIZE);
    }

    Log(LOG_LEVEL_VERBOSE, "Package promises to refer to itself as '%s' to the manager", id);

    if (strchr(id, '*'))
    {
        Log(LOG_LEVEL_VERBOSE, "Package name contains '*' -- perhaps "
            "a missing attribute (name/version/arch) should be specified");
    }

    // This is very confusing
    int package_select_in_range;
    switch (a.packages.package_select)
    {
    case PACKAGE_VERSION_COMPARATOR_EQ:
    case PACKAGE_VERSION_COMPARATOR_GE:
    case PACKAGE_VERSION_COMPARATOR_LE:
    case PACKAGE_VERSION_COMPARATOR_NONE:
        Log(LOG_LEVEL_VERBOSE, "Package version seems to match criteria");
        package_select_in_range = true;
        break;

    default:
        package_select_in_range = false;
        break;
    }

    PackageAction policy = a.packages.package_policy;
    if (policy == PACKAGE_ACTION_ADDUPDATE) /* Work out which: */
    {
        if (installed)
        {
            policy = PACKAGE_ACTION_UPDATE;
        }
        else
        {
            policy = PACKAGE_ACTION_ADD;
        }
    }

    PromiseResult result = PROMISE_RESULT_NOOP;
    switch (policy)
    {
    case PACKAGE_ACTION_ADD:

        if (installed == 0)
        {
            if ((a.packages.package_file_repositories != NULL))
            {
                Log(LOG_LEVEL_VERBOSE, "Package method specifies a file repository");

                {
                    VarRef *ref_name = VarRefParseFromScope("name", PACKAGES_CONTEXT_ANYVER);
                    EvalContextVariablePut(ctx, ref_name, name, CF_DATA_TYPE_STRING, "source=promise");

                    VarRef *ref_version = VarRefParseFromScope("version", PACKAGES_CONTEXT_ANYVER);
                    EvalContextVariablePut(ctx, ref_version, "(.*)", CF_DATA_TYPE_STRING, "source=promise");

                    VarRef *ref_arch = VarRefParseFromScope("arch", PACKAGES_CONTEXT_ANYVER);
                    EvalContextVariablePut(ctx, ref_arch, arch, CF_DATA_TYPE_STRING, "source=promise");

                    BufferClear(expanded);
                    if (a.packages.package_name_convention)
                    {
                        ExpandScalar(ctx, NULL, PACKAGES_CONTEXT_ANYVER, a.packages.package_name_convention, expanded);
                    }

                    EvalContextVariableRemove(ctx, ref_name);
                    VarRefDestroy(ref_name);

                    EvalContextVariableRemove(ctx, ref_version);
                    VarRefDestroy(ref_version);

                    EvalContextVariableRemove(ctx, ref_arch);
                    VarRefDestroy(ref_arch);
                }

                EscapeSpecialChars(BufferData(expanded), refAnyVerEsc, sizeof(refAnyVerEsc), "(.*)","");

                if (FindLargestVersionAvail(ctx, largestPackAvail, largestVerAvail, refAnyVerEsc, version,
                                            a.packages.package_file_repositories, a, pp, &result))
                {
                    Log(LOG_LEVEL_VERBOSE, "Using latest version in file repositories; '%s'", largestPackAvail);
                    strlcpy(id, largestPackAvail, CF_EXPANDSIZE);
                }
                else
                {
                    Log(LOG_LEVEL_VERBOSE, "No package in file repositories satisfy version constraint");
                    break;
                }
            }
            else
            {
                Log(LOG_LEVEL_VERBOSE, "Package method does NOT specify a file repository");
            }

            Log(LOG_LEVEL_VERBOSE, "Schedule package for addition");

            if (a.packages.package_add_command == NULL)
            {
                cfPS_HELPER_0ARG(ctx, LOG_LEVEL_ERR, PROMISE_RESULT_FAIL, pp, a, "Package add command undefined");
                BufferDestroy(expanded);
                return PROMISE_RESULT_FAIL;
            }
            result = PromiseResultUpdate_HELPER(pp, result,
                                         AddPackageToSchedule(ctx, &a, a.packages.package_add_command,
                                                              PACKAGE_ACTION_ADD, id, "any", "any", pp));
        }
        else
        {
            cfPS_HELPER_1ARG(ctx, LOG_LEVEL_VERBOSE, PROMISE_RESULT_NOOP, pp, a, "Package '%s' already installed, so we never add it again",
                 pp->promiser);
        }
        break;

    case PACKAGE_ACTION_DELETE:

        // we're deleting a matched package found in a range OR an installed package with no version
        if ((matched && package_select_in_range) ||
            (installed && no_version_specified))
        {
            Log(LOG_LEVEL_VERBOSE, "Schedule package for deletion");

            if (a.packages.package_delete_command == NULL)
            {
                cfPS_HELPER_0ARG(ctx, LOG_LEVEL_ERR, PROMISE_RESULT_FAIL, pp, a, "Package delete command undefined");
                BufferDestroy(expanded);
                return PROMISE_RESULT_FAIL;
            }
            // expand local repository in the name convention, if present
            if (a.packages.package_file_repositories)
            {
                Log(LOG_LEVEL_VERBOSE, "Package method specifies a file repository");

                // remove any "$(repo)" from the name convention string

                if (strncmp(id, "$(firstrepo)", 12) == 0)
                {
                    const char *idBuf = id + 12;

                    // and add the correct repo
                    const char *pathName = PrefixLocalRepository(a.packages.package_file_repositories, idBuf);

                    if (pathName)
                    {
                        strlcpy(id, pathName, CF_EXPANDSIZE);
                        Log(LOG_LEVEL_VERBOSE,
                            "Expanded the package repository to '%s'", id);
                    }
                    else
                    {
                        Log(LOG_LEVEL_ERR, "Package '%s' can't be found "
                            "in any of the listed repositories", idBuf);
                    }
                }
            }
            else
            {
                Log(LOG_LEVEL_VERBOSE, "Package method does NOT specify a file repository");
            }

            result = PromiseResultUpdate_HELPER(pp, result,
                                         AddPackageToSchedule(ctx, &a, a.packages.package_delete_command,
                                                              PACKAGE_ACTION_DELETE, id, "any", "any", pp));
        }
        else
        {
            cfPS_HELPER_0ARG(ctx, LOG_LEVEL_VERBOSE, PROMISE_RESULT_NOOP, pp, a, "Package deletion is as promised -- no match");
        }
        break;

    case PACKAGE_ACTION_REINSTALL:
        if (a.packages.package_delete_command == NULL)
        {
            cfPS_HELPER_0ARG(ctx, LOG_LEVEL_ERR, PROMISE_RESULT_FAIL, pp, a, "Package delete command undefined");
            BufferDestroy(expanded);
            return PROMISE_RESULT_FAIL;
        }

        if (!no_version_specified)
        {
            Log(LOG_LEVEL_VERBOSE, "Schedule package for reinstallation");
            if (a.packages.package_add_command == NULL)
            {
                cfPS_HELPER_0ARG(ctx, LOG_LEVEL_ERR, PROMISE_RESULT_FAIL, pp, a, "Package add command undefined");
                BufferDestroy(expanded);
                return PROMISE_RESULT_FAIL;
            }

            // we're deleting a matched package found in a range OR an installed package with no version
            if ((matched && package_select_in_range) ||
                (installed && no_version_specified))
            {
                result = PromiseResultUpdate_HELPER(pp, result,
                                             AddPackageToSchedule(ctx, &a, a.packages.package_delete_command,
                                                                  PACKAGE_ACTION_DELETE, id, "any", "any", pp));
            }

            result = PromiseResultUpdate_HELPER(pp, result,
                                         AddPackageToSchedule(ctx, &a, a.packages.package_add_command,
                                                              PACKAGE_ACTION_ADD, id, "any", "any", pp));
        }
        else
        {
            cfPS_HELPER_0ARG(ctx, LOG_LEVEL_ERR, PROMISE_RESULT_FAIL, pp, a,
                 "Package reinstallation cannot be promised -- insufficient version info or no match");
            BufferDestroy(expanded);
            return PROMISE_RESULT_FAIL;
        }
        break;

    case PACKAGE_ACTION_UPDATE:
    {
        char inst_arch[CF_MAXVARSIZE];
        char inst_ver[CF_MAXVARSIZE];
        *inst_ver = '\0';
        *inst_arch = '\0';

        if ((a.packages.package_file_repositories != NULL))
        {
            Log(LOG_LEVEL_VERBOSE, "Package method specifies a file repository");

            {
                VarRef *ref_name = VarRefParseFromScope("name", PACKAGES_CONTEXT_ANYVER);
                EvalContextVariablePut(ctx, ref_name, name, CF_DATA_TYPE_STRING, "source=promise");

                VarRef *ref_version = VarRefParseFromScope("version", PACKAGES_CONTEXT_ANYVER);
                EvalContextVariablePut(ctx, ref_version, "(.*)", CF_DATA_TYPE_STRING, "source=promise");

                VarRef *ref_arch = VarRefParseFromScope("arch", PACKAGES_CONTEXT_ANYVER);
                EvalContextVariablePut(ctx, ref_arch, arch, CF_DATA_TYPE_STRING, "source=promise");

                BufferClear(expanded);
                ExpandScalar(ctx, NULL, PACKAGES_CONTEXT_ANYVER, a.packages.package_name_convention, expanded);

                EvalContextVariableRemove(ctx, ref_name);
                VarRefDestroy(ref_name);

                EvalContextVariableRemove(ctx, ref_version);
                VarRefDestroy(ref_version);

                EvalContextVariableRemove(ctx, ref_arch);
                VarRefDestroy(ref_arch);
            }


            EscapeSpecialChars(BufferData(expanded), refAnyVerEsc, sizeof(refAnyVerEsc), "(.*)","");

            if (FindLargestVersionAvail(ctx, largestPackAvail, largestVerAvail, refAnyVerEsc, version,
                                        a.packages.package_file_repositories, a, pp, &result))
            {
                Log(LOG_LEVEL_VERBOSE, "Using latest version in file repositories; '%s'", largestPackAvail);
                strlcpy(id, largestPackAvail, CF_EXPANDSIZE);
            }
            else
            {
                Log(LOG_LEVEL_VERBOSE, "No package in file repositories satisfy version constraint");
                break;
            }
        }
        else
        {
            Log(LOG_LEVEL_VERBOSE, "Package method does NOT specify a file repository");
            strlcpy(largestVerAvail, version, sizeof(largestVerAvail));  // user-supplied version
        }

        if (installed)
        {
            Log(LOG_LEVEL_VERBOSE, "Checking if latest available version is newer than installed...");
            if (IsNewerThanInstalled(ctx, name, largestVerAvail, arch, inst_ver, inst_arch, a, pp, &result))
            {
                Log(LOG_LEVEL_VERBOSE,
                      "Installed package (%s,%s,%s) [name,version,arch] is older than latest available (%s,%s,%s) [name,version,arch] - updating", name,
                      inst_ver, inst_arch, name, largestVerAvail, arch);
            }
            else
            {
                Log(LOG_LEVEL_VERBOSE, "Installed package is up to date, not updating");
                break;
            }
        }

        if (installed ||
            (matched && package_select_in_range && !no_version_specified))
        {
            if (a.packages.package_update_command == NULL)
            {
                Log(LOG_LEVEL_VERBOSE, "Package update command undefined - failing over to delete then add");

                // we need to have the version of installed package
                const char *id_del = id;
                if (a.packages.package_delete_convention)
                {
                    if (*inst_ver == '\0')
                    {
                        inst_ver[0] = '*';
                        inst_ver[1] = '\0';
                    }

                    if (*inst_arch == '\0')
                    {
                        inst_arch[0] = '*';
                        inst_arch[1] = '\0';
                    }

                    VarRef *ref_name = VarRefParseFromScope("name", PACKAGES_CONTEXT);
                    EvalContextVariablePut(ctx, ref_name, name, CF_DATA_TYPE_STRING, "source=promise");

                    VarRef *ref_version = VarRefParseFromScope("version", PACKAGES_CONTEXT);
                    EvalContextVariablePut(ctx, ref_version, inst_ver, CF_DATA_TYPE_STRING, "source=promise");

                    VarRef *ref_arch = VarRefParseFromScope("arch", PACKAGES_CONTEXT);
                    EvalContextVariablePut(ctx, ref_arch, inst_arch, CF_DATA_TYPE_STRING, "source=promise");

                    BufferClear(expanded);
                    ExpandScalar(ctx, NULL, PACKAGES_CONTEXT, a.packages.package_delete_convention, expanded);
                    id_del = BufferData(expanded);

                    EvalContextVariableRemove(ctx, ref_name);
                    VarRefDestroy(ref_name);

                    EvalContextVariableRemove(ctx, ref_version);
                    VarRefDestroy(ref_version);

                    EvalContextVariableRemove(ctx, ref_arch);
                    VarRefDestroy(ref_arch);
                }

                Log(LOG_LEVEL_VERBOSE, "Scheduling package with id '%s' for deletion", id_del);

                if (a.packages.package_add_command == NULL)
                {
                    cfPS_HELPER_0ARG(ctx, LOG_LEVEL_ERR, PROMISE_RESULT_FAIL, pp, a, "Package add command undefined");
                    BufferDestroy(expanded);
                    return PROMISE_RESULT_FAIL;
                }
                if (a.packages.package_delete_command == NULL)
                {
                    cfPS_HELPER_0ARG(ctx, LOG_LEVEL_ERR, PROMISE_RESULT_FAIL, pp, a, "Package delete command undefined");
                    BufferDestroy(expanded);
                    return PROMISE_RESULT_FAIL;
                }
                result = PromiseResultUpdate_HELPER(pp, result,
                                             AddPackageToSchedule(ctx, &a, a.packages.package_delete_command,
                                                                  PACKAGE_ACTION_DELETE, id_del, "any", "any", pp));

                result = PromiseResultUpdate_HELPER(pp, result,
                                             AddPackageToSchedule(ctx, &a, a.packages.package_add_command,
                                                                  PACKAGE_ACTION_ADD, id, "any", "any", pp));
            }
            else
            {
                Log(LOG_LEVEL_VERBOSE, "Schedule package for update");
                result = PromiseResultUpdate_HELPER(pp, result,
                                             AddPackageToSchedule(ctx, &a, a.packages.package_update_command,
                                                                  PACKAGE_ACTION_UPDATE, id, "any", "any", pp));
            }
        }
        else
        {
            cfPS_HELPER_1ARG(ctx, LOG_LEVEL_ERR, PROMISE_RESULT_FAIL, pp, a, "Package '%s' cannot be updated -- no match or not installed",
                 pp->promiser);
            result = PromiseResultUpdate_HELPER(pp, result, PROMISE_RESULT_FAIL);
        }
        break;
    }
    case PACKAGE_ACTION_PATCH:

        if (matched && (!installed))
        {
            Log(LOG_LEVEL_VERBOSE, "Schedule package for patching");
            result = PromiseResultUpdate_HELPER(pp, result,
                                         AddPatchToSchedule(ctx, &a, a.packages.package_patch_command,
                                                            PACKAGE_ACTION_PATCH, id, "any", "any", pp));
        }
        else
        {
            cfPS_HELPER_1ARG(ctx, LOG_LEVEL_VERBOSE, PROMISE_RESULT_NOOP, pp, a,
                 "Package patch state of '%s' is as promised -- already installed", pp->promiser);
        }
        break;

    case PACKAGE_ACTION_VERIFY:

        if ((matched && package_select_in_range) ||
            (installed && no_version_specified))
        {
            Log(LOG_LEVEL_VERBOSE, "Schedule package for verification");
            result = PromiseResultUpdate_HELPER(pp, result,
                                         AddPackageToSchedule(ctx, &a, a.packages.package_verify_command,
                                                              PACKAGE_ACTION_VERIFY, id, "any", "any", pp));
        }
        else
        {
            cfPS_HELPER_1ARG(ctx, LOG_LEVEL_INFO, PROMISE_RESULT_FAIL, pp, a, "Package '%s' cannot be verified -- no match", pp->promiser);
            BufferDestroy(expanded);
            return PROMISE_RESULT_FAIL;
        }

        break;

    default:
        break;
    }

    BufferDestroy(expanded);
    return result;
}

/**
   @brief Compare a PackageItem to a specific package (n,v,arch) as specified by Attributes a

   Called by PatchMatch and PackageMatch.

   First, checks the package names are the same (according to CompareCSVName).
   Second, checks the architectures are the same or arch is "*"
   Third, checks the versions with CompareVersions or version is "*"

   @param ctx [in] The evaluation context
   @param n [in] the specific name
   @param v [in] the specific version
   @param arch [in] the specific architecture
   @param pi [in] the PackageItem to check
   @param a [in] the Attributes specifying how to compare
   @param pp [in] the Promise for this operation
   @param mode [in] the operating mode, informational for logging
   @returns the version comparison result
*/
VersionCmpResult ComparePackages(EvalContext *ctx,
                                 const char *n, const char *v, const char *arch,
                                 PackageItem *pi, Attributes a,
                                 const Promise *pp,
                                 const char *mode,
                                 PromiseResult *result)
{
    Log(LOG_LEVEL_VERBOSE, "Comparing %s package (%s,%s,%s) "
        "to [%s] with given (%s,%s,%s) [name,version,arch]",
        mode, pi->name, pi->version, pi->arch, PackageVersionComparatorToString(a.packages.package_select), n, v, arch);

    if (CompareCSVName(n, pi->name) != 0)
    {
        return VERCMP_NO_MATCH;
    }

    Log(LOG_LEVEL_VERBOSE, "Matched %s name '%s'", mode, n);

    if (strcmp(arch, "*") != 0)
    {
        if (strcmp(arch, pi->arch) != 0)
        {
            return VERCMP_NO_MATCH;
        }

        Log(LOG_LEVEL_VERBOSE, "Matched %s arch '%s'", mode, arch);
    }
    else
    {
        Log(LOG_LEVEL_VERBOSE, "Matched %s wildcard arch '%s'", mode, arch);
    }

    if (strcmp(v, "*") == 0)
    {
        Log(LOG_LEVEL_VERBOSE, "Matched %s wildcard version '%s'", mode, v);
        return VERCMP_MATCH;
    }

    VersionCmpResult vc = CompareVersions(ctx, pi->version, v, a, pp, result);
    Log(LOG_LEVEL_VERBOSE,
        "Version comparison returned %s for %s package (%s,%s,%s) "
        "to [%s] with given (%s,%s,%s) [name,version,arch]",
        vc == VERCMP_MATCH ? "MATCH" : vc == VERCMP_NO_MATCH ? "NO_MATCH" : "ERROR",
        mode,
        pi->name, pi->version, pi->arch,
        PackageVersionComparatorToString(a.packages.package_select),
        n, v, arch);

    return vc;

}

/**
   @brief Finds a specific package (n,v,a) [name, version, architecture] as specified by Attributes attr

   Called by VerifyPromisedPatch.

   Goes through all the installed packages to find matches for the given attributes.

   The package manager is checked against attr.packages.package_list_command.

   The package name is checked as a regular expression. then (n,v,a) with ComparePackages.

   @param ctx [in] The evaluation context
   @param n [in] the specific name
   @param v [in] the specific version
   @param a [in] the specific architecture
   @param attr [in] the Attributes specifying how to compare
   @param pp [in] the Promise for this operation
   @param mode [in] the operating mode, informational for logging
   @returns the version comparison result
*/
static VersionCmpResult PatchMatch(EvalContext *ctx,
                                   const char *n, const char *v, const char *a,
                                   Attributes attr, const Promise *pp,
                                   const char* mode,
                                   PromiseResult *result)
{
    PackageManager *mp;

    // This REALLY needs some commenting
    for (mp = INSTALLED_PACKAGE_LISTS; mp != NULL; mp = mp->next)
    {
        if (strcmp(mp->manager, attr.packages.package_list_command) == 0)
        {
            break;
        }
    }

    Log(LOG_LEVEL_VERBOSE, "PatchMatch: looking for %s to [%s] with given (%s,%s,%s) [name,version,arch] in package manager %s",
        mode, PackageVersionComparatorToString(attr.packages.package_select), n, v, a, mp->manager);

    for (PackageItem *pi = mp->patch_list; pi != NULL; pi = pi->next)
    {
        if (FullTextMatch(ctx, n, pi->name)) /* Check regexes */
        {
            Log(LOG_LEVEL_VERBOSE, "PatchMatch: regular expression match succeeded for %s against %s", n, pi->name);
            return VERCMP_MATCH;
        }
        else
        {
            VersionCmpResult res = ComparePackages(ctx, n, v, a, pi, attr, pp, mode, result);
            if (res != VERCMP_NO_MATCH)
            {
                Log(LOG_LEVEL_VERBOSE, "PatchMatch: patch comparison for %s was decisive: %s", pi->name, res == VERCMP_MATCH ? "MATCH" : "ERROR");
                return res;
            }
        }
    }

    Log(LOG_LEVEL_VERBOSE, "PatchMatch did not match the constraints of promise (%s,%s,%s) [name,version,arch]", n, v, a);
    return VERCMP_NO_MATCH;
}

/**
   @brief Finds a specific package (n,v,a) [name, version, architecture] as specified by Attributes attr

   Called by CheckPackageState.

   Goes through all the installed packages to find matches for the given attributes.

   The package manager is checked against attr.packages.package_list_command.

   The (n,v,a) search is done with ComparePackages.

   @param ctx [in] The evaluation context
   @param n [in] the specific name
   @param v [in] the specific version
   @param a [in] the specific architecture
   @param attr [in] the Attributes specifying how to compare
   @param pp [in] the Promise for this operation
   @param mode [in] the operating mode, informational for logging
   @returns the version comparison result
*/
static VersionCmpResult PackageMatch(EvalContext *ctx,
                                     const char *n, const char *v, const char *a,
                                     Attributes attr,
                                     const Promise *pp,
                                     const char* mode,
                                     PromiseResult *result)
/*
 * Returns VERCMP_MATCH if any installed packages match (n,v,a), VERCMP_NO_MATCH otherwise, VERCMP_ERROR on error.
 * The mode is informational
 */
{
    PackageManager *mp = NULL;

    // This REALLY needs some commenting
    for (mp = INSTALLED_PACKAGE_LISTS; mp != NULL; mp = mp->next)
    {
        if (strcmp(mp->manager, attr.packages.package_list_command) == 0)
        {
            break;
        }
    }

    Log(LOG_LEVEL_VERBOSE, "PackageMatch: looking for %s (%s,%s,%s) [name,version,arch] in package manager %s", mode, n, v, a, mp->manager);

    for (PackageItem *pi = mp->pack_list; pi != NULL; pi = pi->next)
    {
        VersionCmpResult res = ComparePackages(ctx, n, v, a, pi, attr, pp, mode, result);

        if (res != VERCMP_NO_MATCH)
        {
            Log(LOG_LEVEL_VERBOSE, "PackageMatch: package comparison for %s %s was decisive: %s", mode, pi->name, res == VERCMP_MATCH ? "MATCH" : "ERROR");
            return res;
        }
    }

    Log(LOG_LEVEL_VERBOSE, "PackageMatch did not find %s packages to match the constraints of promise (%s,%s,%s) [name,version,arch]", mode, n, v, a);
    return VERCMP_NO_MATCH;
}

/**
   @brief Check if the operation should be scheduled based on the package policy, if the package matches, and if it's installed

   Called by CheckPackageState.

   Uses a.packages.package_policy to determine operating mode.

   The use of matches and installed depends on the package_policy:
   * PACKAGE_ACTION_DELETE: schedule if (matches AND installed)
   * PACKAGE_ACTION_REINSTALL: schedule if (matches AND installed)
   * all other policies: schedule if (not matches OR not installed)

   @param ctx [in] The evaluation context
   @param a [in] the Attributes specifying the package policy
   @param pp [in] the Promise for this operation
   @param matches [in] whether the package matches
   @param installed [in] whether the package is installed
   @returns whether the package operation should be scheduled
*/
static int WillSchedulePackageOperation(EvalContext *ctx, Attributes a, const Promise *pp, int matches, int installed)
{
    PackageAction policy = a.packages.package_policy;

    Log(LOG_LEVEL_DEBUG, "WillSchedulePackageOperation: on entry, action %s: package %s matches = %s, installed = %s.",
        PackageAction2String(policy), pp->promiser, matches ? "yes" : "no", installed ? "yes" : "no");

    switch (policy)
    {
    case PACKAGE_ACTION_DELETE:
        if (matches && installed)
        {
            Log(LOG_LEVEL_VERBOSE, "WillSchedulePackageOperation: Package %s to be deleted is installed.", pp->promiser);
            return true;
        }
        else
        {
            Log(LOG_LEVEL_DEBUG, "WillSchedulePackageOperation: Package %s can't be deleted if it's not installed, NOOP.", pp->promiser);
            cfPS_HELPER_1ARG(ctx, LOG_LEVEL_VERBOSE, PROMISE_RESULT_NOOP, pp, a, "Package %s to be deleted does not exist anywhere",
                 pp->promiser);
        }
        break;

    case PACKAGE_ACTION_REINSTALL:
        if (matches && installed)
        {
            Log(LOG_LEVEL_VERBOSE, "WillSchedulePackageOperation: Package %s to be reinstalled is already installed.", pp->promiser);
            return true;
        }
        else
        {
            Log(LOG_LEVEL_DEBUG, "WillSchedulePackageOperation: Package %s already installed, NOOP.", pp->promiser);
            cfPS_HELPER_1ARG(ctx, LOG_LEVEL_VERBOSE, PROMISE_RESULT_NOOP, pp, a, "Package '%s' already installed and matches criteria",
                 pp->promiser);
        }
        break;

    default:
        if (!matches) // why do we schedule a 'not matched' operation?
        {
            return true;
        }
        else if (!installed) // matches and not installed
        {
            return true;
        }
        else // matches and installed
        {
            Log(LOG_LEVEL_DEBUG, "WillSchedulePackageOperation: Package %s already installed, NOOP.", pp->promiser);
            cfPS_HELPER_1ARG(ctx, LOG_LEVEL_VERBOSE, PROMISE_RESULT_NOOP, pp, a, "Package '%s' already installed and matches criteria",
                 pp->promiser);
        }
        break;
    }

    return false;
}

/**
   @brief Checks the state of a specific package (name,version,arch) as specified by Attributes a

   Called by VerifyPromisedPackage.

   * copies a into a2, overrides a2.packages.package_select to PACKAGE_VERSION_COMPARATOR_EQ
   * VersionCmpResult installed = check if (name,*,arch) is installed with PackageMatch (note version override!)
   * if PackageMatch returned an error, fail the promise
   * VersionCmpResult matches = check if (name,version,arch) is installed with PackageMatch
   * if PackageMatch returned an error, fail the promise
   * if WillSchedulePackageOperation with "matches" and "installed" passes, call SchedulePackageOp on the package

   @param ctx [in] The evaluation context
   @param a [in] the Attributes specifying how to compare
   @param pp [in] the Promise for this operation
   @param name [in] the specific name
   @param version [in] the specific version
   @param arch [in] the specific architecture
   @param no_version [in] ignore the version, be cool
   @returns the promise result
*/
static PromiseResult CheckPackageState(EvalContext *ctx, Attributes a, const Promise *pp, const char *name, const char *version,
                                       const char *arch, bool no_version)
{
    PromiseResult result = PROMISE_RESULT_NOOP;

    /* Horrible */
    Attributes a2 = a;
    a2.packages.package_select = PACKAGE_VERSION_COMPARATOR_EQ;

    VersionCmpResult installed = PackageMatch(ctx, name, "*", arch, a2, pp, "[installed]", &result);
    Log(LOG_LEVEL_VERBOSE, "CheckPackageState: Installed package match for (%s,%s,%s) [name,version,arch] was decisive: %s",
        name, "*", arch, installed == VERCMP_MATCH ? "MATCH" : "ERROR-OR-NOMATCH");

    if (installed == VERCMP_ERROR)
    {
        cfPS_HELPER_0ARG(ctx, LOG_LEVEL_ERR, PROMISE_RESULT_FAIL, pp, a2, "Failure trying to compare installed package versions");
        result = PromiseResultUpdate_HELPER(pp, result, PROMISE_RESULT_FAIL);
        return result;
    }

    VersionCmpResult matches = PackageMatch(ctx, name, version, arch, a2, pp, "[available]", &result);
    Log(LOG_LEVEL_VERBOSE, "CheckPackageState: Available package match for (%s,%s,%s) [name,version,arch] was decisive: %s",
        name, version, arch, matches == VERCMP_MATCH ? "MATCH" : "ERROR-OR-NOMATCH");

    if (matches == VERCMP_ERROR)
    {
        cfPS_HELPER_0ARG(ctx, LOG_LEVEL_ERR, PROMISE_RESULT_FAIL, pp, a2, "Failure trying to compare available package versions");
        result = PromiseResultUpdate_HELPER(pp, result, PROMISE_RESULT_FAIL);
        return result;
    }

    if (WillSchedulePackageOperation(ctx, a2, pp, matches, installed))
    {
        Log(LOG_LEVEL_VERBOSE, "CheckPackageState: matched package (%s,%s,%s) [name,version,arch]; scheduling operation", name, version, arch);
        return SchedulePackageOp(ctx, name, version, arch, installed, matches, no_version, a, pp);
    }

    return result;
}

/**
   @brief Verifies a promised patch operation as defined by a and pp

   Called by VerifyPackagesPromise for the patch operation.

   * package name is pp->promiser
   * installed and matches counts = 0
   * copies a into a2 and overrides a2.packages.package_select to PACKAGE_VERSION_COMPARATOR_EQ
   * promise result starts as NOOP
   * if package version is given
   * * for arch = each architecture requested in a2, or (if none given) any architecture "*"
   * * * installed1 = PatchMatch(a2, name, any version "*", any architecture "*")
   * * * matches1 = PatchMatch(a2, name, requested version, arch)
   * * * if either installed1 or matches1 failed, return promise error
   * * * else, installed += installed1; matches += matches1
   * else if package_version_regex is given
   * * assume that package_name_regex and package_arch_regex are also given and use the 3 regexes to extract name, version, arch
   * * * installed = PatchMatch(a2, matched name, any version "*", any architecture "*")
   * * * matches = PatchMatch(a2, matched name, matched version, matched architecture)
   * * * if either installed or matches failed, return promise error
   * else (no explicit version is given) (SAME LOOP AS EXPLICIT VERSION LOOP ABOVE)
   * * no_version = true
   * * for arch = each architecture requested in a2, or (if none given) any architecture "*"
   * * * requested version = any version '*'
   * * * installed1 = PatchMatch(a2, name, any version "*", any architecture "*")
   * * * matches1 = PatchMatch(a2, name, requested version '*', arch)
   * * * if either installed1 or matches1 failed, return promise error
   * * * else, installed += installed1; matches += matches1
   * finally, call SchedulePackageOp with the found name, version, arch, installed, matches, no_version

   @param ctx [in] The evaluation context
   @param a [in] the Attributes specifying how to compare
   @param pp [in] the Promise for this operation
   @returns the promise result (failure or NOOP)
*/
static PromiseResult VerifyPromisedPatch(EvalContext *ctx, Attributes a, const Promise *pp)
{
    char version[CF_MAXVARSIZE];
    char name[CF_MAXVARSIZE];
    char arch[CF_MAXVARSIZE];
    char *package = pp->promiser;
    int matches = 0, installed = 0, no_version = false;
    Rlist *rp;

    /* Horrible */
    Attributes a2 = a;
    a2.packages.package_select = PACKAGE_VERSION_COMPARATOR_EQ;

    PromiseResult result = PROMISE_RESULT_NOOP;
    if (a2.packages.package_version) /* The version is specified explicitly */
    {
        // Note this loop will run if rp is NULL
        for (rp = a2.packages.package_architectures; ; rp = rp->next)
        {
<<<<<<< HEAD
            strncpy(name, pp->promiser, CF_MAXVARSIZE - 1);
            strncpy(version, a2.packages.package_version, CF_MAXVARSIZE - 1);
            strncpy(arch, NULL == rp ? "*" : RlistScalarValue(rp), CF_MAXVARSIZE - 1);
=======
            strlcpy(name, pp->promiser, CF_MAXVARSIZE);
            strlcpy(version, a2.packages.package_version, CF_MAXVARSIZE);
            strlcpy(arch, RlistScalarValue(rp), CF_MAXVARSIZE);
>>>>>>> bc86ae45
            VersionCmpResult installed1 = PatchMatch(ctx, name, "*", "*", a2, pp, "[installed1]", &result);
            VersionCmpResult matches1 = PatchMatch(ctx, name, version, arch, a2, pp, "[available1]", &result);

            if ((installed1 == VERCMP_ERROR) || (matches1 == VERCMP_ERROR))
            {
                cfPS_HELPER_0ARG(ctx, LOG_LEVEL_ERR, PROMISE_RESULT_FAIL, pp, a2, "Failure trying to compare package versions");
                result = PromiseResultUpdate_HELPER(pp, result, PROMISE_RESULT_FAIL);
                return result;
            }

            installed += installed1;
            matches += matches1;

<<<<<<< HEAD
            if (NULL == rp) break; // Note we exit the loop explicitly here
=======
        if (a2.packages.package_architectures == NULL)
        {
            strlcpy(name, pp->promiser, CF_MAXVARSIZE);
            strlcpy(version, a2.packages.package_version, CF_MAXVARSIZE);
            strlcpy(arch, "*", CF_MAXVARSIZE);
            installed = PatchMatch(ctx, name, "*", "*", a2, pp, "[installed]", &result);
            matches = PatchMatch(ctx, name, version, arch, a2, pp, "[available]", &result);

            if ((installed == VERCMP_ERROR) || (matches == VERCMP_ERROR))
            {
                cfPS_HELPER_0ARG(ctx, LOG_LEVEL_ERR, PROMISE_RESULT_FAIL, pp, a2, "Failure trying to compare package versions");
                result = PromiseResultUpdate_HELPER(pp, result, PROMISE_RESULT_FAIL);
                return result;
            }
>>>>>>> bc86ae45
        }
    }
    else if (a2.packages.package_version_regex) // version is not given, but a version regex is
    {
        /* The name, version and arch are to be extracted from the promiser */
        strlcpy(version, ExtractFirstReference(a2.packages.package_version_regex, package), CF_MAXVARSIZE);
        strlcpy(name, ExtractFirstReference(a2.packages.package_name_regex, package), CF_MAXVARSIZE);
        strlcpy(arch, ExtractFirstReference(a2.packages.package_arch_regex, package), CF_MAXVARSIZE);
        installed = PatchMatch(ctx, name, "*", "*", a2, pp, "[installed]", &result);
        matches = PatchMatch(ctx, name, version, arch, a2, pp, "[available]", &result);

        if ((installed == VERCMP_ERROR) || (matches == VERCMP_ERROR))
        {
            cfPS_HELPER_0ARG(ctx, LOG_LEVEL_ERR, PROMISE_RESULT_FAIL, pp, a2, "Failure trying to compare package versions");
            result = PromiseResultUpdate_HELPER(pp, result, PROMISE_RESULT_FAIL);
            return result;
        }
    }
    else // the desired package version was not specified
    {
        no_version = true;

        // Note this loop will run if rp is NULL
        for (rp = a2.packages.package_architectures; ; rp = rp->next)
        {
<<<<<<< HEAD
            strncpy(name, pp->promiser, CF_MAXVARSIZE - 1);
            strncpy(version, "*", CF_MAXVARSIZE - 1);
            strncpy(arch, NULL == rp ? "*" : RlistScalarValue(rp), CF_MAXVARSIZE - 1);
=======
            strlcpy(name, pp->promiser, CF_MAXVARSIZE);
            strlcpy(version, "*", CF_MAXVARSIZE);
            strlcpy(arch, RlistScalarValue(rp), CF_MAXVARSIZE);
>>>>>>> bc86ae45
            VersionCmpResult installed1 = PatchMatch(ctx, name, "*", "*", a2, pp, "[installed1]", &result);
            VersionCmpResult matches1 = PatchMatch(ctx, name, version, arch, a2, pp, "[available1]", &result);

            if ((installed1 == VERCMP_ERROR) || (matches1 == VERCMP_ERROR))
            {
                cfPS_HELPER_0ARG(ctx, LOG_LEVEL_ERR, PROMISE_RESULT_FAIL, pp, a2, "Failure trying to compare package versions");
                result = PromiseResultUpdate_HELPER(pp, result, PROMISE_RESULT_FAIL);
                return result;
            }

            installed += installed1;
            matches += matches1;

<<<<<<< HEAD
            if (NULL == rp) break; // Note we exit the loop explicitly here
=======
        if (a2.packages.package_architectures == NULL)
        {
            strlcpy(name, pp->promiser, CF_MAXVARSIZE);
            strlcpy(version, "*", CF_MAXVARSIZE);
            strlcpy(arch, "*", CF_MAXVARSIZE);
            installed = PatchMatch(ctx, name, "*", "*", a2, pp, "[installed]", &result);
            matches = PatchMatch(ctx, name, version, arch, a2, pp, "[available]", &result);

            if ((installed == VERCMP_ERROR) || (matches == VERCMP_ERROR))
            {
                cfPS_HELPER_0ARG(ctx, LOG_LEVEL_ERR, PROMISE_RESULT_FAIL, pp, a2, "Failure trying to compare package versions");
                result = PromiseResultUpdate_HELPER(pp, result, PROMISE_RESULT_FAIL);
                return result;
            }
>>>>>>> bc86ae45
        }
    }

    Log(LOG_LEVEL_VERBOSE, "%d patch(es) matching the name '%s' already installed", installed, name);
    Log(LOG_LEVEL_VERBOSE, "%d patch(es) match the promise body's criteria fully", matches);

    SchedulePackageOp(ctx, name, version, arch, installed, matches, no_version, a, pp);

    return PROMISE_RESULT_NOOP;
}

/**
   @brief Verifies a promised package operation as defined by a and pp

   Called by VerifyPackagesPromise for any non-patch operation.

   * package name is pp->promiser
   * promise result starts as NOOP
   * if package version is given
   * * if no architecture given, the promise result comes from CheckPackageState with name, version, any architecture '*', no_version=false
   * * else if architectures were given, the promise result comes from CheckPackageState with name, version, arch, no_version=false FOR EACH ARCHITECTURE
   * else if package_version_regex is given
   * * assume that package_name_regex and package_arch_regex are also given and use the 3 regexes to extract name, version, arch
   * * if the arch extraction failed, use any architecture '*'
   * * the promise result comes from CheckPackageState with name, version, arch, no_version=false)
   * else (no explicit version is given) (SAME LOOP AS EXPLICIT VERSION LOOP ABOVE)
   * * if no architecture given, the promise result comes from CheckPackageState with name, any version "*", any architecture '*', no_version=true
   * * else if architectures were given, the promise result comes from CheckPackageState with name, any version "*", arch, no_version=true FOR EACH ARCHITECTURE

   @param ctx [in] The evaluation context
   @param a [in] the Attributes specifying how to compare
   @param pp [in] the Promise for this operation
   @returns the promise result as set by CheckPackageState
*/
static PromiseResult VerifyPromisedPackage(EvalContext *ctx, Attributes a, const Promise *pp)
{
    const char *package = pp->promiser;

    PromiseResult result = PROMISE_RESULT_NOOP;
    if (a.packages.package_version)
    {
        /* The version is specified separately */
        Log(LOG_LEVEL_VERBOSE, "Package version %s specified explicitly in promise body", a.packages.package_version);

        if (a.packages.package_architectures == NULL)
        {
            Log(LOG_LEVEL_VERBOSE, " ... trying any arch '*'");
            result = PromiseResultUpdate_HELPER(pp, result, CheckPackageState(ctx, a, pp, package, a.packages.package_version, "*", false));
        }
        else
        {
            for (Rlist *rp = a.packages.package_architectures; rp != NULL; rp = rp->next)
            {
                Log(LOG_LEVEL_VERBOSE, " ... trying listed arch '%s'", RlistScalarValue(rp));
                result = PromiseResultUpdate_HELPER(pp, result,
                                             CheckPackageState(ctx, a, pp, package, a.packages.package_version,
                                                               RlistScalarValue(rp), false));
            }
        }
    }
    else if (a.packages.package_version_regex)
    {
        /* The name, version and arch are to be extracted from the promiser */
        Log(LOG_LEVEL_VERBOSE, "Package version %s specified implicitly in promiser's name", a.packages.package_version_regex);

        char version[CF_MAXVARSIZE];
        char name[CF_MAXVARSIZE];
        char arch[CF_MAXVARSIZE];
        strlcpy(version, ExtractFirstReference(a.packages.package_version_regex, package), CF_MAXVARSIZE);
        strlcpy(name, ExtractFirstReference(a.packages.package_name_regex, package), CF_MAXVARSIZE);
        strlcpy(arch, ExtractFirstReference(a.packages.package_arch_regex, package), CF_MAXVARSIZE);

        if (!arch[0])
        {
            strlcpy(arch, "*", CF_MAXVARSIZE);
        }

        if (strcmp(arch, "CF_NOMATCH") == 0)    // no match on arch regex, use any arch
        {
            strlcpy(arch, "*", CF_MAXVARSIZE);
        }

        Log(LOG_LEVEL_VERBOSE, " ... trying arch '%s' and version '%s'", arch, version);
        result = PromiseResultUpdate_HELPER(pp, result, CheckPackageState(ctx, a, pp, name, version, arch, false));
    }
    else
    {
        Log(LOG_LEVEL_VERBOSE, "Package version was not specified");

        if (a.packages.package_architectures == NULL)
        {
            Log(LOG_LEVEL_VERBOSE, " ... trying any arch '*' and any version '*'");
            result = PromiseResultUpdate_HELPER(pp, result, CheckPackageState(ctx, a, pp, package, "*", "*", true));
        }
        else
        {
            for (Rlist *rp = a.packages.package_architectures; rp != NULL; rp = rp->next)
            {
                Log(LOG_LEVEL_VERBOSE, " ... trying listed arch '%s' and any version '*'", RlistScalarValue(rp));
                result = PromiseResultUpdate_HELPER(pp, result, CheckPackageState(ctx, a, pp, package, "*", RlistScalarValue(rp), true));
            }
        }
    }

    return result;
}

/** Execute scheduled operations **/

/**
   @brief Central dispatcher for scheduled operations

   Called by ExecutePackageSchedule.

   Almost identical to ExecutePatch.

   * verify = false
   * for each PackageManager pm in the schedule
   * * if pm->pack_list is empty or the scheduled pm->action doesn't match the given action, skip this pm
   * * estimate the size of the command string from pm->pack_list and pm->policy (SHOULD USE Buffer)
   * * from the first PackageItem in pm->pack_list, get the Promise pp and its Attributes a
   * * switch(action)
   * * * case ADD:
   * * * * command_string = a.packages.package_add_command + estimated_size room for package names
   * * * case DELETE:
   * * * * command_string = a.packages.package_delete_command + estimated_size room for package names
   * * * case UPDATE:
   * * * * command_string = a.packages.package_update_command + estimated_size room for package names
   * * * case VERIFY:
   * * * * command_string = a.packages.package_verify_command + estimated_size room for package names
   * * * * verify = true

   * * if the command string ends with $, run it with ExecPackageCommand(command, verify) and magic the promise evaluation
   * * else, switch(pm->policy)
   * * * case INDIVIDUAL:
   * * * * for each PackageItem in the pack_list, build the command and run it with ExecPackageCommand(command, verify) and magic the promise evaluation
   * * * * NOTE with file repositories and ADD/UPDATE operations, the package name gets the repo path too
   * * * * NOTE special treatment of PACKAGE_IGNORED_CFE_INTERNAL
   * * * case BULK:
   * * * * for all PackageItems in the pack_list, build the command and run it with ExecPackageCommand(command, verify) and magic the promise evaluation
   * * * * NOTE with file repositories and ADD/UPDATE operations, the package name gets the repo path too
   * * * * NOTE special treatment of PACKAGE_IGNORED_CFE_INTERNAL
   * * clean up command_string
   * if the operation was not a verification, InvalidateSoftwareCache

   @param ctx [in] The evaluation context
   @param schedule [in] the PackageManager list with the operations schedule
   @param action [in] the PackageAction desired
   @returns boolean success/fail (fail only on ProgrammingError, should never happen)
*/
static bool ExecuteSchedule(EvalContext *ctx, const PackageManager *schedule, PackageAction action)
{
    bool verify = false;

    for (const PackageManager *pm = schedule; pm != NULL; pm = pm->next)
    {
        if (pm->action != action)
        {
            continue;
        }

        if (pm->pack_list == NULL)
        {
            continue;
        }

        size_t estimated_size = 0;

        for (const PackageItem *pi = pm->pack_list; pi != NULL; pi = pi->next)
        {
            size_t size = strlen(pi->name) + strlen("  ");

            switch (pm->policy)
            {
            case PACKAGE_ACTION_POLICY_INDIVIDUAL:

                if (size > estimated_size)
                {
                    estimated_size = size + CF_MAXVARSIZE;
                }
                break;

            case PACKAGE_ACTION_POLICY_BULK:

                estimated_size += size + CF_MAXVARSIZE;
                break;

            default:
                break;
            }
        }

        const Promise *const pp = pm->pack_list->pp;
        Attributes a = GetPackageAttributes(ctx, pp);
        char *command_string = NULL;

        switch (action)
        {
        case PACKAGE_ACTION_ADD:

            Log(LOG_LEVEL_VERBOSE, "Execute scheduled package addition");

            if (a.packages.package_add_command == NULL)
            {
                ProgrammingError("Package add command undefined");
                return false;
            }

            Log(LOG_LEVEL_INFO, "Installing %-.39s...", pp->promiser);

            command_string = xmalloc(estimated_size + strlen(a.packages.package_add_command) + 2);
            strcpy(command_string, a.packages.package_add_command);
            break;

        case PACKAGE_ACTION_DELETE:

            Log(LOG_LEVEL_VERBOSE, "Execute scheduled package deletion");

            if (a.packages.package_delete_command == NULL)
            {
                ProgrammingError("Package delete command undefined");
                return false;
            }

            Log(LOG_LEVEL_INFO, "Deleting %-.39s...", pp->promiser);

            command_string = xmalloc(estimated_size + strlen(a.packages.package_delete_command) + 2);
            strcpy(command_string, a.packages.package_delete_command);
            break;

        case PACKAGE_ACTION_UPDATE:

            Log(LOG_LEVEL_VERBOSE, "Execute scheduled package update");

            if (a.packages.package_update_command == NULL)
            {
                ProgrammingError("Package update command undefined");
                return false;
            }

            Log(LOG_LEVEL_INFO, "Updating %-.39s...", pp->promiser);

            command_string = xcalloc(1, estimated_size + strlen(a.packages.package_update_command) + 2);
            strcpy(command_string, a.packages.package_update_command);

            break;

        case PACKAGE_ACTION_VERIFY:

            Log(LOG_LEVEL_VERBOSE, "Execute scheduled package verification");

            if (a.packages.package_verify_command == NULL)
            {
                ProgrammingError("Package verify command undefined");
                return false;
            }

            command_string = xmalloc(estimated_size + strlen(a.packages.package_verify_command) + 2);
            strcpy(command_string, a.packages.package_verify_command);

            verify = true;
            break;

        default:
            ProgrammingError("Unknown action attempted");
            return false;
        }

        /* if the command ends with $ then we assume the package manager does not accept package names */

        if (*(command_string + strlen(command_string) - 1) == '$')
        {
            *(command_string + strlen(command_string) - 1) = '\0';
            Log(LOG_LEVEL_VERBOSE, "Command does not allow arguments");
            PromiseResult result = PROMISE_RESULT_NOOP;

            EvalContextStackPushPromiseFrame(ctx, pp, false);
            if (EvalContextStackPushPromiseIterationFrame(ctx, 0, NULL))
            {
                if (ExecPackageCommand(ctx, command_string, verify, true, a, pp, &result))
                {
                    Log(LOG_LEVEL_VERBOSE, "Package schedule execution ok (outcome cannot be promised by cf-agent)");
                }
                else
                {
                    Log(LOG_LEVEL_ERR, "Package schedule execution failed");
                }

                EvalContextStackPopFrame(ctx);
            }
            EvalContextStackPopFrame(ctx);

            EvalContextLogPromiseIterationOutcome(ctx, pp, result);
        }
        else
        {
            strcat(command_string, " ");

            Log(LOG_LEVEL_VERBOSE, "Command prefix '%s'", command_string);

            switch (pm->policy)
            {
            case PACKAGE_ACTION_POLICY_INDIVIDUAL:

                for (const PackageItem *pi = pm->pack_list; pi != NULL; pi = pi->next)
                {
                    const Promise *const ppi = pi->pp;
                    Attributes a = GetPackageAttributes(ctx, ppi);

                    char *offset = command_string + strlen(command_string);

                    if ((a.packages.package_file_repositories) && ((action == PACKAGE_ACTION_ADD) || (action == PACKAGE_ACTION_UPDATE)))
                    {
                        const char *sp = PrefixLocalRepository(a.packages.package_file_repositories, pi->name);
                        if (sp != NULL)
                        {
                            strcat(offset, sp);
                        }
                        else
                        {
                            continue;
                        }
                    }
                    else
                    {
                        strcat(offset, pi->name);
                    }

                    PromiseResult result = PROMISE_RESULT_NOOP;
                    EvalContextStackPushPromiseFrame(ctx, pp, false);
                    if (EvalContextStackPushPromiseIterationFrame(ctx, 0, NULL))
                    {
                        if (ExecPackageCommand(ctx, command_string, verify, true, a, ppi, &result))
                        {
                            Log(LOG_LEVEL_VERBOSE,
                                "Package schedule execution ok for '%s' (outcome cannot be promised by cf-agent)",
                                  pi->name);
                        }
                        else if (0 == strncmp(pi->name, PACKAGE_IGNORED_CFE_INTERNAL, strlen(PACKAGE_IGNORED_CFE_INTERNAL)))
                        {
                            Log(LOG_LEVEL_DEBUG, "ExecuteSchedule: Ignoring outcome for special package '%s'", pi->name);
                        }
                        else
                        {
                            Log(LOG_LEVEL_ERR, "Package schedule execution failed for '%s'", pi->name);
                        }

                        EvalContextStackPopFrame(ctx);
                    }
                    EvalContextStackPopFrame(ctx);

                    EvalContextLogPromiseIterationOutcome(ctx, ppi, result);

                    *offset = '\0';
                }

                break;

            case PACKAGE_ACTION_POLICY_BULK:
                {
                    for (const PackageItem *pi = pm->pack_list; pi != NULL; pi = pi->next)
                    {
                        if (pi->name)
                        {
                            char *offset = command_string + strlen(command_string);

                            if (a.packages.package_file_repositories &&
                                (action == PACKAGE_ACTION_ADD ||
                                 action == PACKAGE_ACTION_UPDATE))
                            {
                                const char *sp = PrefixLocalRepository(a.packages.package_file_repositories, pi->name);
                                if (sp != NULL)
                                {
                                    strcpy(offset, sp);
                                }
                                else
                                {
                                    break;
                                }
                            }
                            else
                            {
                                strcpy(offset, pi->name);
                            }

                            strcat(command_string, " ");
                        }
                    }

                    PromiseResult result = PROMISE_RESULT_NOOP;
                    EvalContextStackPushPromiseFrame(ctx, pp, false);
                    if (EvalContextStackPushPromiseIterationFrame(ctx, 0, NULL))
                    {
                        bool ok = ExecPackageCommand(ctx, command_string, verify, true, a, pp, &result);

                        for (const PackageItem *pi = pm->pack_list; pi != NULL; pi = pi->next)
                        {
                            if (ok)
                            {
                                Log(LOG_LEVEL_VERBOSE,
                                    "Bulk package schedule execution ok for '%s' (outcome cannot be promised by cf-agent)",
                                      pi->name);
                            }
                            else if (0 == strncmp(pi->name, PACKAGE_IGNORED_CFE_INTERNAL, strlen(PACKAGE_IGNORED_CFE_INTERNAL)))
                            {
                                Log(LOG_LEVEL_DEBUG, "ExecuteSchedule: Ignoring outcome for special package '%s'", pi->name);
                            }
                            else
                            {
                                Log(LOG_LEVEL_ERR, "Bulk package schedule execution failed somewhere - unknown outcome for '%s'",
                                      pi->name);
                            }
                        }

                        EvalContextStackPopFrame(ctx);
                    }
                    EvalContextStackPopFrame(ctx);
                    EvalContextLogPromiseIterationOutcome(ctx, pp, result);
                }

                break;

            default:
                break;
            }
        }

        if (command_string)
        {
            free(command_string);
        }
    }

/* We have performed some modification operation on packages, our cache is invalid */
    if (!verify)
    {
        InvalidateSoftwareCache();
    }

    return true;
}

/**
   @brief Central dispatcher for scheduled patch operations

   Called by ExecutePackageSchedule.

   Almost identical to ExecuteSchedule except it only accepts the
   PATCH PackageAction and operates on the PackageManagers' patch_list.

   * for each PackageManager pm in the schedule
   * * if pm->patch_list is empty or the scheduled pm->action doesn't match the given action, skip this pm
   * * estimate the size of the command string from pm->patch_list and pm->policy (SHOULD USE Buffer)
   * * from the first PackageItem in pm->patch_list, get the Promise pp and its Attributes a
   * * switch(action)
   * * * case PATCH:
   * * * * command_string = a.packages.package_patch_command + estimated_size room for package names

   * * if the command string ends with $, run it with ExecPackageCommand(command, verify) and magic the promise evaluation
   * * else, switch(pm->policy)
   * * * case INDIVIDUAL:
   * * * * for each PackageItem in the patch_list, build the command and run it with ExecPackageCommand(command, verify) and magic the promise evaluation
   * * * * NOTE with file repositories and ADD/UPDATE operations, the package name gets the repo path too
   * * * * NOTE special treatment of PACKAGE_IGNORED_CFE_INTERNAL
   * * * case BULK:
   * * * * for all PackageItems in the patch_list, build the command and run it with ExecPackageCommand(command, verify) and magic the promise evaluation
   * * * * NOTE with file repositories and ADD/UPDATE operations, the package name gets the repo path too
   * * * * NOTE special treatment of PACKAGE_IGNORED_CFE_INTERNAL
   * * clean up command_string
   * InvalidateSoftwareCache

   @param ctx [in] The evaluation context
   @param schedule [in] the PackageManager list with the operations schedule
   @param action [in] the PackageAction desired
   @returns boolean success/fail (fail only on ProgrammingError, should never happen)
*/
static bool ExecutePatch(EvalContext *ctx, const PackageManager *schedule, PackageAction action)
{
    for (const PackageManager *pm = schedule; pm != NULL; pm = pm->next)
    {
        if (pm->action != action)
        {
            continue;
        }

        if (pm->patch_list == NULL)
        {
            continue;
        }

        size_t estimated_size = 0;

        for (const PackageItem *pi = pm->patch_list; pi != NULL; pi = pi->next)
        {
            size_t size = strlen(pi->name) + strlen("  ");

            switch (pm->policy)
            {
            case PACKAGE_ACTION_POLICY_INDIVIDUAL:
                if (size > estimated_size)
                {
                    estimated_size = size;
                }
                break;

            case PACKAGE_ACTION_POLICY_BULK:
                estimated_size += size;
                break;

            default:
                break;
            }
        }

        char *command_string = NULL;
        const Promise *const pp = pm->patch_list->pp;
        Attributes a = GetPackageAttributes(ctx, pp);

        switch (action)
        {
        case PACKAGE_ACTION_PATCH:

            Log(LOG_LEVEL_VERBOSE, "Execute scheduled package patch");

            if (a.packages.package_patch_command == NULL)
            {
                ProgrammingError("Package patch command undefined");
                return false;
            }

            command_string = xmalloc(estimated_size + strlen(a.packages.package_patch_command) + 2);
            strcpy(command_string, a.packages.package_patch_command);
            break;

        default:
            ProgrammingError("Unknown action attempted");
            return false;
        }

        /* if the command ends with $ then we assume the package manager does not accept package names */

        if (command_string[strlen(command_string) - 1] == '$')
        {
            command_string[strlen(command_string) - 1] = '\0';
            Log(LOG_LEVEL_VERBOSE, "Command does not allow arguments");

            PromiseResult result = PROMISE_RESULT_NOOP;
            EvalContextStackPushPromiseFrame(ctx, pp, false);
            if (EvalContextStackPushPromiseIterationFrame(ctx, 0, NULL))
            {
                if (ExecPackageCommand(ctx, command_string, false, true, a, pp, &result))
                {
                    Log(LOG_LEVEL_VERBOSE, "Package patching seemed to succeed (outcome cannot be promised by cf-agent)");
                }
                else
                {
                    Log(LOG_LEVEL_ERR, "Package patching failed");
                }

                EvalContextStackPopFrame(ctx);
            }
            EvalContextStackPopFrame(ctx);
            EvalContextLogPromiseIterationOutcome(ctx, pp, result);
        }
        else
        {
            strcat(command_string, " ");

            Log(LOG_LEVEL_VERBOSE, "Command prefix '%s'", command_string);

            switch (pm->policy)
            {
            case PACKAGE_ACTION_POLICY_INDIVIDUAL:
                for (const PackageItem *pi = pm->patch_list; pi != NULL; pi = pi->next)
                {
                    char *offset = command_string + strlen(command_string);

                    strcat(offset, pi->name);

                    PromiseResult result = PROMISE_RESULT_NOOP;
                    EvalContextStackPushPromiseFrame(ctx, pp, false);
                    if (EvalContextStackPushPromiseIterationFrame(ctx, 0, NULL))
                    {
                        if (ExecPackageCommand(ctx, command_string, false, true, a, pp, &result))
                        {
                            Log(LOG_LEVEL_VERBOSE,
                                "Package schedule execution ok for '%s' (outcome cannot be promised by cf-agent)",
                                  pi->name);
                        }
                        else if (0 == strncmp(pi->name, PACKAGE_IGNORED_CFE_INTERNAL, strlen(PACKAGE_IGNORED_CFE_INTERNAL)))
                        {
                            Log(LOG_LEVEL_DEBUG, "ExecutePatch: Ignoring outcome for special package '%s'", pi->name);
                        }
                        else
                        {
                            Log(LOG_LEVEL_ERR, "Package schedule execution failed for '%s'", pi->name);
                        }

                        EvalContextStackPopFrame(ctx);
                    }
                    EvalContextStackPopFrame(ctx);
                    EvalContextLogPromiseIterationOutcome(ctx, pp, result);

                    *offset = '\0';
                }

                break;

            case PACKAGE_ACTION_POLICY_BULK:
                for (const PackageItem *pi = pm->patch_list; pi != NULL; pi = pi->next)
                {
                    if (pi->name)
                    {
                        strcat(command_string, pi->name);
                        strcat(command_string, " ");
                    }
                }

                PromiseResult result = PROMISE_RESULT_NOOP;
                EvalContextStackPushPromiseFrame(ctx, pp, false);
                if (EvalContextStackPushPromiseIterationFrame(ctx, 0, NULL))
                {
                    bool ok = ExecPackageCommand(ctx, command_string, false, true, a, pp, &result);

                    for (const PackageItem *pi = pm->patch_list; pi != NULL; pi = pi->next)
                    {
                        if (ok)
                        {
                            Log(LOG_LEVEL_VERBOSE,
                                "Bulk package schedule execution ok for '%s' (outcome cannot be promised by cf-agent)",
                                  pi->name);
                        }
                        else if (0 == strncmp(pi->name, PACKAGE_IGNORED_CFE_INTERNAL, strlen(PACKAGE_IGNORED_CFE_INTERNAL)))
                        {
                            Log(LOG_LEVEL_DEBUG, "ExecutePatch: Ignoring outcome for special package '%s'", pi->name);
                        }
                        else
                        {
                            Log(LOG_LEVEL_ERR, "Bulk package schedule execution failed somewhere - unknown outcome for '%s'",
                                  pi->name);
                        }
                    }

                    EvalContextStackPopFrame(ctx);
                }
                EvalContextStackPopFrame(ctx);
                EvalContextLogPromiseIterationOutcome(ctx, pp, result);
                break;

            default:
                break;
            }

        }

        if (command_string)
        {
            free(command_string);
        }
    }

/* We have performed some operation on packages, our cache is invalid */
    InvalidateSoftwareCache();

    return true;
}

/**
   @brief Ordering manager for scheduled package operations

   Called by ExecuteScheduledPackages.

   * ExecuteSchedule(schedule, DELETE)
   * ExecuteSchedule(schedule, ADD)
   * ExecuteSchedule(schedule, UPDATE)
   * ExecutePatch(schedule, PATCH)
   * ExecuteSchedule(schedule, VERIFY)

   @param ctx [in] The evaluation context
   @param schedule [in] the PackageManager list with the operations schedule
*/
static void ExecutePackageSchedule(EvalContext *ctx, PackageManager *schedule)
{
    if (LEGACY_OUTPUT)
    {
        Log(LOG_LEVEL_VERBOSE, " >>>>>>>>>>>>>>>>>>>>>>>>>>>>>>>>>>>>>>>>>>>>>>>>>>>>>>>>>>>>>>");
        Log(LOG_LEVEL_VERBOSE, "   Offering these package-promise suggestions to the managers");
        Log(LOG_LEVEL_VERBOSE, " >>>>>>>>>>>>>>>>>>>>>>>>>>>>>>>>>>>>>>>>>>>>>>>>>>>>>>>>>>>>>>");
    }
    else
    {
        Log(LOG_LEVEL_VERBOSE, "Offering the following package-promise suggestions to the managers");
    }


    /* Normal ordering */

    Log(LOG_LEVEL_VERBOSE, "Deletion schedule...");
    if (!ExecuteSchedule(ctx, schedule, PACKAGE_ACTION_DELETE))
    {
        Log(LOG_LEVEL_ERR, "Aborting package schedule");
        return;
    }

    Log(LOG_LEVEL_VERBOSE, "Addition schedule...");
    if (!ExecuteSchedule(ctx, schedule, PACKAGE_ACTION_ADD))
    {
        return;
    }

    Log(LOG_LEVEL_VERBOSE, "Update schedule...");
    if (!ExecuteSchedule(ctx, schedule, PACKAGE_ACTION_UPDATE))
    {
        return;
    }

    Log(LOG_LEVEL_VERBOSE, "Patch schedule...");
    if (!ExecutePatch(ctx, schedule, PACKAGE_ACTION_PATCH))
    {
        return;
    }

    Log(LOG_LEVEL_VERBOSE, "Verify schedule...");
    if (!ExecuteSchedule(ctx, schedule, PACKAGE_ACTION_VERIFY))
    {
        return;
    }
}

/**
 * @brief Execute the full package schedule.
 *
 * Called by cf-agent only.
 *
 */
void ExecuteScheduledPackages(EvalContext *ctx)
{
    if (PACKAGE_SCHEDULE)
    {
        ExecutePackageSchedule(ctx, PACKAGE_SCHEDULE);
    }
}

/** Cleanup **/

/**
 * @brief Clean the package schedule and installed lists.
 *
 * Called by cf-agent only.  Cleans bookkeeping data.
 *
 */
void CleanScheduledPackages(void)
{
    DeletePackageManagers(PACKAGE_SCHEDULE);
    PACKAGE_SCHEDULE = NULL;
    DeletePackageManagers(INSTALLED_PACKAGE_LISTS);
    INSTALLED_PACKAGE_LISTS = NULL;
}

/** Utils **/

static PackageManager *GetPackageManager(PackageManager **lists, char *mgr,
                                         PackageAction pa,
                                         PackageActionPolicy policy)
{
    PackageManager *np;

    Log(LOG_LEVEL_VERBOSE, "Looking for a package manager called '%s'", mgr);

    if (mgr == NULL || mgr[0] == '\0')
    {
        Log(LOG_LEVEL_ERR, "Attempted to create a package manager with no name");
        return NULL;
    }

    for (np = *lists; np != NULL; np = np->next)
    {
        if ((strcmp(np->manager, mgr) == 0) && (policy == np->policy))
        {
            return np;
        }
    }

    np = xcalloc(1, sizeof(PackageManager));

    np->manager = xstrdup(mgr);
    np->action = pa;
    np->policy = policy;
    np->next = *lists;
    *lists = np;
    return np;
}

static void DeletePackageItems(PackageItem * pi)
{
    while (pi)
    {
        PackageItem *next = pi->next;
        free(pi->name);
        free(pi->version);
        free(pi->arch);
        PromiseDestroy(pi->pp);
        free(pi);
        pi = next;
    }
}

static void DeletePackageManagers(PackageManager *np)
{
    while (np)
    {
        PackageManager *next = np->next;
        DeletePackageItems(np->pack_list);
        DeletePackageItems(np->patch_list);
        DeletePackageItems(np->patch_avail);
        free(np->manager);
        free(np);
        np = next;
    }
}

const char *PrefixLocalRepository(const Rlist *repositories, const char *package)
{
    static char quotedPath[CF_MAXVARSIZE]; /* GLOBAL_R, no need to initialize */
    struct stat sb;
    char path[CF_BUFSIZE];

    for (const Rlist *rp = repositories; rp != NULL; rp = rp->next)
    {
        if (strlcpy(path, RlistScalarValue(rp), sizeof(path)) < sizeof(path))
        {
            AddSlash(path);

            if (strlcat(path, package, sizeof(path)) < sizeof(path) &&
                stat(path, &sb) != -1)
            {
                snprintf(quotedPath, sizeof(quotedPath), "\"%s\"", path);
                return quotedPath;
            }
        }
    }

    return NULL;
}

bool ExecPackageCommand(EvalContext *ctx, char *command, int verify, int setCmdClasses, Attributes a,
                        const Promise *pp, PromiseResult *result)
{
    bool retval = true;
    char lineSafe[CF_BUFSIZE], *cmd;
    FILE *pfp;
    int packmanRetval = 0;

    if ((!a.packages.package_commands_useshell) && (!IsExecutable(CommandArg0(command))))
    {
        cfPS_HELPER_1ARG(ctx, LOG_LEVEL_ERR, PROMISE_RESULT_FAIL, pp, a, "The proposed package schedule command '%s' was not executable", command);
        *result = PromiseResultUpdate_HELPER(pp, *result, PROMISE_RESULT_FAIL);
        return false;
    }

    if (DONTDO)
    {
        return true;
    }

/* Use this form to avoid limited, intermediate argument processing - long lines */

    if (a.packages.package_commands_useshell)
    {
        Log(LOG_LEVEL_VERBOSE, "Running %s in shell", command);
        if ((pfp = cf_popen_sh(command, "r")) == NULL)
        {
            cfPS_HELPER_2ARG(ctx, LOG_LEVEL_ERR, PROMISE_RESULT_FAIL, pp, a, "Couldn't start command '%20s'. (cf_popen_sh: %s)",
                 command, GetErrorStr());
            *result = PromiseResultUpdate_HELPER(pp, *result, PROMISE_RESULT_FAIL);
            return false;
        }
    }
    else
    {
        if ((pfp = cf_popen(command, "r", true)) == NULL)
        {
            cfPS_HELPER_2ARG(ctx, LOG_LEVEL_ERR, PROMISE_RESULT_FAIL, pp, a, "Couldn't start command '%20s'. (cf_popen: %s)",
                 command, GetErrorStr());
            *result = PromiseResultUpdate_HELPER(pp, *result, PROMISE_RESULT_FAIL);
            return false;
        }
    }

    Log(LOG_LEVEL_VERBOSE, "Executing %-.60s...", command);

/* Look for short command summary */
    for (cmd = command; (*cmd != '\0') && (*cmd != ' '); cmd++)
    {
    }

    while ((*(cmd - 1) != FILE_SEPARATOR) && (cmd >= command))
    {
        cmd--;
    }

    size_t line_size = CF_BUFSIZE;
    char *line = xmalloc(line_size);

    for (;;)
    {
        ssize_t res = CfReadLine(&line, &line_size, pfp);
        if (res == -1)
        {
            if (!feof(pfp))
            {
                cfPS_HELPER_2ARG(ctx, LOG_LEVEL_ERR, PROMISE_RESULT_FAIL, pp, a, "Unable to read output from command '%20s'. (fread: %s)",
                     command, GetErrorStr());
                *result = PromiseResultUpdate_HELPER(pp, *result, PROMISE_RESULT_FAIL);
                cf_pclose(pfp);
                free(line);
                return false;
            }
            else
            {
                break;
            }
        }

        ReplaceStr(line, lineSafe, sizeof(lineSafe), "%", "%%");
        Log(LOG_LEVEL_INFO, "Q:%20.20s ...:%s", cmd, lineSafe);

        if (verify && (line[0] != '\0'))
        {
            if (a.packages.package_noverify_regex)
            {
                if (FullTextMatch(ctx, a.packages.package_noverify_regex, line))
                {
                    cfPS_HELPER_2ARG(ctx, LOG_LEVEL_INFO, PROMISE_RESULT_FAIL, pp, a, "Package verification error in %-.40s ... :%s", cmd, lineSafe);
                    *result = PromiseResultUpdate_HELPER(pp, *result, PROMISE_RESULT_FAIL);
                    retval = false;
                }
            }
        }
    }

    free(line);

    packmanRetval = cf_pclose(pfp);

    if (verify && (a.packages.package_noverify_returncode != CF_NOINT))
    {
        if (a.packages.package_noverify_returncode == packmanRetval)
        {
            cfPS_HELPER_1ARG(ctx, LOG_LEVEL_INFO, PROMISE_RESULT_FAIL, pp, a, "Package verification error (returned %d)", packmanRetval);
            *result = PromiseResultUpdate_HELPER(pp, *result, PROMISE_RESULT_FAIL);
            retval = false;
        }
        else
        {
            cfPS_HELPER_1ARG(ctx, LOG_LEVEL_INFO, PROMISE_RESULT_NOOP, pp, a, "Package verification succeeded (returned %d)", packmanRetval);
            *result = PromiseResultUpdate_HELPER(pp, *result, PROMISE_RESULT_FAIL);
        }
    }
    else if (verify && (a.packages.package_noverify_regex))
    {
        if (retval)             // set status if we succeeded above
        {
            cfPS_HELPER_0ARG(ctx, LOG_LEVEL_INFO, PROMISE_RESULT_NOOP, pp, a,
                 "Package verification succeeded (no match with package_noverify_regex)");
        }
    }
    else if (setCmdClasses)     // generic return code check
    {
        if (REPORT_THIS_PROMISE(pp))
        {
            retval = VerifyCommandRetcode(ctx, packmanRetval, a, pp, result);
        }
    }

    return retval;
}

int PrependPackageItem(EvalContext *ctx, PackageItem ** list,
                       const char *name, const char *version, const char *arch,
                       const Promise *pp)
{
    if (!list || !name[0] || !version[0] || !arch[0])
    {
        return false;
    }

    Log(LOG_LEVEL_VERBOSE,
        "Package (%s,%s,%s) [name,version,arch] found",
        name, version, arch);

    PackageItem *pi = xmalloc(sizeof(PackageItem));

    pi->next = *list;
    pi->name = xstrdup(name);
    pi->version = xstrdup(version);
    pi->arch = xstrdup(arch);
    *list = pi;

/* Finally we need these for later schedule exec, once this iteration context has gone */

    pi->pp = DeRefCopyPromise(ctx, pp);
    return true;
}

static int PackageInItemList(PackageItem * list, char *name, char *version, char *arch)
{
    if (!name[0] || !version[0] || !arch[0])
    {
        return false;
    }

    for (PackageItem *pi = list; pi != NULL; pi = pi->next)
    {
        if (strcmp(pi->name, name) == 0 &&
            strcmp(pi->version, version) == 0 &&
            strcmp(pi->arch, arch) == 0)
        {
            return true;
        }
    }

    return false;
}

static int PrependPatchItem(EvalContext *ctx, PackageItem ** list, char *item, PackageItem * chklist, const char *default_arch,
                            Attributes a, const Promise *pp)
{
    char name[CF_MAXVARSIZE];
    char arch[CF_MAXVARSIZE];
    char version[CF_MAXVARSIZE];
    char vbuff[CF_MAXVARSIZE];

    strlcpy(vbuff, ExtractFirstReference(a.packages.package_patch_name_regex, item), CF_MAXVARSIZE);
    sscanf(vbuff, "%s", name);  /* trim */
    strlcpy(vbuff, ExtractFirstReference(a.packages.package_patch_version_regex, item), CF_MAXVARSIZE);
    sscanf(vbuff, "%s", version);       /* trim */

    if (a.packages.package_patch_arch_regex)
    {
        strlcpy(vbuff, ExtractFirstReference(a.packages.package_patch_arch_regex, item), CF_MAXVARSIZE );
        sscanf(vbuff, "%s", arch);      /* trim */
    }
    else
    {
        strlcpy(arch, default_arch, CF_MAXVARSIZE );
    }

    if ((strcmp(name, "CF_NOMATCH") == 0) || (strcmp(version, "CF_NOMATCH") == 0) || (strcmp(arch, "CF_NOMATCH") == 0))
    {
        return false;
    }

    Log(LOG_LEVEL_DEBUG, "PrependPatchItem: Patch line '%s', with name '%s', version '%s', arch '%s'", item, name, version, arch);

    if (PackageInItemList(chklist, name, version, arch))
    {
        Log(LOG_LEVEL_VERBOSE, "Patch for (%s,%s,%s) [name,version,arch] found, but it appears to be installed already", name, version,
              arch);
        return false;
    }

    return PrependPackageItem(ctx, list, name, version, arch, pp);
}

static int PrependMultiLinePackageItem(EvalContext *ctx, PackageItem ** list, char *item, int reset, const char *default_arch,
                                       Attributes a, const Promise *pp)
{
    static char name[CF_MAXVARSIZE] = ""; /* GLOBAL_X */
    static char arch[CF_MAXVARSIZE] = ""; /* GLOBAL_X */
    static char version[CF_MAXVARSIZE] = ""; /* GLOBAL_X */
    static char vbuff[CF_MAXVARSIZE] = ""; /* GLOBAL_X */

    if (reset)
    {
        if ((strcmp(name, "CF_NOMATCH") == 0) || (strcmp(version, "CF_NOMATCH") == 0))
        {
            return false;
        }

        if ((strcmp(name, "") != 0) || (strcmp(version, "") != 0))
        {
            Log(LOG_LEVEL_DEBUG, "PrependMultiLinePackageItem: Extracted package name '%s', version '%s', arch '%s'", name, version, arch);
            PrependPackageItem(ctx, list, name, version, arch, pp);
        }

        strcpy(name, "CF_NOMATCH");
        strcpy(version, "CF_NOMATCH");
        strcpy(arch, default_arch);
    }

    if (FullTextMatch(ctx, a.packages.package_list_name_regex, item))
    {
        strlcpy(vbuff, ExtractFirstReference(a.packages.package_list_name_regex, item), CF_MAXVARSIZE);
        sscanf(vbuff, "%s", name);      /* trim */
    }

    if (FullTextMatch(ctx, a.packages.package_list_version_regex, item))
    {
        strlcpy(vbuff, ExtractFirstReference(a.packages.package_list_version_regex, item), CF_MAXVARSIZE );
        sscanf(vbuff, "%s", version);   /* trim */
    }

    if ((a.packages.package_list_arch_regex) && (FullTextMatch(ctx, a.packages.package_list_arch_regex, item)))
    {
        if (a.packages.package_list_arch_regex)
        {
            strlcpy(vbuff, ExtractFirstReference(a.packages.package_list_arch_regex, item), CF_MAXVARSIZE);
            sscanf(vbuff, "%s", arch);  /* trim */
        }
    }

    return false;
}

static int PrependListPackageItem(EvalContext *ctx, PackageItem ** list,
                                  char *item, const char *default_arch, Attributes a,
                                  const Promise *pp)
{
    char name[CF_MAXVARSIZE];
    char arch[CF_MAXVARSIZE];
    char version[CF_MAXVARSIZE];
    char vbuff[CF_MAXVARSIZE];

    strlcpy(vbuff, ExtractFirstReference(a.packages.package_list_name_regex, item), CF_MAXVARSIZE);
    sscanf(vbuff, "%s", name);  /* trim */

    strlcpy(vbuff, ExtractFirstReference(a.packages.package_list_version_regex, item), CF_MAXVARSIZE);
    sscanf(vbuff, "%s", version);       /* trim */

    if (a.packages.package_list_arch_regex)
    {
        strlcpy(vbuff, ExtractFirstReference(a.packages.package_list_arch_regex, item), CF_MAXVARSIZE);
        sscanf(vbuff, "%s", arch);      /* trim */
    }
    else
    {
        strlcpy(arch, default_arch, CF_MAXVARSIZE);
    }

    if ((strcmp(name, "CF_NOMATCH") == 0) || (strcmp(version, "CF_NOMATCH") == 0) || (strcmp(arch, "CF_NOMATCH") == 0))
    {
        return false;
    }

    Log(LOG_LEVEL_DEBUG, "PrependListPackageItem: Package line '%s', name '%s', version '%s', arch '%s'", item, name, version, arch);

    return PrependPackageItem(ctx, list, name, version, arch, pp);
}

static char *GetDefaultArch(const char *command)
{
    if (command == NULL)
    {
        return xstrdup("default");
    }

    Log(LOG_LEVEL_VERBOSE, "Obtaining default architecture for package manager '%s'", command);

    FILE *fp = cf_popen_sh(command, "r");
    if (fp == NULL)
    {
        return NULL;
    }

    size_t arch_size = CF_SMALLBUF;
    char *arch = xmalloc(arch_size);

    ssize_t res = CfReadLine(&arch, &arch_size, fp);
    if (res == -1)
    {
        cf_pclose(fp);
        free(arch);
        return NULL;
    }

    Log(LOG_LEVEL_VERBOSE, "Default architecture for package manager is '%s'", arch);

    cf_pclose(fp);
    return arch;
}<|MERGE_RESOLUTION|>--- conflicted
+++ resolved
@@ -2201,15 +2201,9 @@
         // Note this loop will run if rp is NULL
         for (rp = a2.packages.package_architectures; ; rp = rp->next)
         {
-<<<<<<< HEAD
-            strncpy(name, pp->promiser, CF_MAXVARSIZE - 1);
-            strncpy(version, a2.packages.package_version, CF_MAXVARSIZE - 1);
-            strncpy(arch, NULL == rp ? "*" : RlistScalarValue(rp), CF_MAXVARSIZE - 1);
-=======
             strlcpy(name, pp->promiser, CF_MAXVARSIZE);
             strlcpy(version, a2.packages.package_version, CF_MAXVARSIZE);
-            strlcpy(arch, RlistScalarValue(rp), CF_MAXVARSIZE);
->>>>>>> bc86ae45
+            strlcpy(arch, NULL == rp ? "*" : RlistScalarValue(rp), CF_MAXVARSIZE);
             VersionCmpResult installed1 = PatchMatch(ctx, name, "*", "*", a2, pp, "[installed1]", &result);
             VersionCmpResult matches1 = PatchMatch(ctx, name, version, arch, a2, pp, "[available1]", &result);
 
@@ -2223,24 +2217,7 @@
             installed += installed1;
             matches += matches1;
 
-<<<<<<< HEAD
             if (NULL == rp) break; // Note we exit the loop explicitly here
-=======
-        if (a2.packages.package_architectures == NULL)
-        {
-            strlcpy(name, pp->promiser, CF_MAXVARSIZE);
-            strlcpy(version, a2.packages.package_version, CF_MAXVARSIZE);
-            strlcpy(arch, "*", CF_MAXVARSIZE);
-            installed = PatchMatch(ctx, name, "*", "*", a2, pp, "[installed]", &result);
-            matches = PatchMatch(ctx, name, version, arch, a2, pp, "[available]", &result);
-
-            if ((installed == VERCMP_ERROR) || (matches == VERCMP_ERROR))
-            {
-                cfPS_HELPER_0ARG(ctx, LOG_LEVEL_ERR, PROMISE_RESULT_FAIL, pp, a2, "Failure trying to compare package versions");
-                result = PromiseResultUpdate_HELPER(pp, result, PROMISE_RESULT_FAIL);
-                return result;
-            }
->>>>>>> bc86ae45
         }
     }
     else if (a2.packages.package_version_regex) // version is not given, but a version regex is
@@ -2266,15 +2243,9 @@
         // Note this loop will run if rp is NULL
         for (rp = a2.packages.package_architectures; ; rp = rp->next)
         {
-<<<<<<< HEAD
-            strncpy(name, pp->promiser, CF_MAXVARSIZE - 1);
-            strncpy(version, "*", CF_MAXVARSIZE - 1);
-            strncpy(arch, NULL == rp ? "*" : RlistScalarValue(rp), CF_MAXVARSIZE - 1);
-=======
             strlcpy(name, pp->promiser, CF_MAXVARSIZE);
             strlcpy(version, "*", CF_MAXVARSIZE);
-            strlcpy(arch, RlistScalarValue(rp), CF_MAXVARSIZE);
->>>>>>> bc86ae45
+            strlcpy(arch, NULL == rp ? "*" : RlistScalarValue(rp), CF_MAXVARSIZE);
             VersionCmpResult installed1 = PatchMatch(ctx, name, "*", "*", a2, pp, "[installed1]", &result);
             VersionCmpResult matches1 = PatchMatch(ctx, name, version, arch, a2, pp, "[available1]", &result);
 
@@ -2288,24 +2259,7 @@
             installed += installed1;
             matches += matches1;
 
-<<<<<<< HEAD
             if (NULL == rp) break; // Note we exit the loop explicitly here
-=======
-        if (a2.packages.package_architectures == NULL)
-        {
-            strlcpy(name, pp->promiser, CF_MAXVARSIZE);
-            strlcpy(version, "*", CF_MAXVARSIZE);
-            strlcpy(arch, "*", CF_MAXVARSIZE);
-            installed = PatchMatch(ctx, name, "*", "*", a2, pp, "[installed]", &result);
-            matches = PatchMatch(ctx, name, version, arch, a2, pp, "[available]", &result);
-
-            if ((installed == VERCMP_ERROR) || (matches == VERCMP_ERROR))
-            {
-                cfPS_HELPER_0ARG(ctx, LOG_LEVEL_ERR, PROMISE_RESULT_FAIL, pp, a2, "Failure trying to compare package versions");
-                result = PromiseResultUpdate_HELPER(pp, result, PROMISE_RESULT_FAIL);
-                return result;
-            }
->>>>>>> bc86ae45
         }
     }
 
