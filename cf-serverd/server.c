/*
   Copyright (C) CFEngine AS

   This file is part of CFEngine 3 - written and maintained by CFEngine AS.

   This program is free software; you can redistribute it and/or modify it
   under the terms of the GNU General Public License as published by the
   Free Software Foundation; version 3.

   This program is distributed in the hope that it will be useful,
   but WITHOUT ANY WARRANTY; without even the implied warranty of
   MERCHANTABILITY or FITNESS FOR A PARTICULAR PURPOSE.  See the
   GNU General Public License for more details.

  You should have received a copy of the GNU General Public License
  along with this program; if not, write to the Free Software
  Foundation, Inc., 59 Temple Place - Suite 330, Boston, MA  02111-1307, USA

  To the extent this program is licensed as part of the Enterprise
  versions of CFEngine, the applicable Commerical Open Source License
  (COSL) may apply to this file if you as a licensee so wish it. See
  included file COSL.txt.
*/

<<<<<<< HEAD
#include <server.h>

#include <item_lib.h>
#include <crypto.h>
#include <files_names.h>
#include <files_interfaces.h>
#include <files_hashes.h>
#include <env_context.h>
#include <lastseen.h>
#include <dir.h>
#include <conversion.h>
#include <matching.h>
#include <string_lib.h>
#include <pipes.h>
#include <signals.h>
#include <mutex.h>
#include <net.h>
#include <rlist.h>
#include <misc_lib.h>
#include <cf-serverd-enterprise-stubs.h>
#include <audit.h>

#ifdef HAVE_ENTERPRISE
# include <cf.enterprise.h>
=======
#include "server.h"

#include "item_lib.h"
#include "crypto.h"
#include "files_hashes.h"
#include "env_context.h"
#include "lastseen.h"
#include "conversion.h"
#include "string_lib.h"
#include "signals.h"
#include "mutex.h"
#include "net.h"                      /* SendTransaction,ReceiveTransaction */
#include "tls_generic.h"              /* TLSVerifyPeer */
#include "rlist.h"
#include "misc_lib.h"
#include "cf-serverd-enterprise-stubs.h"
#include "audit.h"
#include "server_tls.h"
#include "server_common.h"

#ifdef HAVE_NOVA
# include "cf.nova.h"
>>>>>>> e5c201f7
#endif

//******************************************************************
// GLOBAL STATE
//******************************************************************

int CLOCK_DRIFT = 3600;  /* 1hr */
int ACTIVE_THREADS;

int CFD_MAXPROCESSES = 0;
bool DENYBADCLOCKS = true;

int MAXTRIES = 5;
bool LOGENCRYPT = false;
int COLLECT_INTERVAL = 0;
int COLLECT_WINDOW = 10;
bool SERVER_LISTEN = true;

ServerAccess SV;

char CFRUNCOMMAND[CF_BUFSIZE] = { 0 };

//******************************************************************/
// LOCAL CONSTANTS
//******************************************************************/


static void SpawnConnection(EvalContext *ctx, int sd_reply, char *ipaddr);
static void *HandleConnection(ServerConnectionState *conn);
static int BusyWithClassicConnection(EvalContext *ctx, ServerConnectionState *conn);
static int VerifyConnection(ServerConnectionState *conn, char buf[CF_BUFSIZE]);
static int CheckStoreKey(ServerConnectionState *conn, RSA *key);
static ServerConnectionState *NewConn(EvalContext *ctx, int sd);
static void DeleteConn(ServerConnectionState *conn);
static int AuthenticationDialogue(ServerConnectionState *conn, char *recvbuffer, int recvlen);

//******************************************************************/
// LOCAL STATE
//******************************************************************/

static int TRIES = 0;

/*******************************************************************/


//*******************************************************************
// COMMANDS
//*******************************************************************

typedef enum
{
    PROTOCOL_COMMAND_EXEC,
    PROTOCOL_COMMAND_AUTH,
    PROTOCOL_COMMAND_GET,
    PROTOCOL_COMMAND_OPENDIR,
    PROTOCOL_COMMAND_SYNC,
    PROTOCOL_COMMAND_CONTEXTS,
    PROTOCOL_COMMAND_MD5,
    PROTOCOL_COMMAND_MD5_SECURE,
    PROTOCOL_COMMAND_AUTH_CLEAR,
    PROTOCOL_COMMAND_AUTH_SECURE,
    PROTOCOL_COMMAND_SYNC_SECURE,
    PROTOCOL_COMMAND_GET_SECURE,
    PROTOCOL_COMMAND_VERSION,
    PROTOCOL_COMMAND_OPENDIR_SECURE,
    PROTOCOL_COMMAND_VAR,
    PROTOCOL_COMMAND_VAR_SECURE,
    PROTOCOL_COMMAND_CONTEXT,
    PROTOCOL_COMMAND_CONTEXT_SECURE,
    PROTOCOL_COMMAND_QUERY_SECURE,
    PROTOCOL_COMMAND_CALL_ME_BACK,
    PROTOCOL_COMMAND_BAD
} ProtocolCommandClassic;

static const char *PROTOCOL_CLASSIC[] =
{
    "EXEC",
    "AUTH",                     /* old protocol */
    "GET",
    "OPENDIR",
    "SYNCH",
    "CLASSES",
    "MD5",
    "SMD5",
    "CAUTH",
    "SAUTH",
    "SSYNCH",
    "SGET",
    "VERSION",
    "SOPENDIR",
    "VAR",
    "SVAR",
    "CONTEXT",
    "SCONTEXT",
    "SQUERY",
    "SCALLBACK",
    NULL
};

ProtocolCommandClassic GetCommandClassic(char *str)
{
    int i;
    for (i = 0; PROTOCOL_CLASSIC[i] != NULL; i++)
    {
        int cmdlen = strlen(PROTOCOL_CLASSIC[i]);
        if ((strncmp(str, PROTOCOL_CLASSIC[i], cmdlen) == 0) &&
            (str[cmdlen] == ' ' || str[cmdlen] == '\0'))
        {
            return i;
        }
    }
    assert (i == PROTOCOL_COMMAND_BAD);
    return i;
}


/****************************************************************************/

void ServerEntryPoint(EvalContext *ctx, int sd_accepted, char *ipaddr)
{
    char intime[64];
    time_t now;

    Log(LOG_LEVEL_VERBOSE,
        "Obtained IP address of '%s' on socket %d from accept",
        ipaddr, sd_accepted);

    if ((SV.nonattackerlist) && (!IsMatchItemIn(ctx, SV.nonattackerlist, MapAddress(ipaddr))))
    {
        Log(LOG_LEVEL_ERR, "Not allowing connection from non-authorized IP '%s'", ipaddr);
        cf_closesocket(sd_accepted);
        return;
    }

    if (IsMatchItemIn(ctx, SV.attackerlist, MapAddress(ipaddr)))
    {
        Log(LOG_LEVEL_ERR, "Denying connection from non-authorized IP '%s'", ipaddr);
        cf_closesocket(sd_accepted);
        return;
    }

    if ((now = time((time_t *) NULL)) == -1)
       {
       now = 0;
       }

    PurgeOldConnections(&SV.connectionlist, now);

    if (!IsMatchItemIn(ctx, SV.multiconnlist, MapAddress(ipaddr)))
    {
        if (!ThreadLock(cft_count))
        {
            return;
        }

        if (IsItemIn(SV.connectionlist, MapAddress(ipaddr)))
        {
            ThreadUnlock(cft_count);
            Log(LOG_LEVEL_ERR, "Denying repeated connection from '%s'", ipaddr);
            cf_closesocket(sd_accepted);
            return;
        }

        ThreadUnlock(cft_count);
    }

    if (SV.logconns)
    {
        Log(LOG_LEVEL_INFO, "Accepting connection from %s", ipaddr);
    }
    else
    {
        Log(LOG_LEVEL_INFO, "Accepting connection from %s", ipaddr);
    }

    snprintf(intime, 63, "%d", (int) now);

    if (!ThreadLock(cft_count))
    {
        return;
    }

    PrependItem(&SV.connectionlist, MapAddress(ipaddr), intime);

    if (!ThreadUnlock(cft_count))
    {
       return;
    }

    SpawnConnection(ctx, sd_accepted, ipaddr);

}

/**********************************************************************/

void PurgeOldConnections(Item **list, time_t now)
   /* Some connections might not terminate properly. These should be cleaned
      every couple of hours. That should be enough to prevent spamming. */
{
    Item *ip;
    int then = 0;

    Log(LOG_LEVEL_DEBUG, "Purging Old Connections...");

    if (!ThreadLock(cft_count))
    {
        return;
    }

    if (list == NULL)
    {
        ThreadUnlock(cft_count);
        return;
    }

    Item *next;

    for (ip = *list; ip != NULL; ip = next)
    {
        sscanf(ip->classes, "%d", &then);

        next = ip->next;

        if (now > then + 7200)
        {
            Log(LOG_LEVEL_VERBOSE, "Purging IP address %s from connection list", ip->name);
            DeleteItem(list, ip);
        }
    }

    if (!ThreadUnlock(cft_count))
    {
        return;
    }

    Log(LOG_LEVEL_DEBUG, "Done purging old connections");
}

/*********************************************************************/

static void SpawnConnection(EvalContext *ctx, int sd_accepted, char *ipaddr)
{
    ServerConnectionState *conn;
    int ret;
    pthread_t tid;
    pthread_attr_t threadattrs;

    if ((conn = NewConn(ctx, sd_accepted)) == NULL)
    {
        return;
    }

    strncpy(conn->ipaddr, ipaddr, CF_MAX_IP_LEN - 1);

    Log(LOG_LEVEL_VERBOSE, "New connection...(from %s, sd %d)",
        conn->ipaddr, sd_accepted);
    Log(LOG_LEVEL_VERBOSE, "Spawning new thread...");

    ret = pthread_attr_init(&threadattrs);
    if (ret != 0)
    {
        Log(LOG_LEVEL_ERR,
            "SpawnConnection: Unable to initialize thread attributes (%s)",
            GetErrorStr());
        goto err2;
    }
    ret = pthread_attr_setdetachstate(&threadattrs, PTHREAD_CREATE_DETACHED);
    if (ret != 0)
    {
        Log(LOG_LEVEL_ERR,
            "SpawnConnection: Unable to set thread to detached state (%s).",
            GetErrorStr());
        goto err1;
    }
    ret = pthread_attr_setstacksize(&threadattrs, 1024 * 1024);
    if (ret != 0)
    {
        Log(LOG_LEVEL_WARNING,
            "SpawnConnection: Unable to set thread stack size (%s).",
            GetErrorStr());
        /* Continue with default thread stack size. */
    }

    ret = pthread_create(&tid, &threadattrs,
                         (void *(*)(void *)) HandleConnection, conn);
    if (ret != 0)
    {
        errno = ret;
        Log(LOG_LEVEL_ERR,
            "Unable to spawn worker thread. (pthread_create: %s)",
            GetErrorStr());
        goto err1;
    }

  err1:
    pthread_attr_destroy(&threadattrs);
  err2:
    if (ret != 0)
    {
        Log(LOG_LEVEL_WARNING, "Thread is being handled from main loop!");
        HandleConnection(conn);
    }
}

/*********************************************************************/

void DisableSendDelays(int sockfd)
{
    int yes = 1;

    if (setsockopt(sockfd, IPPROTO_TCP, TCP_NODELAY, (void *) &yes, sizeof(yes)) == -1)
    {
        Log(LOG_LEVEL_INFO, "Unable to disable Nagle algorithm, expect performance problems. (setsockopt(TCP_NODELAY): %s)", GetErrorStr());
    }
}

/*********************************************************************/

static void *HandleConnection(ServerConnectionState *conn)
{
    int ret;
    char output[CF_BUFSIZE];

# ifdef HAVE_PTHREAD_SIGMASK
    sigset_t sigmask;

    sigemptyset(&sigmask);
    pthread_sigmask(SIG_BLOCK, &sigmask, NULL);
# endif

    if (!ThreadLock(cft_server_children))
    {
        DeleteConn(conn);
        return NULL;
    }

    ACTIVE_THREADS++;

    if (ACTIVE_THREADS >= CFD_MAXPROCESSES)
    {
        ACTIVE_THREADS--;

        if (TRIES++ > MAXTRIES) /* When to say we're hung / apoptosis threshold */
        {
            Log(LOG_LEVEL_ERR, "Server seems to be paralyzed. DOS attack? Committing apoptosis...");
            FatalError(conn->ctx, "Terminating");
        }

        if (!ThreadUnlock(cft_server_children))
        {
        }

        Log(LOG_LEVEL_ERR, "Too many threads (>=%d) -- increase server maxconnections?", CFD_MAXPROCESSES);
        snprintf(output, CF_BUFSIZE, "BAD: Server is currently too busy -- increase maxconnections or splaytime?");
        SendTransaction(&conn->conn_info, output, 0, CF_DONE);
        DeleteConn(conn);
        return NULL;
    }
    else
    {
        ThreadUnlock(cft_server_children);
    }

    TRIES = 0;                  /* As long as there is activity, we're not stuck */

    DisableSendDelays(conn->conn_info.sd);

    struct timeval tv = {
        .tv_sec = CONNTIMEOUT * 20,
    };
    SetReceiveTimeout(conn->conn_info.sd, &tv);

    /* Decide the protocol used. */
    ret = ServerTLSPeek(&conn->conn_info);
    if (ret == -1)
    {
        DeleteConn(conn);
        return NULL;
    }

    switch (conn->conn_info.type)
    {

    case CF_PROTOCOL_CLASSIC:
    {
        while (BusyWithClassicConnection(conn->ctx, conn))
        {
        }
        break;
    }

    case CF_PROTOCOL_TLS:
    {
        ret = ServerTLSSessionEstablish(conn);
        if (ret == -1)
        {
            DeleteConn(conn);
            return NULL;
        }

        while (BusyWithNewProtocol(conn->ctx, conn))
        {
        }
        break;
    }

    default:
        UnexpectedError("HandleConnection: ProtocolVersion %d!",
                        conn->conn_info.type);
    }

    Log(LOG_LEVEL_INFO, "Connection from %s is closed, terminating thread",
        conn->ipaddr);

    if (!ThreadLock(cft_server_children))
    {
        DeleteConn(conn);
        return NULL;
    }

    ACTIVE_THREADS--;

    if (!ThreadUnlock(cft_server_children))
    {
    }

    DeleteConn(conn);
    return NULL;
}

/*********************************************************************/

static int BusyWithClassicConnection(EvalContext *ctx, ServerConnectionState *conn)
{
    time_t tloc, trem = 0;
    char recvbuffer[CF_BUFSIZE + CF_BUFEXT], sendbuffer[CF_BUFSIZE], check[CF_BUFSIZE];
    char filename[CF_BUFSIZE], buffer[CF_BUFSIZE], args[CF_BUFSIZE], out[CF_BUFSIZE];
    long time_no_see = 0;
    unsigned int len = 0;
    int drift, plainlen, received, encrypted = 0;
    ServerFileGetState get_args;
    Item *classes;

    memset(recvbuffer, 0, CF_BUFSIZE + CF_BUFEXT);
    memset(&get_args, 0, sizeof(get_args));

    received = ReceiveTransaction(&conn->conn_info, recvbuffer, NULL);
    if (received == -1 || received == 0)
    {
        return false;
    }

    if (strlen(recvbuffer) == 0)
    {
        Log(LOG_LEVEL_WARNING, "Got NULL transmission, skipping!");
        return true;
    }

    /* Don't process request if we're signalled to exit. */
    if (IsPendingTermination())
    {
        return false;
    }

    switch (GetCommandClassic(recvbuffer))
    {
    case PROTOCOL_COMMAND_EXEC:
        memset(args, 0, CF_BUFSIZE);
        sscanf(recvbuffer, "EXEC %255[^\n]", args);

        if (!conn->id_verified)
        {
            Log(LOG_LEVEL_INFO, "Server refusal due to incorrect identity");
            RefuseAccess(conn, 0, recvbuffer);
            return false;
        }

        if (!AllowedUser(conn->username))
        {
            Log(LOG_LEVEL_INFO, "Server refusal due to non-allowed user");
            RefuseAccess(conn, 0, recvbuffer);
            return false;
        }

        if (!conn->rsa_auth)
        {
            Log(LOG_LEVEL_INFO, "Server refusal due to no RSA authentication");
            RefuseAccess(conn, 0, recvbuffer);
            return false;
        }

        if (!AccessControl(ctx, CommandArg0(CFRUNCOMMAND), conn, false))
        {
            Log(LOG_LEVEL_INFO, "Server refusal due to denied access to requested object");
            RefuseAccess(conn, 0, recvbuffer);
            return false;
        }

        if (!MatchClasses(ctx, conn))
        {
            Log(LOG_LEVEL_INFO, "Server refusal due to failed class/context match");
            Terminate(&conn->conn_info);
            return false;
        }

        DoExec(ctx, conn, args);
        Terminate(&conn->conn_info);
        return false;

    case PROTOCOL_COMMAND_VERSION:

        if (!conn->id_verified)
        {
            Log(LOG_LEVEL_INFO, "ID not verified");
            RefuseAccess(conn, 0, recvbuffer);
        }

        snprintf(conn->output, CF_BUFSIZE, "OK: %s", Version());
        SendTransaction(&conn->conn_info, conn->output, 0, CF_DONE);
        return conn->id_verified;

    case PROTOCOL_COMMAND_AUTH_CLEAR:

        conn->id_verified = VerifyConnection(conn, (char *) (recvbuffer + strlen("CAUTH ")));

        if (!conn->id_verified)
        {
            Log(LOG_LEVEL_INFO, "ID not verified");
            RefuseAccess(conn, 0, recvbuffer);
        }

        return conn->id_verified;       /* are we finished yet ? */

    case PROTOCOL_COMMAND_AUTH_SECURE:            /* This is where key agreement takes place */

        if (!conn->id_verified)
        {
            Log(LOG_LEVEL_INFO, "ID not verified");
            RefuseAccess(conn, 0, recvbuffer);
            return false;
        }

        if (!AuthenticationDialogue(conn, recvbuffer, received))
        {
            Log(LOG_LEVEL_INFO, "Auth dialogue error");
            RefuseAccess(conn, 0, recvbuffer);
            return false;
        }

        return true;

    case PROTOCOL_COMMAND_GET:

        memset(filename, 0, CF_BUFSIZE);
        sscanf(recvbuffer, "GET %d %[^\n]", &(get_args.buf_size), filename);

        if ((get_args.buf_size < 0) || (get_args.buf_size > CF_BUFSIZE))
        {
            Log(LOG_LEVEL_INFO, "GET buffer out of bounds");
            RefuseAccess(conn, 0, recvbuffer);
            return false;
        }

        if (!conn->id_verified)
        {
            Log(LOG_LEVEL_INFO, "ID not verified");
            RefuseAccess(conn, 0, recvbuffer);
            return false;
        }

        if (!AccessControl(ctx, filename, conn, false))
        {
            Log(LOG_LEVEL_INFO, "Access denied to get object");
            RefuseAccess(conn, 0, recvbuffer);
            return true;
        }

        memset(sendbuffer, 0, CF_BUFSIZE);

        if (get_args.buf_size >= CF_BUFSIZE)
        {
            get_args.buf_size = 2048;
        }

        get_args.connect = conn;
        get_args.encrypt = false;
        get_args.replybuff = sendbuffer;
        get_args.replyfile = filename;

        CfGetFile(&get_args);

        return true;

    case PROTOCOL_COMMAND_GET_SECURE:

        memset(buffer, 0, CF_BUFSIZE);
        sscanf(recvbuffer, "SGET %u %d", &len, &(get_args.buf_size));

        if (received != len + CF_PROTO_OFFSET)
        {
            Log(LOG_LEVEL_VERBOSE, "Protocol error SGET");
            RefuseAccess(conn, 0, recvbuffer);
            return false;
        }

        plainlen = DecryptString(conn->encryption_type, recvbuffer + CF_PROTO_OFFSET, buffer, conn->session_key, len);

        cfscanf(buffer, strlen("GET"), strlen("dummykey"), check, sendbuffer, filename);

        if (strcmp(check, "GET") != 0)
        {
            Log(LOG_LEVEL_INFO, "SGET/GET problem");
            RefuseAccess(conn, 0, recvbuffer);
            return true;
        }

        if ((get_args.buf_size < 0) || (get_args.buf_size > 8192))
        {
            Log(LOG_LEVEL_INFO, "SGET bounding error");
            RefuseAccess(conn, 0, recvbuffer);
            return false;
        }

        if (get_args.buf_size >= CF_BUFSIZE)
        {
            get_args.buf_size = 2048;
        }

        Log(LOG_LEVEL_DEBUG, "Confirm decryption, and thus validity of caller");
        Log(LOG_LEVEL_DEBUG, "SGET '%s' with blocksize %d", filename, get_args.buf_size);

        if (!conn->id_verified)
        {
            Log(LOG_LEVEL_INFO, "ID not verified");
            RefuseAccess(conn, 0, recvbuffer);
            return false;
        }

        if (!AccessControl(ctx, filename, conn, true))
        {
            Log(LOG_LEVEL_INFO, "Access control error");
            RefuseAccess(conn, 0, recvbuffer);
            return false;
        }

        memset(sendbuffer, 0, CF_BUFSIZE);

        get_args.connect = conn;
        get_args.encrypt = true;
        get_args.replybuff = sendbuffer;
        get_args.replyfile = filename;

        CfEncryptGetFile(&get_args);
        return true;

    case PROTOCOL_COMMAND_OPENDIR_SECURE:

        memset(buffer, 0, CF_BUFSIZE);
        sscanf(recvbuffer, "SOPENDIR %u", &len);

        if ((len >= sizeof(out)) || (received != (len + CF_PROTO_OFFSET)))
        {
            Log(LOG_LEVEL_VERBOSE, "Protocol error OPENDIR: %d", len);
            RefuseAccess(conn, 0, recvbuffer);
            return false;
        }

        if (conn->session_key == NULL)
        {
            Log(LOG_LEVEL_INFO, "No session key");
            RefuseAccess(conn, 0, recvbuffer);
            return false;
        }

        memcpy(out, recvbuffer + CF_PROTO_OFFSET, len);

        plainlen = DecryptString(conn->encryption_type, out, recvbuffer, conn->session_key, len);

        if (strncmp(recvbuffer, "OPENDIR", 7) != 0)
        {
            Log(LOG_LEVEL_INFO, "Opendir failed to decrypt");
            RefuseAccess(conn, 0, recvbuffer);
            return true;
        }

        memset(filename, 0, CF_BUFSIZE);
        sscanf(recvbuffer, "OPENDIR %[^\n]", filename);

        if (!conn->id_verified)
        {
            Log(LOG_LEVEL_INFO, "ID not verified");
            RefuseAccess(conn, 0, recvbuffer);
            return false;
        }

        if (!AccessControl(ctx, filename, conn, true))        /* opendir don't care about privacy */
        {
            Log(LOG_LEVEL_INFO, "Access error");
            RefuseAccess(conn, 0, recvbuffer);
            return false;
        }

        CfSecOpenDirectory(conn, sendbuffer, filename);
        return true;

    case PROTOCOL_COMMAND_OPENDIR:

        memset(filename, 0, CF_BUFSIZE);
        sscanf(recvbuffer, "OPENDIR %[^\n]", filename);

        if (!conn->id_verified)
        {
            Log(LOG_LEVEL_INFO, "ID not verified");
            RefuseAccess(conn, 0, recvbuffer);
            return false;
        }

        if (!AccessControl(ctx, filename, conn, true))        /* opendir don't care about privacy */
        {
            Log(LOG_LEVEL_INFO, "DIR access error");
            RefuseAccess(conn, 0, recvbuffer);
            return false;
        }

        CfOpenDirectory(conn, sendbuffer, filename);
        return true;

    case PROTOCOL_COMMAND_SYNC_SECURE:

        memset(buffer, 0, CF_BUFSIZE);
        sscanf(recvbuffer, "SSYNCH %u", &len);

        if ((len >= sizeof(out)) || (received != (len + CF_PROTO_OFFSET)))
        {
            Log(LOG_LEVEL_VERBOSE, "Protocol error SSYNCH: %d", len);
            RefuseAccess(conn, 0, recvbuffer);
            return false;
        }

        if (conn->session_key == NULL)
        {
            Log(LOG_LEVEL_INFO, "Bad session key");
            RefuseAccess(conn, 0, recvbuffer);
            return false;
        }

        memcpy(out, recvbuffer + CF_PROTO_OFFSET, len);

        plainlen = DecryptString(conn->encryption_type, out, recvbuffer, conn->session_key, len);

        if (plainlen < 0)
        {
            DebugBinOut((char *) conn->session_key, 32, "Session key");
            Log(LOG_LEVEL_ERR, "Bad decrypt (%d)", len);
        }

        if (strncmp(recvbuffer, "SYNCH", 5) != 0)
        {
            Log(LOG_LEVEL_INFO, "No synch");
            RefuseAccess(conn, 0, recvbuffer);
            return true;
        }

        /* roll through, no break */

    case PROTOCOL_COMMAND_SYNC:

        if (!conn->id_verified)
        {
            Log(LOG_LEVEL_INFO, "ID not verified");
            RefuseAccess(conn, 0, recvbuffer);
            return false;
        }

        memset(filename, 0, CF_BUFSIZE);
        sscanf(recvbuffer, "SYNCH %ld STAT %[^\n]", &time_no_see, filename);

        trem = (time_t) time_no_see;

        if ((time_no_see == 0) || (filename[0] == '\0'))
        {
            break;
        }

        if ((tloc = time((time_t *) NULL)) == -1)
        {
            sprintf(conn->output, "Couldn't read system clock\n");
            Log(LOG_LEVEL_INFO, "Couldn't read system clock. (time: %s)", GetErrorStr());
            SendTransaction(&conn->conn_info, "BAD: clocks out of synch", 0, CF_DONE);
            return true;
        }

        drift = (int) (tloc - trem);

        if (!AccessControl(ctx, filename, conn, true))
        {
            Log(LOG_LEVEL_INFO, "Access control in sync");
            RefuseAccess(conn, 0, recvbuffer);
            return true;
        }

        if (DENYBADCLOCKS && (drift * drift > CLOCK_DRIFT * CLOCK_DRIFT))
        {
            snprintf(conn->output, CF_BUFSIZE - 1, "BAD: Clocks are too far unsynchronized %ld/%ld\n", (long) tloc,
                     (long) trem);
            SendTransaction(&conn->conn_info, conn->output, 0, CF_DONE);
            return true;
        }
        else
        {
            Log(LOG_LEVEL_DEBUG, "Clocks were off by %ld", (long) tloc - (long) trem);
            StatFile(conn, sendbuffer, filename);
        }

        return true;

    case PROTOCOL_COMMAND_MD5_SECURE:

        sscanf(recvbuffer, "SMD5 %u", &len);

        if ((len >= sizeof(out)) || (received != (len + CF_PROTO_OFFSET)))
        {
            Log(LOG_LEVEL_INFO, "Decryption error");
            RefuseAccess(conn, 0, recvbuffer);
            return true;
        }

        memcpy(out, recvbuffer + CF_PROTO_OFFSET, len);
        plainlen = DecryptString(conn->encryption_type, out, recvbuffer, conn->session_key, len);

        if (strncmp(recvbuffer, "MD5", 3) != 0)
        {
            Log(LOG_LEVEL_INFO, "MD5 protocol error");
            RefuseAccess(conn, 0, recvbuffer);
            return false;
        }

        /* roll through, no break */

    case PROTOCOL_COMMAND_MD5:

        if (!conn->id_verified)
        {
            Log(LOG_LEVEL_INFO, "ID not verified");
            RefuseAccess(conn, 0, recvbuffer);
            return true;
        }

        CompareLocalHash(conn, sendbuffer, recvbuffer);
        return true;

    case PROTOCOL_COMMAND_VAR_SECURE:

        sscanf(recvbuffer, "SVAR %u", &len);

        if ((len >= sizeof(out)) || (received != (len + CF_PROTO_OFFSET)))
        {
            Log(LOG_LEVEL_INFO, "Decrypt error SVAR");
            RefuseAccess(conn, 0, "decrypt error SVAR");
            return true;
        }

        memcpy(out, recvbuffer + CF_PROTO_OFFSET, len);
        plainlen = DecryptString(conn->encryption_type, out, recvbuffer, conn->session_key, len);
        encrypted = true;

        if (strncmp(recvbuffer, "VAR", 3) != 0)
        {
            Log(LOG_LEVEL_INFO, "VAR protocol defect");
            RefuseAccess(conn, 0, "decryption failure");
            return false;
        }

        /* roll through, no break */

    case PROTOCOL_COMMAND_VAR:

        if (!conn->id_verified)
        {
            Log(LOG_LEVEL_INFO, "ID not verified");
            RefuseAccess(conn, 0, recvbuffer);
            return true;
        }

        if (!LiteralAccessControl(ctx, recvbuffer, conn, encrypted))
        {
            Log(LOG_LEVEL_INFO, "Literal access failure");
            RefuseAccess(conn, 0, recvbuffer);
            return false;
        }

        GetServerLiteral(ctx, conn, sendbuffer, recvbuffer, encrypted);
        return true;

    case PROTOCOL_COMMAND_CONTEXT_SECURE:

        sscanf(recvbuffer, "SCONTEXT %u", &len);

        if ((len >= sizeof(out)) || (received != (len + CF_PROTO_OFFSET)))
        {
            Log(LOG_LEVEL_INFO, "Decrypt error SCONTEXT, len,received = %d,%d", len, received);
            RefuseAccess(conn, 0, "decrypt error SCONTEXT");
            return true;
        }

        memcpy(out, recvbuffer + CF_PROTO_OFFSET, len);
        plainlen = DecryptString(conn->encryption_type, out, recvbuffer, conn->session_key, len);
        encrypted = true;

        if (strncmp(recvbuffer, "CONTEXT", 7) != 0)
        {
            Log(LOG_LEVEL_INFO, "CONTEXT protocol defect...");
            RefuseAccess(conn, 0, "Decryption failed?");
            return false;
        }

        /* roll through, no break */

    case PROTOCOL_COMMAND_CONTEXT:

        if (!conn->id_verified)
        {
            Log(LOG_LEVEL_INFO, "ID not verified");
            RefuseAccess(conn, 0, "Context probe");
            return true;
        }

        if ((classes = ContextAccessControl(ctx, recvbuffer, conn, encrypted)) == NULL)
        {
            Log(LOG_LEVEL_INFO, "Context access failure on %s", recvbuffer);
            RefuseAccess(conn, 0, recvbuffer);
            return false;
        }

        ReplyServerContext(conn, encrypted, classes);
        return true;

    case PROTOCOL_COMMAND_QUERY_SECURE:

        sscanf(recvbuffer, "SQUERY %u", &len);

        if ((len >= sizeof(out)) || (received != (len + CF_PROTO_OFFSET)))
        {
            Log(LOG_LEVEL_INFO, "Decrypt error SQUERY");
            RefuseAccess(conn, 0, "decrypt error SQUERY");
            return true;
        }

        memcpy(out, recvbuffer + CF_PROTO_OFFSET, len);
        plainlen = DecryptString(conn->encryption_type, out, recvbuffer, conn->session_key, len);

        if (strncmp(recvbuffer, "QUERY", 5) != 0)
        {
            Log(LOG_LEVEL_INFO, "QUERY protocol defect");
            RefuseAccess(conn, 0, "decryption failure");
            return false;
        }

        if (!conn->id_verified)
        {
            Log(LOG_LEVEL_INFO, "ID not verified");
            RefuseAccess(conn, 0, recvbuffer);
            return true;
        }

        if (!LiteralAccessControl(ctx, recvbuffer, conn, true))
        {
            Log(LOG_LEVEL_INFO, "Query access failure");
            RefuseAccess(conn, 0, recvbuffer);
            return false;
        }

        if (GetServerQuery(conn, recvbuffer, true))       /* always encrypt */
        {
            return true;
        }

        break;

    case PROTOCOL_COMMAND_CALL_ME_BACK:

        sscanf(recvbuffer, "SCALLBACK %u", &len);

        if ((len >= sizeof(out)) || (received != (len + CF_PROTO_OFFSET)))
        {
            Log(LOG_LEVEL_INFO, "Decrypt error CALL_ME_BACK");
            RefuseAccess(conn, 0, "decrypt error CALL_ME_BACK");
            return true;
        }

        memcpy(out, recvbuffer + CF_PROTO_OFFSET, len);
        plainlen = DecryptString(conn->encryption_type, out, recvbuffer, conn->session_key, len);

        if (strncmp(recvbuffer, "CALL_ME_BACK collect_calls", strlen("CALL_ME_BACK collect_calls")) != 0)
        {
            Log(LOG_LEVEL_INFO, "CALL_ME_BACK protocol defect");
            RefuseAccess(conn, 0, "decryption failure");
            return false;
        }

        if (!conn->id_verified)
        {
            Log(LOG_LEVEL_INFO, "ID not verified");
            RefuseAccess(conn, 0, recvbuffer);
            return true;
        }

        if (!LiteralAccessControl(ctx, recvbuffer, conn, true))
        {
            Log(LOG_LEVEL_INFO, "Query access failure");
            RefuseAccess(conn, 0, recvbuffer);
            return false;
        }

        if (ReceiveCollectCall(conn))
        {
            return true;
        }

    case PROTOCOL_COMMAND_AUTH:
    case PROTOCOL_COMMAND_CONTEXTS:
    case PROTOCOL_COMMAND_BAD:
        ProgrammingError("Unexpected protocol command");
    }

    sprintf(sendbuffer, "BAD: Request denied\n");
    SendTransaction(&conn->conn_info, sendbuffer, 0, CF_DONE);
    Log(LOG_LEVEL_INFO, "Closing connection, due to request: '%s'", recvbuffer);
    return false;
}

/**************************************************************/
/* Level 4                                                    */
/**************************************************************/

/******************************************************************/

/**************************************************************/
/*********************************************************************/

static int VerifyConnection(ServerConnectionState *conn, char buf[CF_BUFSIZE])
 /* Try reverse DNS lookup
    and RFC931 username lookup to check the authenticity. */
{
    char ipstring[CF_MAXVARSIZE], fqname[CF_MAXVARSIZE], username[CF_MAXVARSIZE];
    char dns_assert[CF_MAXVARSIZE], ip_assert[CF_MAXVARSIZE];
    int matched = false;

    Log(LOG_LEVEL_DEBUG, "Connecting host identifies itself as '%s'", buf);

    memset(ipstring, 0, CF_MAXVARSIZE);
    memset(fqname, 0, CF_MAXVARSIZE);
    memset(username, 0, CF_MAXVARSIZE);

    sscanf(buf, "%255s %255s %255s", ipstring, fqname, username);

    Log(LOG_LEVEL_DEBUG, "(ipstring=[%s],fqname=[%s],username=[%s],socket=[%s])",
            ipstring, fqname, username, conn->ipaddr);

    strlcpy(dns_assert, fqname, CF_MAXVARSIZE);
    ToLowerStrInplace(dns_assert);

    strncpy(ip_assert, ipstring, CF_MAXVARSIZE - 1);

/* It only makes sense to check DNS by reverse lookup if the key had to be
   accepted on trust. Once we have a positive key ID, the IP address is
   irrelevant fr authentication...
   We can save a lot of time by not looking this up ... */

    if ((conn->trust == false) ||
        (IsMatchItemIn(conn->ctx, SV.skipverify, MapAddress(conn->ipaddr))))
    {
        Log(LOG_LEVEL_VERBOSE,
              "Allowing %s to connect without (re)checking ID\n", ip_assert);
        Log(LOG_LEVEL_VERBOSE,
              "Non-verified Host ID is %s (Using skipverify)\n", dns_assert);
        strncpy(conn->hostname, dns_assert, CF_MAXVARSIZE);
        Log(LOG_LEVEL_VERBOSE,
              "Non-verified User ID seems to be %s (Using skipverify)\n",
              username);
        strncpy(conn->username, username, CF_MAXVARSIZE);

#ifdef __MINGW32__            /* NT uses security identifier instead of uid */

        if (!NovaWin_UserNameToSid(username, (SID *) conn->sid,
                                   CF_MAXSIDSIZE, false))
        {
            memset(conn->sid, 0, CF_MAXSIDSIZE); /* is invalid sid - discarded */
        }

#else /* !__MINGW32__ */

        struct passwd *pw;
        if ((pw = getpwnam(username)) == NULL)    /* Keep this inside mutex */
        {
            conn->uid = -2;
        }
        else
        {
            conn->uid = pw->pw_uid;
        }

#endif /* !__MINGW32__ */
        return true;
    }

    if (strcmp(ip_assert, MapAddress(conn->ipaddr)) != 0)
    {
        Log(LOG_LEVEL_VERBOSE,
              "IP address mismatch between client's assertion (%s) "
              "and socket (%s) - untrustworthy connection\n",
              ip_assert, conn->ipaddr);
        return false;
    }

    if (strlen(dns_assert) == 0)
    {
        Log(LOG_LEVEL_VERBOSE,
              "DNS asserted name was empty - untrustworthy connection\n");
        return false;
    }

    if (strcmp(dns_assert, "skipident") == 0)
    {
        Log(LOG_LEVEL_VERBOSE,
              "DNS asserted name was withheld before key exchange"
              " - untrustworthy connection\n");
        return false;
    }

    Log(LOG_LEVEL_VERBOSE,
          "Socket caller address appears honest (%s matches %s)\n",
          ip_assert, MapAddress(conn->ipaddr));

    Log(LOG_LEVEL_VERBOSE, "Socket originates from %s=%s",
          ip_assert, dns_assert);

    Log(LOG_LEVEL_DEBUG, "Attempting to verify honesty by looking up hostname '%s'",
            dns_assert);

/* Do a reverse DNS lookup, like tcp wrappers to see if hostname matches IP */
    struct addrinfo *response, *ap;
    struct addrinfo query = {
        .ai_family = AF_UNSPEC,
        .ai_socktype = SOCK_STREAM
    };
    int err;

    err = getaddrinfo(dns_assert, NULL, &query, &response);
    if (err != 0)
    {
        Log(LOG_LEVEL_ERR,
              "VerifyConnection: Unable to lookup (%s): %s",
              dns_assert, gai_strerror(err));
    }
    else
    {
        for (ap = response; ap != NULL; ap = ap->ai_next)
        {
            /* No lookup, just convert ai_addr to string. */
            char txtaddr[CF_MAX_IP_LEN] = "";
            getnameinfo(ap->ai_addr, ap->ai_addrlen,
                        txtaddr, sizeof(txtaddr),
                        NULL, 0, NI_NUMERICHOST);

            if (strcmp(MapAddress(conn->ipaddr), txtaddr) == 0)
            {
                Log(LOG_LEVEL_DEBUG, "Found match");
                matched = true;
            }
        }
        freeaddrinfo(response);
    }


# ifdef __MINGW32__                   /* NT uses security identifier instead of uid */
    if (!NovaWin_UserNameToSid(username, (SID *) conn->sid, CF_MAXSIDSIZE, false))
    {
        memset(conn->sid, 0, CF_MAXSIDSIZE);    /* is invalid sid - discarded */
    }

# else/* !__MINGW32__ */
    struct passwd *pw;
    if ((pw = getpwnam(username)) == NULL)      /* Keep this inside mutex */
    {
        conn->uid = -2;
    }
    else
    {
        conn->uid = pw->pw_uid;
    }
# endif/* !__MINGW32__ */

    if (!matched)
    {
        Log(LOG_LEVEL_INFO, "Failed on DNS reverse lookup of '%s'. (gethostbyname: %s)",
            dns_assert, GetErrorStr());
        Log(LOG_LEVEL_INFO, "Client sent: %s", buf);
        return false;
    }

    Log(LOG_LEVEL_VERBOSE, "Host ID is %s", dns_assert);
    strncpy(conn->hostname, dns_assert, CF_MAXVARSIZE - 1);

    Log(LOG_LEVEL_VERBOSE, "User ID seems to be %s", username);
    strncpy(conn->username, username, CF_MAXVARSIZE - 1);

    return true;
}

/**************************************************************/

/**************************************************************/

/**************************************************************/

/**************************************************************/


/**************************************************************/


/**************************************************************/

/**************************************************************/

static int AuthenticationDialogue(ServerConnectionState *conn, char *recvbuffer, int recvlen)
{
    char in[CF_BUFSIZE], *out, *decrypted_nonce;
    BIGNUM *counter_challenge = NULL;
    unsigned char digest[EVP_MAX_MD_SIZE + 1] = { 0 };
    unsigned int crypt_len, nonce_len = 0, encrypted_len = 0;
    char sauth[10], iscrypt = 'n', enterprise_field = 'c';
    int len_n = 0, len_e = 0, keylen, session_size;
    unsigned long err;
    RSA *newkey;
    int digestLen = 0;
    HashMethod digestType;

    if ((PRIVKEY == NULL) || (PUBKEY == NULL))
    {
        Log(LOG_LEVEL_ERR, "No public/private key pair exists, create one with cf-key");
        return false;
    }

    if (FIPS_MODE)
    {
        digestType = CF_DEFAULT_DIGEST;
        digestLen = CF_DEFAULT_DIGEST_LEN;
    }
    else
    {
        digestType = HASH_METHOD_MD5;
        digestLen = CF_MD5_LEN;
    }

/* proposition C1 */
/* Opening string is a challenge from the client (some agent) */

    sauth[0] = '\0';

    sscanf(recvbuffer, "%s %c %u %u %c", sauth, &iscrypt, &crypt_len, &nonce_len, &enterprise_field);

    if ((crypt_len == 0) || (nonce_len == 0) || (strlen(sauth) == 0))
    {
        Log(LOG_LEVEL_INFO, "Protocol format error in authentation from IP %s", conn->hostname);
        return false;
    }

    if (nonce_len > CF_NONCELEN * 2)
    {
        Log(LOG_LEVEL_INFO, "Protocol deviant authentication nonce from %s", conn->hostname);
        return false;
    }

    if (crypt_len > 2 * CF_NONCELEN)
    {
        Log(LOG_LEVEL_INFO, "Protocol abuse in unlikely cipher from %s", conn->hostname);
        return false;
    }

/* Check there is no attempt to read past the end of the received input */

    if (recvbuffer + CF_RSA_PROTO_OFFSET + nonce_len > recvbuffer + recvlen)
    {
        Log(LOG_LEVEL_INFO, "Protocol consistency error in authentication from %s", conn->hostname);
        return false;
    }

    if ((strcmp(sauth, "SAUTH") != 0) || (nonce_len == 0) || (crypt_len == 0))
    {
        Log(LOG_LEVEL_INFO, "Protocol error in RSA authentication from IP '%s'", conn->hostname);
        return false;
    }

    Log(LOG_LEVEL_DEBUG, "Challenge encryption = %c, nonce = %d, buf = %d", iscrypt, nonce_len, crypt_len);


    decrypted_nonce = xmalloc(crypt_len);

    if (iscrypt == 'y')
    {
        if (RSA_private_decrypt
            (crypt_len, recvbuffer + CF_RSA_PROTO_OFFSET, decrypted_nonce, PRIVKEY, RSA_PKCS1_PADDING) <= 0)
        {
            err = ERR_get_error();

            Log(LOG_LEVEL_ERR,
                "Private decrypt failed = '%s'. Probably the client has the wrong public key for this server",
                ERR_reason_error_string(err));
            free(decrypted_nonce);
            return false;
        }
    }
    else
    {
        if (nonce_len > crypt_len)
        {
            Log(LOG_LEVEL_ERR, "Illegal challenge");
            free(decrypted_nonce);
            return false;
        }

        memcpy(decrypted_nonce, recvbuffer + CF_RSA_PROTO_OFFSET, nonce_len);
    }

/* Client's ID is now established by key or trusted, reply with digest */

    HashString(decrypted_nonce, nonce_len, digest, digestType);

    free(decrypted_nonce);

/* Get the public key from the client */
    newkey = RSA_new();

/* proposition C2 */
    if ((len_n = ReceiveTransaction(&conn->conn_info, recvbuffer, NULL)) == -1)
    {
        Log(LOG_LEVEL_INFO, "Protocol error 1 in RSA authentation from IP %s", conn->hostname);
        RSA_free(newkey);
        return false;
    }

    if (len_n == 0)
    {
        Log(LOG_LEVEL_INFO, "Protocol error 2 in RSA authentation from IP %s", conn->hostname);
        RSA_free(newkey);
        return false;
    }

    if ((newkey->n = BN_mpi2bn(recvbuffer, len_n, NULL)) == NULL)
    {
        err = ERR_get_error();
        Log(LOG_LEVEL_ERR, "Private decrypt failed = %s", ERR_reason_error_string(err));
        RSA_free(newkey);
        return false;
    }

/* proposition C3 */

    if ((len_e = ReceiveTransaction(&conn->conn_info, recvbuffer, NULL)) == -1)
    {
        Log(LOG_LEVEL_INFO, "Protocol error 3 in RSA authentation from IP %s", conn->hostname);
        RSA_free(newkey);
        return false;
    }

    if (len_e == 0)
    {
        Log(LOG_LEVEL_INFO, "Protocol error 4 in RSA authentation from IP %s", conn->hostname);
        RSA_free(newkey);
        return false;
    }

    if ((newkey->e = BN_mpi2bn(recvbuffer, len_e, NULL)) == NULL)
    {
        err = ERR_get_error();
        Log(LOG_LEVEL_ERR, "Private decrypt failed = %s", ERR_reason_error_string(err));
        RSA_free(newkey);
        return false;
    }

    /* Compute and store hash of the client's public key. */
    HashPubKey(newkey, conn->conn_info.remote_keyhash, CF_DEFAULT_DIGEST);
    HashPrintSafe(CF_DEFAULT_DIGEST, conn->conn_info.remote_keyhash,
                  conn->conn_info.remote_keyhash_str);

    Log(LOG_LEVEL_VERBOSE, "Public key identity of host '%s' is '%s'",
        conn->ipaddr, conn->conn_info.remote_keyhash_str);

    LastSaw1(conn->ipaddr, conn->conn_info.remote_keyhash_str,
             LAST_SEEN_ROLE_ACCEPT);

    if (!CheckStoreKey(conn, newkey))   /* conceals proposition S1 */
    {
        if (!conn->trust)
        {
            RSA_free(newkey);
            return false;
        }
    }

/* Reply with digest of original challenge */

/* proposition S2 */

    SendTransaction(&conn->conn_info, digest, digestLen, CF_DONE);

/* Send counter challenge to be sure this is a live session */

    counter_challenge = BN_new();
    if (counter_challenge == NULL)
    {
        Log(LOG_LEVEL_ERR, "Cannot allocate BIGNUM structure for counter challenge");
        RSA_free(newkey);
        return false;
    }

    BN_rand(counter_challenge, CF_NONCELEN, 0, 0);
    nonce_len = BN_bn2mpi(counter_challenge, in);

// hash the challenge from the client

    HashString(in, nonce_len, digest, digestType);

    encrypted_len = RSA_size(newkey);   /* encryption buffer is always the same size as n */

    out = xmalloc(encrypted_len + 1);

    if (RSA_public_encrypt(nonce_len, in, out, newkey, RSA_PKCS1_PADDING) <= 0)
    {
        err = ERR_get_error();
        Log(LOG_LEVEL_ERR, "Public encryption failed = %s", ERR_reason_error_string(err));
        RSA_free(newkey);
        free(out);
        return false;
    }

/* proposition S3 */
    SendTransaction(&conn->conn_info, out, encrypted_len, CF_DONE);

/* if the client doesn't have our public key, send it */

    if (iscrypt != 'y')
    {
        /* proposition S4  - conditional */
        memset(in, 0, CF_BUFSIZE);
        len_n = BN_bn2mpi(PUBKEY->n, in);
        SendTransaction(&conn->conn_info, in, len_n, CF_DONE);

        /* proposition S5  - conditional */
        memset(in, 0, CF_BUFSIZE);
        len_e = BN_bn2mpi(PUBKEY->e, in);
        SendTransaction(&conn->conn_info, in, len_e, CF_DONE);
    }

/* Receive reply to counter_challenge */

/* proposition C4 */
    memset(in, 0, CF_BUFSIZE);

    if (ReceiveTransaction(&conn->conn_info, in, NULL) == -1)
    {
        BN_free(counter_challenge);
        free(out);
        RSA_free(newkey);
        return false;
    }

    if (HashesMatch(digest, in, digestType))    /* replay / piggy in the middle attack ? */
    {
        if (!conn->trust)
        {
            Log(LOG_LEVEL_VERBOSE, "Strong authentication of client %s/%s achieved", conn->hostname, conn->ipaddr);
        }
        else
        {
            Log(LOG_LEVEL_VERBOSE, "Weak authentication of trusted client %s/%s (key accepted on trust).",
                  conn->hostname, conn->ipaddr);
        }
    }
    else
    {
        BN_free(counter_challenge);
        free(out);
        RSA_free(newkey);
        Log(LOG_LEVEL_INFO, "Challenge response from client %s was incorrect - ID false?", conn->ipaddr);
        return false;
    }

/* Receive random session key,... */

/* proposition C5 */

    memset(in, 0, CF_BUFSIZE);

    if ((keylen = ReceiveTransaction(&conn->conn_info, in, NULL)) == -1)
    {
        BN_free(counter_challenge);
        free(out);
        RSA_free(newkey);
        return false;
    }

    if (keylen > CF_BUFSIZE / 2)
    {
        BN_free(counter_challenge);
        free(out);
        RSA_free(newkey);
        Log(LOG_LEVEL_INFO, "Session key length received from %s is too long", conn->ipaddr);
        return false;
    }

    session_size = CfSessionKeySize(enterprise_field);
    conn->session_key = xmalloc(session_size);
    conn->encryption_type = enterprise_field;

    Log(LOG_LEVEL_VERBOSE, "Receiving session key from client (size=%d)...", keylen);

    Log(LOG_LEVEL_DEBUG, "keylen = %d, session_size = %d", keylen, session_size);

    if (keylen == CF_BLOWFISHSIZE)      /* Support the old non-ecnrypted for upgrade */
    {
        memcpy(conn->session_key, in, session_size);
    }
    else
    {
        /* New protocol encrypted */

        if (RSA_private_decrypt(keylen, in, out, PRIVKEY, RSA_PKCS1_PADDING) <= 0)
        {
            err = ERR_get_error();
            Log(LOG_LEVEL_ERR, "Private decrypt failed = %s", ERR_reason_error_string(err));
            return false;
        }

        memcpy(conn->session_key, out, session_size);
    }

    BN_free(counter_challenge);
    free(out);
    RSA_free(newkey);
    conn->rsa_auth = true;
    return true;
}

void DeleteAuthList(Auth *ap)
{
    if (ap != NULL)
    {
        DeleteAuthList(ap->next);
        ap->next = NULL;

        DeleteItemList(ap->accesslist);
        DeleteItemList(ap->maproot);
        free(ap->path);
        free((char *) ap);
    }
}

/***************************************************************/
/* Level 5                                                     */
/***************************************************************/

/***************************************************************/

/***************************************************************/

/***************************************************************/

static int CheckStoreKey(ServerConnectionState *conn, RSA *key)
{
    RSA *savedkey;
    char udigest[CF_MAXVARSIZE];

    snprintf(udigest, CF_MAXVARSIZE - 1, "%s",
             conn->conn_info.remote_keyhash_str);

    if ((savedkey = HavePublicKey(conn->username, MapAddress(conn->ipaddr), udigest)))
    {
        Log(LOG_LEVEL_VERBOSE, "A public key was already known from %s/%s - no trust required", conn->hostname,
              conn->ipaddr);

        Log(LOG_LEVEL_VERBOSE, "Adding IP %s to SkipVerify - no need to check this if we have a key", conn->ipaddr);
        IdempPrependItem(&SV.skipverify, MapAddress(conn->ipaddr), NULL);

        if ((BN_cmp(savedkey->e, key->e) == 0) && (BN_cmp(savedkey->n, key->n) == 0))
        {
            Log(LOG_LEVEL_VERBOSE, "The public key identity was confirmed as %s@%s", conn->username, conn->hostname);
            SendTransaction(&conn->conn_info, "OK: key accepted", 0, CF_DONE);
            RSA_free(savedkey);
            return true;
        }
    }

    /* Finally, if we're still here then the key is new (not in ppkeys
     * directory): Allow access only if host is listed in "trustkeysfrom" body
     * server control option. */

    if ((SV.trustkeylist != NULL) && (IsMatchItemIn(conn->ctx, SV.trustkeylist, MapAddress(conn->ipaddr))))
    {
        Log(LOG_LEVEL_VERBOSE, "Host %s/%s was found in the list of hosts to trust", conn->hostname, conn->ipaddr);
        conn->trust = true;
        SendTransaction(&conn->conn_info, "OK: unknown key was accepted on trust", 0, CF_DONE);
        SavePublicKey(conn->username, udigest, key);
        return true;
    }
    else
    {
        Log(LOG_LEVEL_VERBOSE, "No previous key found, and unable to accept this one on trust");
        SendTransaction(&conn->conn_info, "BAD: key could not be accepted on trust", 0, CF_DONE);
        return false;
    }
}

/***************************************************************/
/* Toolkit/Class: conn                                         */
/***************************************************************/

static ServerConnectionState *NewConn(EvalContext *ctx, int sd)
{
    ServerConnectionState *conn;
    struct sockaddr addr;
    socklen_t size = sizeof(addr);

    if (getsockname(sd, &addr, &size) == -1)
    {
       return NULL;
    }

    conn = xcalloc(1, sizeof(*conn));

    /* Always start with UNDEFINED protocol. Its type will be determined by
     * peeking the TCP stream in ServerTLSTry(). If we forget to peek, there
     * are multiple asserts in the code that will catch it. */
    conn->conn_info.type = CF_PROTOCOL_UNDEFINED;

    conn->ctx = ctx;
    conn->conn_info.sd = sd;
    conn->conn_info.ssl = NULL;
    conn->conn_info.remote_key = NULL;
    conn->id_verified = false;
    conn->rsa_auth = false;
    conn->trust = false;
    conn->hostname[0] = '\0';
    conn->ipaddr[0] = '\0';
    conn->username[0] = '\0';
    conn->session_key = NULL;
    conn->encryption_type = 'c';
    conn->maproot = false;      /* Only public files (chmod o+r) accessible */

    Log(LOG_LEVEL_DEBUG, "New socket %d", sd);

    return conn;
}

/***************************************************************/

static void DeleteConn(ServerConnectionState *conn)
{
    /* Sockets should have already been closed by the client, so we are just
     * making sure here in case an error occured. */
    if (conn->conn_info.type == CF_PROTOCOL_TLS)
    {
        if (conn->conn_info.ssl != NULL)
        {
            SSL_shutdown(conn->conn_info.ssl);
            SSL_free(conn->conn_info.ssl);
        }
    }

    cf_closesocket(conn->conn_info.sd);

    free(conn->session_key);

    if (conn->conn_info.remote_key != NULL)
    {
        RSA_free(conn->conn_info.remote_key);
    }

    if (conn->ipaddr != NULL)
    {
        if (!ThreadLock(cft_count))
        {
            return;
        }

        DeleteItemMatching(conn->ctx, &SV.connectionlist, MapAddress(conn->ipaddr));

        if (!ThreadUnlock(cft_count))
        {
            return;
        }
    }

    *conn = (ServerConnectionState) {0};
    free(conn);
}<|MERGE_RESOLUTION|>--- conflicted
+++ resolved
@@ -22,55 +22,28 @@
   included file COSL.txt.
 */
 
-<<<<<<< HEAD
 #include <server.h>
 
 #include <item_lib.h>
 #include <crypto.h>
-#include <files_names.h>
-#include <files_interfaces.h>
 #include <files_hashes.h>
 #include <env_context.h>
 #include <lastseen.h>
-#include <dir.h>
 #include <conversion.h>
-#include <matching.h>
 #include <string_lib.h>
-#include <pipes.h>
 #include <signals.h>
 #include <mutex.h>
-#include <net.h>
+#include <net.h>                      /* SendTransaction,ReceiveTransaction */
+#include <tls_generic.h>              /* TLSVerifyPeer */
 #include <rlist.h>
 #include <misc_lib.h>
 #include <cf-serverd-enterprise-stubs.h>
 #include <audit.h>
+#include <server_tls.h>
+#include <server_common.h>
 
 #ifdef HAVE_ENTERPRISE
 # include <cf.enterprise.h>
-=======
-#include "server.h"
-
-#include "item_lib.h"
-#include "crypto.h"
-#include "files_hashes.h"
-#include "env_context.h"
-#include "lastseen.h"
-#include "conversion.h"
-#include "string_lib.h"
-#include "signals.h"
-#include "mutex.h"
-#include "net.h"                      /* SendTransaction,ReceiveTransaction */
-#include "tls_generic.h"              /* TLSVerifyPeer */
-#include "rlist.h"
-#include "misc_lib.h"
-#include "cf-serverd-enterprise-stubs.h"
-#include "audit.h"
-#include "server_tls.h"
-#include "server_common.h"
-
-#ifdef HAVE_NOVA
-# include "cf.nova.h"
->>>>>>> e5c201f7
 #endif
 
 //******************************************************************
