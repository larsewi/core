--- conflicted
+++ resolved
@@ -1030,14 +1030,8 @@
                 exit(255);
             }
 
-<<<<<<< HEAD
-        if (!IsDefinedClass(ctx, cp->classes))
-        {
-            continue;
-=======
             AccessPromise_AddAccessConstraints(ctx, pp, &classes_acl->acls[pos],
                                                ap, dp);
->>>>>>> f7d27d22
         }
         else if (strcmp(type, "variable") == 0)
         {
@@ -1080,60 +1074,8 @@
         exit(255);
     }
 
-<<<<<<< HEAD
-    for (size_t i = 0; i < SeqLength(pp->conlist); i++)
-    {
-        Constraint *cp = SeqAt(pp->conlist, i);
-
-        if (!IsDefinedClass(ctx, cp->classes))
-        {
-            continue;
-        }
-
-        switch (cp->rval.type)
-        {
-        case RVAL_TYPE_SCALAR:
-
-            if (strcmp(cp->lval, CF_REMACCESS_BODIES[REMOTE_ACCESS_ENCRYPTED].lval) == 0)
-            {
-                ap->encrypt = true;
-            }
-
-            break;
-
-        case RVAL_TYPE_LIST:
-
-            for (rp = (Rlist *) cp->rval.item; rp != NULL; rp = rp->next)
-            {
-                if (strcmp(cp->lval, CF_REMACCESS_BODIES[REMOTE_ACCESS_ADMIT].lval) == 0)
-                {
-                    PrependItem(&(ap->accesslist), RlistScalarValue(rp), NULL);
-                    continue;
-                }
-
-                if (strcmp(cp->lval, CF_REMACCESS_BODIES[REMOTE_ACCESS_DENY].lval) == 0)
-                {
-                    PrependItem(&(dp->accesslist), RlistScalarValue(rp), NULL);
-                    continue;
-                }
-
-                if (strcmp(cp->lval, CF_REMACCESS_BODIES[REMOTE_ACCESS_MAPROOT].lval) == 0)
-                {
-                    PrependItem(&(ap->maproot), RlistScalarValue(rp), NULL);
-                    continue;
-                }
-            }
-            break;
-
-        default:
-            UnexpectedError("Unknown constraint type!");
-            break;
-        }
-    }
-=======
     AccessPromise_AddAccessConstraints(ctx, pp, &query_acl->acls[pos],
                                        ap, dp);
->>>>>>> f7d27d22
 }
 
 /*********************************************************************/
