/*
   Copyright (C) CFEngine AS

   This file is part of CFEngine 3 - written and maintained by CFEngine AS.

   This program is free software; you can redistribute it and/or modify it
   under the terms of the GNU General Public License as published by the
   Free Software Foundation; version 3.

   This program is distributed in the hope that it will be useful,
   but WITHOUT ANY WARRANTY; without even the implied warranty of
   MERCHANTABILITY or FITNESS FOR A PARTICULAR PURPOSE.  See the
   GNU General Public License for more details.

  You should have received a copy of the GNU General Public License
  along with this program; if not, write to the Free Software
  Foundation, Inc., 59 Temple Place - Suite 330, Boston, MA  02111-1307, USA

  To the extent this program is licensed as part of the Enterprise
  versions of CFEngine, the applicable Commerical Open Source License
  (COSL) may apply to this file if you as a licensee so wish it. See
  included file COSL.txt.
*/

#ifndef CFENGINE_SERVER_H
#define CFENGINE_SERVER_H

<<<<<<< HEAD
#include <cf3.defs.h>
#include <cfnet.h>                                       /* AgentConnection */
=======

#include "cf3.defs.h"
#include "cfnet.h"                                       /* AgentConnection */
>>>>>>> e5c201f7

#include <generic_agent.h>


//*******************************************************************
// TYPES
//*******************************************************************

typedef struct Auth_ Auth;

struct Auth_
{
    char *path;
    Item *accesslist;
    Item *maproot;              /* which hosts should have root read access */
    int encrypt;                /* which files HAVE to be transmitted securely */
    int literal;
    int classpattern;
    int variable;
    Auth *next;
};

typedef struct
{
    Item *connectionlist;             /* List of currently open connections */

    /* body server control options */
    Item *nonattackerlist;                            /* "allowconnects" */
    Item *attackerlist;                               /* "denyconnects" */
    Item *allowuserlist;                              /* "allowusers" */
    Item *multiconnlist;                              /* "allowallconnects" */
    Item *trustkeylist;                               /* "trustkeysfrom" */
    Item *skipverify;

    Auth *admit;
    Auth *admittop;

    Auth *deny;
    Auth *denytop;

    Auth *varadmit;
    Auth *varadmittop;

    Auth *vardeny;
    Auth *vardenytop;

    Auth *roles;
    Auth *rolestop;

    int logconns;
} ServerAccess;

/**
 * @member trust Whether we'll blindly trust any key from the host, depends on
 *               the "trustkeysfrom" option in body server control. Default
 *               false, check for setting it is in CheckStoreKey().
 */
typedef struct ServerConnectionState
{
    EvalContext *ctx;
    ConnectionInfo conn_info;
    int synchronized;
    int trust;
    char hostname[CF_MAXVARSIZE];
    char username[CF_MAXVARSIZE];
#ifdef __MINGW32__
    char sid[CF_MAXSIDSIZE];    /* we avoid dynamically allocated buffers due to potential memory leaks */
#else
    uid_t uid;
#endif
    char ipaddr[CF_MAX_IP_LEN];
    char output[CF_BUFSIZE * 2];        /* Threadsafe output channel */
    /* TODO the following are useless with the new protocol */
    int id_verified;
    int rsa_auth;
    int maproot;
    unsigned char *session_key;
    char encryption_type;
} ServerConnectionState;

typedef struct
{
    ServerConnectionState *connect;
    int encrypt;
    int buf_size;
    char *replybuff;
    char *replyfile;
} ServerFileGetState;


void KeepPromises(EvalContext *ctx, Policy *policy, GenericAgentConfig *config);
void ServerEntryPoint(EvalContext *ctx, int sd_reply, char *ipaddr);
void DeleteAuthList(Auth *ap);
void PurgeOldConnections(Item **list, time_t now);


AgentConnection *ExtractCallBackChannel(ServerConnectionState *conn);

//*******************************************************************
// STATE
//*******************************************************************

extern char CFRUNCOMMAND[];

extern int CLOCK_DRIFT;
extern int ACTIVE_THREADS;

extern int CFD_MAXPROCESSES;
extern bool DENYBADCLOCKS;
extern int MAXTRIES;
extern bool LOGENCRYPT;
extern int COLLECT_INTERVAL;
extern bool SERVER_LISTEN;

extern ServerAccess SV;

extern char CFRUNCOMMAND[];

#endif<|MERGE_RESOLUTION|>--- conflicted
+++ resolved
@@ -25,14 +25,9 @@
 #ifndef CFENGINE_SERVER_H
 #define CFENGINE_SERVER_H
 
-<<<<<<< HEAD
+
 #include <cf3.defs.h>
 #include <cfnet.h>                                       /* AgentConnection */
-=======
-
-#include "cf3.defs.h"
-#include "cfnet.h"                                       /* AgentConnection */
->>>>>>> e5c201f7
 
 #include <generic_agent.h>
 
